﻿using ACadSharp;
using System;
using System.Collections.Generic;
using System.Text;
using ACadSharp.Tables.Collections;
using ACadSharp.Tables;
using Xunit;
using ACadSharp.Tests.Common;
using ACadSharp.Entities;
using Xunit.Abstractions;

namespace ACadSharp.Tests
{
	public class CadDocumentTests
	{
		protected readonly DocumentIntegrity _docIntegrity;

		public CadDocumentTests(ITestOutputHelper output)
		{
			this._docIntegrity = new DocumentIntegrity(output);
		}

		[Fact]
		public void CadDocumentTest()
		{
			CadDocument doc = new CadDocument();

			this._docIntegrity.AssertTableHirearchy(doc);
		}

		[Fact]
		public void CadDocumentDefaultTest()
		{
			CadDocument doc = new CadDocument();

			this._docIntegrity.AssertDocumentDefaults(doc);
			this._docIntegrity.AssertTableHirearchy(doc);
			this._docIntegrity.AssertBlockRecords(doc);
		}

		[Fact]
		public void AddCadObject()
		{
			Line line = new Line();
			CadDocument doc = new CadDocument();

			doc.Entities.Add(line);

			CadObject l = doc.GetCadObject(line.Handle);

			//Assert existing element
			Assert.NotNull(l);
			Assert.Equal(line, l);
			Assert.False(0 == l.Handle);
			Assert.Equal(line.Handle, l.Handle);
		}

		[Fact]
		public void AddCadObjectWithNewLayer()
		{
			Line line = new Line();
			Layer layer = new Layer("test_layer");

			line.Layer = layer;

			CadDocument doc = new CadDocument();

			doc.Entities.Add(line);

			Line l = doc.GetCadObject<Line>(line.Handle);

			//Assert layer
			Assert.Equal(l.Layer, layer);
			Assert.False(0 == layer.Handle);
			Assert.NotNull(doc.Layers[layer.Name]);
			Assert.Equal(layer, doc.Layers[layer.Name]);
		}

		[Fact]
		public void DetachedEntityClone()
		{
			Line line = new Line();
			CadDocument doc = new CadDocument();

			doc.Entities.Add(line);

			Line clone = (Line)doc.GetCadObject<Line>(line.Handle).Clone();

			//Assert clone
			Assert.NotEqual(clone, line);
			Assert.True(0 == clone.Handle);
			Assert.Null(clone.Document);
			Assert.Null(clone.Owner);

			Assert.Null(clone.Layer.Document);
			Assert.Null(clone.LineType.Document);
		}

		[Fact]
		public void RemoveCadObject()
		{
			Line line = new Line();
			CadDocument doc = new CadDocument();

			doc.Entities.Add(line);

			Entity l = doc.Entities.Remove(line);

			//Assert removed element
			Assert.NotNull(l);
			Assert.Equal(line, l);
			Assert.True(0 == l.Handle);
			Assert.Equal(line.Handle, l.Handle);

<<<<<<< HEAD
			//The layer still in the document
			Assert.True(0 == l.Layer.Handle);
			Assert.Null(l.Layer.Document);
=======
			Assert.True(0 == l.Layer.Handle);
			Assert.Null(l.Layer.Document);
			Assert.True(0 == l.LineType.Handle);
			Assert.Null(l.LineType.Document);
>>>>>>> 2be9fcd5
		}

		[Fact]
		public void NotAllowDuplicate()
		{
			Line line = new Line();
			CadDocument doc = new CadDocument();

			doc.Entities.Add(line);

			Assert.Throws<ArgumentException>(() => doc.Entities.Add(line));
		}
	}
}<|MERGE_RESOLUTION|>--- conflicted
+++ resolved
@@ -112,16 +112,10 @@
 			Assert.True(0 == l.Handle);
 			Assert.Equal(line.Handle, l.Handle);
 
-<<<<<<< HEAD
-			//The layer still in the document
-			Assert.True(0 == l.Layer.Handle);
-			Assert.Null(l.Layer.Document);
-=======
 			Assert.True(0 == l.Layer.Handle);
 			Assert.Null(l.Layer.Document);
 			Assert.True(0 == l.LineType.Handle);
 			Assert.Null(l.LineType.Document);
->>>>>>> 2be9fcd5
 		}
 
 		[Fact]
