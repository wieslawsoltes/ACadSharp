--- conflicted
+++ resolved
@@ -45,13 +45,7 @@
 				{
 					p.SetValue(e, _random.Next(p.PropertyType));
 				}
-<<<<<<< HEAD
-				catch (Exception)
-				{
-				}
-=======
 				catch (Exception) { }
->>>>>>> de39194f
 			}
 
 			return e;
