﻿using ACadSharp.Attributes;
using ACadSharp.Blocks;
using ACadSharp.Entities;
using ACadSharp.Tables;
using ACadSharp.Tests.Common;
using System;
using System.Collections.Generic;
using System.IO.IsolatedStorage;
using System.Linq;
using System.Reflection;
using System.Text;
using Xunit;

namespace ACadSharp.Tests
{
	public class DxfMapTests
	{
		public static readonly TheoryData<Type> Types;

		static DxfMapTests()
		{
			Types = new TheoryData<Type>();

			var d = AppDomain.CurrentDomain.GetAssemblies().FirstOrDefault(a => a.ManifestModule.Name == "ACadSharp.dll");

			foreach (var item in d.GetTypes().Where(i => !i.IsAbstract && i.IsPublic))
			{
				if (item.IsSubclassOf(typeof(Entity)) || item.IsSubclassOf(typeof(TableEntry)))
				{
					Types.Add(item);
				}
			}
		}

		[Theory]
		[MemberData(nameof(Types))]
		public void CreateMapTest(Type t)
		{
			DxfNameAttribute att = t.GetCustomAttribute<DxfNameAttribute>();
			DxfSubClassAttribute subclass = t.GetCustomAttribute<DxfSubClassAttribute>();

			Assert.NotNull(att);

			if (subclass != null)
			{
				CadObject obj = Factory.CreateObject(t);
				Assert.True(obj.SubclassMarker == subclass.ClassName);
			}

			switch (att.Name)
			{
				case DxfFileToken.TableAppId:
					DxfMap.Create<AppId>();
					break;
				case DxfFileToken.EntityAttribute:
					DxfMap.Create<AttributeEntity>();
					break;
				case DxfFileToken.EntityAttributeDefinition:
					DxfMap.Create<AttributeDefinition>();
					return;
				case DxfFileToken.EntityArc:
					DxfMap.Create<Arc>();
					break;
				case DxfFileToken.Block:
					DxfMap.Create<Block>();
					break;
				case DxfFileToken.EndBlock:
					DxfMap.Create<BlockEnd>();
					break;
				case DxfFileToken.TableBlockRecord:
					DxfMap.Create<BlockRecord>();
					break;
				case DxfFileToken.EntityCircle:
					DxfMap.Create<Circle>();
					break;
				case DxfFileToken.TableDimstyle:
					DxfMap.Create<DimensionStyle>();
					break;
				case DxfFileToken.EntityDimension:
					Assert.NotNull(subclass);
					switch (subclass.ClassName)
					{
						case DxfSubclassMarker.AlignedDimension:
							DxfMap.Create<DimensionAligned>();
							break;
						case DxfSubclassMarker.Angular2LineDimension:
							DxfMap.Create<DimensionAngular2Line>();
							break;
						case DxfSubclassMarker.Angular3PointDimension:
							DxfMap.Create<DimensionAngular3Pt>();
							break;
						case DxfSubclassMarker.DiametricDimension:
							DxfMap.Create<DimensionDiameter>();
							break;
						case DxfSubclassMarker.LinearDimension:
							DxfMap.Create<DimensionLinear>();
							break;
						case DxfSubclassMarker.OrdinateDimension:
							DxfMap.Create<DimensionOrdinate>();
							break;
						case DxfSubclassMarker.RadialDimension:
							DxfMap.Create<DimensionRadius>();
							break;
						default:
							throw new NotImplementedException($"Test not implemented for type {t.Name}");
					}
					break;
				case DxfFileToken.EntityEllipse:
					DxfMap.Create<Ellipse>();
					break;
				case DxfFileToken.Entity3DFace:
					DxfMap.Create<Face3D>();
					break;
				case DxfFileToken.EntityHatch:
					DxfMap.Create<Hatch>();
					break;
				case DxfFileToken.EntityInsert:
					DxfMap.Create<Insert>();
					break;
				case DxfFileToken.TableLayer:
					DxfMap.Create<Layer>();
					break;
				case DxfFileToken.EntityLeader:
					DxfMap.Create<Leader>();
					break;
				case DxfFileToken.TableLinetype:
					DxfMap.Create<LineType>();
					break;
				case DxfFileToken.EntityLine:
					DxfMap.Create<Line>();
					break;
				case DxfFileToken.EntityLwPolyline:
					DxfMap.Create<LwPolyline>();
					break;
				case DxfFileToken.EntityMesh:
					DxfMap.Create<Mesh>();
					break;
				case DxfFileToken.EntityMLine:
					DxfMap.Create<MLine>();
					break;
				case DxfFileToken.EntityMText:
					DxfMap.Create<MText>();
					break;
				case DxfFileToken.EntityPoint:
					DxfMap.Create<Point>();
					break;
				case DxfFileToken.EntityPolyFaceMesh:
					DxfMap.Create<PolyfaceMesh>();
					break;
				case DxfFileToken.EntityPolyline:
					switch (subclass.ClassName)
					{
						case DxfSubclassMarker.Polyline:
							DxfMap.Create<Polyline2D>();
							break;
						case DxfSubclassMarker.Polyline3d:
							DxfMap.Create<Polyline3D>();
							break;
						case DxfSubclassMarker.PolyfaceMesh:
							DxfMap.Create<PolyFaceMesh>();
							break;
						default:
							throw new NotImplementedException($"Test not implemented for type {t.Name}");
					}
					break;
				case DxfFileToken.EntityRay:
					DxfMap.Create<Ray>();
					break;
				case DxfFileToken.EntityShape:
					DxfMap.Create<Shape>();
					break;
				case DxfFileToken.EntitySeqend:
					DxfMap.Create<Seqend>();
					break;
				case DxfFileToken.EntitySolid:
					DxfMap.Create<Solid>();
					break;
				case DxfFileToken.Entity3DSolid:
					DxfMap.Create<Solid3D>();
					break;
				case DxfFileToken.EntitySpline:
					DxfMap.Create<Spline>();
					break;
				case DxfFileToken.EntityText:
					DxfMap.Create<TextEntity>();
					break;
				case DxfFileToken.TableStyle:
					DxfMap.Create<TextStyle>();
					break;
				case DxfFileToken.TableUcs:
					DxfMap.Create<UCS>();
					break;
				case DxfFileToken.EntityVertex:
					Assert.NotNull(subclass);
					switch (subclass.ClassName)
					{
						case DxfSubclassMarker.PolylineVertex:
							DxfMap.Create<Vertex2D>();
							break;
						case DxfSubclassMarker.Polyline3dVertex:
							DxfMap.Create<Vertex3D>();
							break;
<<<<<<< HEAD
						case DxfSubclassMarker.PolyfaceMeshVertex:
							DxfMap.Create<VertexFaceMesh>();
							break;
						case DxfSubclassMarker.PolyfaceMeshFace:
							DxfMap.Create<VertexFaceRecord>();
=======
						case DxfSubclassMarker.PolyfaceMeshFace:
							DxfMap.Create<FaceMesh>();
>>>>>>> 7d8b3aee
							break;
						default:
							throw new NotImplementedException($"Test not implemented for type {t.Name}");
					}
					break;
				case DxfFileToken.TableView:
					DxfMap.Create<View>();
					break;
				case DxfFileToken.EntityViewport:
					DxfMap.Create<Viewport>();
					break;
				case DxfFileToken.TableVport:
					DxfMap.Create<VPort>();
					break;
				case DxfFileToken.EntityWipeout:
					DxfMap.Create<Wipeout>();
					break;
				case DxfFileToken.EntityXline:
					DxfMap.Create<XLine>();
					break;
				default:
					throw new NotImplementedException($"Test not implemented for type {t.Name}");
			}
		}

		[Fact]
		public void TableEntryMapTest()
		{
			var map = DxfMap.Create<AppId>();

			Assert.True(map.SubClasses.ContainsKey(DxfSubclassMarker.TableRecord));
			Assert.True(map.SubClasses.ContainsKey(DxfSubclassMarker.ApplicationId));
		}

		[Fact]
		public void PolylineMapTest()
		{
			var map = DxfMap.Create<Polyline2D>();

			Assert.True(map.SubClasses.ContainsKey(DxfSubclassMarker.Entity));
			Assert.True(map.SubClasses.ContainsKey(DxfSubclassMarker.Polyline));
		}
	}
}<|MERGE_RESOLUTION|>--- conflicted
+++ resolved
@@ -200,16 +200,14 @@
 						case DxfSubclassMarker.Polyline3dVertex:
 							DxfMap.Create<Vertex3D>();
 							break;
-<<<<<<< HEAD
 						case DxfSubclassMarker.PolyfaceMeshVertex:
 							DxfMap.Create<VertexFaceMesh>();
 							break;
 						case DxfSubclassMarker.PolyfaceMeshFace:
 							DxfMap.Create<VertexFaceRecord>();
-=======
+							break;
 						case DxfSubclassMarker.PolyfaceMeshFace:
 							DxfMap.Create<FaceMesh>();
->>>>>>> 7d8b3aee
 							break;
 						default:
 							throw new NotImplementedException($"Test not implemented for type {t.Name}");
