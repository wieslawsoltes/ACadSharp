--- conflicted
+++ resolved
@@ -59,9 +59,6 @@
 
 		[Theory]
 		[MemberData(nameof(DwgFilePaths))]
-<<<<<<< HEAD
-		public void DwgEntitiesToNewDxfFile(string test)
-=======
 		public void DwgEntitiesToDwgFile(string test)
 		{
 			CadDocument doc = DwgReader.Read(test);
@@ -84,7 +81,6 @@
 		[Theory]
 		[MemberData(nameof(DwgFilePaths))]
 		public void DwgEntitiesToDxfFile(string test)
->>>>>>> b8a4b06d
 		{
 			CadDocument doc = DwgReader.Read(test);
 
@@ -103,38 +99,6 @@
 			this.writeDxfFile(pathOut, transfer, true);
 		}
 
-<<<<<<< HEAD
-		[Theory]
-		[MemberData(nameof(DwgFilePaths))]
-		public void DwgEntitiesToNewDwgFile(string test)
-		{
-			CadDocument doc = DwgReader.Read(test);
-
-			CadDocument transfer = new CadDocument();
-			transfer.Header.Version = doc.Header.Version;
-
-			List<Entity> entities = new List<Entity>(doc.Entities);
-			foreach (var item in entities)
-			{
-				Entity e = doc.Entities.Remove(item);
-				transfer.Entities.Add(e);
-			}
-
-			string file = Path.GetFileNameWithoutExtension(test);
-			string pathOut = Path.Combine(_samplesOutFolder, $"{file}_moved_out.dwg");
-			this.writeDwgFile(pathOut, transfer);
-		}
-
-		[Theory]
-		[MemberData(nameof(DwgFilePaths))]
-		public void RewriteDwgFile(string test)
-		{
-			CadDocument doc = DwgReader.Read(test);
-
-			string file = Path.GetFileNameWithoutExtension(test);
-			string pathOut = Path.Combine(_samplesOutFolder, $"{file}_rewrite_out.dxf");
-			this.writeDwgFile(pathOut, doc);
-=======
 		private void writeCadFile(string file, CadWriterBase writer, bool check)
 		{
 			using (writer)
@@ -160,7 +124,6 @@
 
 			if (true)
 				this.checkDwgDocumentInAutocad(Path.GetFullPath(file));
->>>>>>> b8a4b06d
 		}
 
 		private void writeDxfFile(string file, CadDocument doc, bool check)
