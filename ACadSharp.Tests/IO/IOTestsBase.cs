﻿using ACadSharp.IO;
using ACadSharp.Tests.Common;
using System;
using System.IO;
using System.Linq;
using System.Text;
using Xunit;
using Xunit.Abstractions;
using static System.Environment;

namespace ACadSharp.Tests.IO
{
	public abstract class IOTestsBase
	{
		protected const string _samplesFolder = "../../../../samples/";

		protected const string _samplesOutFolder = "../../../../samples/out";

		public static TheoryData<string> DwgFilePaths { get; }

		public static TheoryData<string> DxfAsciiFiles { get; }

		public static TheoryData<string> DxfBinaryFiles { get; }

		public static TheoryData<ACadVersion> Versions { get; }
		public static string AcCoreConsolePath { get; }

		protected readonly ITestOutputHelper _output;

		protected readonly DocumentIntegrity _docIntegrity;

		static IOTestsBase()
		{
			DwgFilePaths = new TheoryData<string>();
			foreach (string file in Directory.GetFiles(_samplesFolder, $"*.dwg"))
			{
				DwgFilePaths.Add(file);
			}

			DxfAsciiFiles = new TheoryData<string>();
			foreach (string file in Directory.GetFiles(_samplesFolder, "*_ascii.dxf"))
			{
				DxfAsciiFiles.Add(file);
			}

			DxfBinaryFiles = new TheoryData<string>();
			foreach (string file in Directory.GetFiles(_samplesFolder, "*_binary.dxf"))
			{
				DxfBinaryFiles.Add(file);
			}

			Versions = new TheoryData<ACadVersion>();
			Versions.Add(ACadVersion.AC1018);
			Versions.Add(ACadVersion.AC1021);
			Versions.Add(ACadVersion.AC1024);
			Versions.Add(ACadVersion.AC1027);
			Versions.Add(ACadVersion.AC1032);

			//Create folder, necessary in workflow
			if (!Directory.Exists(_samplesOutFolder))
			{
				Directory.CreateDirectory(_samplesOutFolder);
			}

			if (Environment.GetEnvironmentVariable("GITHUB_WORKFLOW") == null)
			{
				var acCoreConsolePath = @"D:\Programs\Autodesk\AutoCAD 2023\accoreconsole.exe";

				if (!File.Exists(acCoreConsolePath))
				{
					var programFiles = Environment.GetFolderPath(SpecialFolder.ProgramFiles);
					var autoCadPath = Path.Combine(programFiles, "Autodesk");
					
					var baseAutoCadPaths = new string[]
					{
						"AutoCAD 2023",
						"AutoCAD LT 2023",
						"AutoCAD 2022",
						"AutoCAD LT 2022",
						"AutoCAD 2021",
						"AutoCAD LT 2021",
					};

					for (var i = 0; i < baseAutoCadPaths.Length; i++)
					{
						var consolePath = Path.Combine(autoCadPath, baseAutoCadPaths[i], "accoreconsole.exe");
						if (File.Exists(consolePath))
						{
							AcCoreConsolePath = consolePath;
							break;
						}
					}
				}
				else
				{
					AcCoreConsolePath = acCoreConsolePath;
				}
			}
		}

		public IOTestsBase(ITestOutputHelper output)
		{
			this._output = output;
			this._docIntegrity = new DocumentIntegrity(output);
		}

		protected void onNotification(object sender, NotificationEventArgs e)
		{
			_output.WriteLine(e.Message);
		}

		protected void checkDxfDocumentInAutocad(string path)
		{
			if (Environment.GetEnvironmentVariable("GITHUB_WORKFLOW") != null)
				return;

			System.Diagnostics.Process process = new System.Diagnostics.Process();

			try
			{
				process.StartInfo.WindowStyle = System.Diagnostics.ProcessWindowStyle.Hidden;
				process.StartInfo.FileName = AcCoreConsolePath;
				process.StartInfo.Arguments = $"/i \"{Path.Combine(_samplesFolder, "sample_base/empty.dwg")}\" /l en - US";
				process.StartInfo.UseShellExecute = false;
				process.StartInfo.RedirectStandardOutput = true;
				process.StartInfo.RedirectStandardInput = true;
				process.StartInfo.StandardOutputEncoding = Encoding.ASCII;

				Assert.True(process.Start());

				process.StandardInput.WriteLine($"_DXFIN");
				process.StandardInput.WriteLine($"{path}");

				string l = process.StandardOutput.ReadLine();
				bool testPassed = true;
				while (!process.StandardOutput.EndOfStream)
				{
					string li = l.Replace("\0", "");
					if (!string.IsNullOrEmpty(li))
					{
						if (li.Contains("Invalid or incomplete DXF input -- drawing discarded.")
							|| li.Contains("error", StringComparison.OrdinalIgnoreCase))
						{
							testPassed = false;
						}

						_output.WriteLine(li);
					}

					var t = process.StandardOutput.ReadLineAsync();

					//The last line gets into an infinite loop
					if (t.Wait(1000))
					{
						l = t.Result;
					}
					else
					{
						break;
					}
				}

				if (!testPassed)
					throw new Exception("File loading with accoreconsole failed");
			}
			finally
			{
				process.Kill();
			}
		}

<<<<<<< HEAD
		protected void checkDwgDocumentInAutocad(string path)
		{
			if (Environment.GetEnvironmentVariable("GITHUB_WORKFLOW") != null)
				return;

			System.Diagnostics.Process process = new System.Diagnostics.Process();

			try
			{
				process.StartInfo.WindowStyle = System.Diagnostics.ProcessWindowStyle.Hidden;
				process.StartInfo.FileName = "\"D:\\Programs\\Autodesk\\AutoCAD 2023\\accoreconsole.exe\"";
				process.StartInfo.Arguments = $"/i \"{path}\" /l en - US";
				process.StartInfo.UseShellExecute = false;
				process.StartInfo.RedirectStandardOutput = true;
				process.StartInfo.RedirectStandardInput = true;
				process.StartInfo.StandardOutputEncoding = Encoding.ASCII;

				Assert.True(process.Start());

				string l = process.StandardOutput.ReadLine();
				bool testPassed = true;
				while (!process.StandardOutput.EndOfStream)
				{
					string li = l.Replace("\0", "");
					if (!string.IsNullOrEmpty(li))
					{
						if (li.Contains("Invalid or incomplete DXF input -- drawing discarded.")
							|| li.Contains("error", StringComparison.OrdinalIgnoreCase))
						{
							testPassed = false;
						}

						_output.WriteLine(li);
					}

					var t = process.StandardOutput.ReadLineAsync();

					//The last line gets into an infinite loop
					if (t.Wait(1000))
					{
						l = t.Result;
					}
					else
					{
						break;
					}
				}

				if (!testPassed)
					throw new Exception("File loading with accoreconsole failed");
			}
			finally
			{
				process.Kill();
=======
		protected static void loadSamples(string folder, string ext, TheoryData<string> files)
		{
			string path = Path.Combine(_samplesFolder, "local", folder);

			if (!Directory.Exists(path))
			{
				files.Add(string.Empty);
				return;
			}

			foreach (string file in Directory.GetFiles(path, $"*.{ext}"))
			{
				files.Add(file);
			}

			if (!files.Any())
			{
				files.Add(string.Empty);
>>>>>>> 4bee257e
			}
		}
	}
}<|MERGE_RESOLUTION|>--- conflicted
+++ resolved
@@ -169,7 +169,6 @@
 			}
 		}
 
-<<<<<<< HEAD
 		protected void checkDwgDocumentInAutocad(string path)
 		{
 			if (Environment.GetEnvironmentVariable("GITHUB_WORKFLOW") != null)
@@ -224,7 +223,9 @@
 			finally
 			{
 				process.Kill();
-=======
+			}
+		}
+
 		protected static void loadSamples(string folder, string ext, TheoryData<string> files)
 		{
 			string path = Path.Combine(_samplesFolder, "local", folder);
@@ -243,7 +244,6 @@
 			if (!files.Any())
 			{
 				files.Add(string.Empty);
->>>>>>> 4bee257e
 			}
 		}
 	}
