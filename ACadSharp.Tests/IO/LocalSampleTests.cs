--- conflicted
+++ resolved
@@ -34,20 +34,12 @@
 			if (string.IsNullOrEmpty(test))
 				return;
 
-<<<<<<< HEAD
-			CadDocument doc = DwgReader.Read(test, this._dwgConfiguration, this.onNotification);
-
-			string path = $"{test}.out.dxf";
-			using(DxfWriter writer = new DxfWriter(path,doc, false))
-			{
-=======
 			CadDocument doc = DwgReader.Read(test, this._dwgConfiguration/*, this.onNotification*/);
 
 			string outPath = Path.Combine(Path.GetDirectoryName(test), $"{Path.GetFileNameWithoutExtension(test)}.out.dxf");
 			using (DxfWriter writer = new DxfWriter(outPath, doc, false))
 			{
 				writer.OnNotification += onNotification;
->>>>>>> c88308b2
 				writer.Write();
 			}
 		}
