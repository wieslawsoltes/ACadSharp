--- conflicted
+++ resolved
@@ -18,20 +18,6 @@
 			EnvironmentVars.SetIfNull("LOCAL_ENV", "true");
 			EnvironmentVars.SetIfNull("DELTA", "0.00001");
 			EnvironmentVars.SetIfNull("DECIMAL_PRECISION", "5");
-<<<<<<< HEAD
-=======
-			bool isLinux = System.Runtime.InteropServices.RuntimeInformation.IsOSPlatform(OSPlatform.Linux);
-			if (isLinux)
-			{
-			    EnvironmentVars.SetIfNull("DXF_CONSOLE_CHECK", "false");
-			    EnvironmentVars.SetIfNull("DWG_CONSOLE_CHECK", "false");
-			}
-			else
-			{
-			    EnvironmentVars.SetIfNull("DXF_CONSOLE_CHECK", "true");
-			    EnvironmentVars.SetIfNull("DWG_CONSOLE_CHECK", "true");
-			}
->>>>>>> 0fc4f55c
 			EnvironmentVars.SetIfNull("RUN_DWG_WRITER_SINGLE_CASES_TEST", "true");
 		}
 	}
