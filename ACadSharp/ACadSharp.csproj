--- conflicted
+++ resolved
@@ -1,6 +1,5 @@
 ﻿<Project Sdk="Microsoft.NET.Sdk">
 
-<<<<<<< HEAD
 	<PropertyGroup>
 		<TargetFrameworks>net6.0;net7.0;net5.0;net48;netstandard2.1</TargetFrameworks>
 		<Authors>DomCr</Authors>
@@ -15,11 +14,11 @@
 		<GeneratePackageOnBuild Condition="'$(Configuration)' == 'Release'">True</GeneratePackageOnBuild>
 	</PropertyGroup>
 
-	<PropertyGroup>
-		<GenerateDocumentationFile>true</GenerateDocumentationFile>
-		<PackageReadmeFile>README.md</PackageReadmeFile>
-		<Version>2.1.0-beta</Version>
-	</PropertyGroup>
+  <PropertyGroup>
+    <GenerateDocumentationFile>true</GenerateDocumentationFile>
+    <PackageReadmeFile>README.md</PackageReadmeFile>
+    <Version>2.3.1-beta</Version>
+  </PropertyGroup>
 
 	<Import Project="..\CSUtilities\CSMath\CSMath.projitems" Label="Shared" />
 
@@ -40,46 +39,5 @@
 		<PackageReference Include="System.Memory" Version="4.5.5" />
 		<PackageReference Include="System.Text.Encoding.CodePages" Version="7.0.0" />
 	</ItemGroup>
-=======
-  <PropertyGroup>
-    <TargetFrameworks>net6.0;net7.0;net5.0;net48;netstandard2.1</TargetFrameworks>
-    <Authors>DomCr</Authors>
-    <PackageId>ACadSharp</PackageId>
-    <PackageTags>C# Dwg Dxf</PackageTags>
-    <RepositoryUrl>https://github.com/DomCR/ACadSharp</RepositoryUrl>
-    <PackageLicenseExpression>MIT</PackageLicenseExpression>
-    <RepositoryType>git</RepositoryType>
-    <PackageProjectUrl>https://github.com/DomCR/ACadSharp</PackageProjectUrl>
-    <Copyright>Copyright (c) 2024 Albert Domenech</Copyright>
-    <Description>C# library to read/write cad files like dxf/dwg.</Description>
-    <GeneratePackageOnBuild Condition="'$(Configuration)' == 'Release'">True</GeneratePackageOnBuild>
-  </PropertyGroup>
-
-  <PropertyGroup>
-    <GenerateDocumentationFile>true</GenerateDocumentationFile>
-    <PackageReadmeFile>README.md</PackageReadmeFile>
-    <Version>2.3.1-beta</Version>
-  </PropertyGroup>
-
-  <Import Project="..\CSUtilities\CSMath\CSMath.projitems" Label="Shared" />
-
-  <Import Project="..\CSUtilities\CSUtilities\CSUtilities.projitems" Label="Shared" />
-
-  <ItemGroup>
-    <None Include="..\README.md">
-      <Pack>True</Pack>
-      <PackagePath>\</PackagePath>
-    </None>
-  </ItemGroup>
-
-  <ItemGroup Condition="'$(TargetFramework)' == 'net48'">
-    <PackageReference Include="System.Memory" Version="4.5.5" />
-  </ItemGroup>
-
-  <ItemGroup Condition="'$(TargetFramework)' == 'netstandard2.1'">
-    <PackageReference Include="System.Memory" Version="4.5.5" />
-    <PackageReference Include="System.Text.Encoding.CodePages" Version="7.0.0" />
-  </ItemGroup>
->>>>>>> 5af53634
 
 </Project>