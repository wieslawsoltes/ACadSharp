﻿using ACadSharp.Classes;
using ACadSharp.Entities;
using ACadSharp.Header;
using ACadSharp.Objects;
using ACadSharp.Tables;
using ACadSharp.Tables.Collections;
using System;
using System.Collections.Generic;
using System.Linq;

namespace ACadSharp
{
	/// <summary>
	/// An AutoCAD drawing
	/// </summary>
	public class CadDocument : IHandledCadObject
	{
		/// <summary>
		/// The document handle is always 0, this field makes sure that no object overrides this value
		/// </summary>
		public ulong Handle { get { return 0; } }

		/// <summary>
		/// Contains all the header variables for this document.
		/// </summary>
		public CadHeader Header { get; internal set; }

		/// <summary>
		/// Accesses drawing properties such as the Title, Subject, Author, and Keywords properties
		/// </summary>
		public CadSummaryInfo SummaryInfo { get; set; }

		/// <summary>
		/// Dxf classes defined in this document
		/// </summary>
		public DxfClassCollection Classes { get; set; } = new DxfClassCollection();

		/// <summary>
		/// The collection of all registered applications in the drawing
		/// </summary>
		public AppIdsTable AppIds { get; private set; }

		/// <summary>
		/// The collection of all block records in the drawing
		/// </summary>
		public BlockRecordsTable BlockRecords { get; private set; }

		/// <summary>
		/// The collection of all dimension styles in the drawing
		/// </summary>
		public DimensionStylesTable DimensionStyles { get; private set; }

		/// <summary>
		/// The collection of all layers in the drawing
		/// </summary>
		public LayersTable Layers { get; private set; }

		/// <summary>
		/// The collection of all linetypes in the drawing
		/// </summary>
		public LineTypesTable LineTypes { get; private set; }

		/// <summary>
		/// The collection of all text styles in the drawing
		/// </summary>
		public TextStylesTable TextStyles { get; private set; }

		/// <summary>
		/// The collection of all user coordinate systems (UCSs) in the drawing
		/// </summary>
		public UCSTable UCSs { get; private set; }

		/// <summary>
		/// The collection of all views in the drawing
		/// </summary>
		public ViewsTable Views { get; private set; }

		/// <summary>
		/// The collection of all vports in the drawing
		/// </summary>
		public VPortsTable VPorts { get; private set; }

		/// <summary>
		/// The collection of all layouts in the drawing
		/// </summary>
		public Layout[] Layouts { get { return this._cadObjects.Values.OfType<Layout>().ToArray(); } }   //TODO: Layouts have to go to the designed dictionary or blocks

		/// <summary>
		/// Root dictionary of the document
		/// </summary>
		public CadDictionary RootDictionary
		{
			get { return this._rootDictionary; }
			internal set
			{
				this._rootDictionary = value;
				this._rootDictionary.Owner = this;
				this.RegisterCollection(this._rootDictionary);
			}
		}

		/// <summary>
		/// Collection with all the entities in the drawing
		/// </summary>
		public CadObjectCollection<Entity> Entities { get { return this.ModelSpace.Entities; } }

		/// <summary>
		/// Model space block record containing the drawing
		/// </summary>
		public BlockRecord ModelSpace { get { return this.BlockRecords[BlockRecord.ModelSpaceName]; } }

		/// <summary>
		/// Default paper space of the model
		/// </summary>
		public BlockRecord PaperSpace { get { return this.BlockRecords[BlockRecord.PaperSpaceName]; } }

		private CadDictionary _rootDictionary = new CadDictionary();

		//Contains all the objects in the document
		private readonly Dictionary<ulong, IHandledCadObject> _cadObjects = new Dictionary<ulong, IHandledCadObject>();

		internal CadDocument(bool createDefaults)
		{
			this._cadObjects.Add(this.Handle, this);

			if (createDefaults)
			{
				//Header and summary
				this.Header = new CadHeader(this);
				this.SummaryInfo = new CadSummaryInfo();

				//The order of the elements is rellevant for the handles assignation

				//Initialize tables
				this.BlockRecords = new BlockRecordsTable(this);
				this.Layers = new LayersTable(this);
				this.DimensionStyles = new DimensionStylesTable(this);
				this.TextStyles = new TextStylesTable(this);
				this.LineTypes = new LineTypesTable(this);
				this.Views = new ViewsTable(this);
				this.UCSs = new UCSTable(this);
				this.VPorts = new VPortsTable(this);
				this.AppIds = new AppIdsTable(this);

				//Root dictionary
				this.RootDictionary = CadDictionary.CreateRoot();

				//Entries
				Layout modelLayout = Layout.Default;
				Layout paperLayout = new Layout("Layout1");
				(this.RootDictionary[CadDictionary.AcadLayout] as CadDictionary).Add(Layout.LayoutModelName, modelLayout);
				(this.RootDictionary[CadDictionary.AcadLayout] as CadDictionary).Add(paperLayout.Name, paperLayout);

				//Default variables
				this.AppIds.Add(AppId.Default);

				this.LineTypes.Add(LineType.ByLayer);
				this.LineTypes.Add(LineType.ByBlock);
				this.LineTypes.Add(LineType.Continuous);

				this.Layers.Add(Layer.Default);

				this.TextStyles.Add(TextStyle.Default);

				this.DimensionStyles.Add(DimensionStyle.Default);

				this.VPorts.Add(VPort.Default);

				//Blocks
				BlockRecord model = BlockRecord.ModelSpace;
				model.Layout = modelLayout;
				this.BlockRecords.Add(model);

				BlockRecord pspace = BlockRecord.PaperSpace;
				pspace.Layout = paperLayout;
				this.BlockRecords.Add(pspace);
			}
		}

		/// <summary>
		/// Creates a document with the default objects
		/// </summary>
		/// <remarks>
		/// Default version <see cref="ACadVersion.AC1018"/>
		/// </remarks>
		public CadDocument() : this(ACadVersion.AC1018) { }

		/// <summary>
		/// Creates a document with the default objects and a specific version
		/// </summary>
		/// <param name="version">Version of the document</param>
		public CadDocument(ACadVersion version) : this(true)
		{
			this.Header.Version = version;
		}

		/// <summary>
		/// Gets an object in the document by it's handle
		/// </summary>
		/// <param name="handle"></param>
		/// <returns>the cadObject or null if doesn't exists in the document</returns>
		public CadObject GetCadObject(ulong handle)
		{
			return this.GetCadObject<CadObject>(handle);
		}

		/// <summary>
		/// Gets an object in the document by it's handle
		/// </summary>
		/// <typeparam name="T"></typeparam>
		/// <param name="handle"></param>
		/// <returns>the cadObject or null if doesn't exists in the document</returns>
		public T GetCadObject<T>(ulong handle)
			where T : CadObject
		{
			if (this._cadObjects.TryGetValue(handle, out IHandledCadObject obj))
			{
				return obj as T;
			}

			return null;
		}

		/// <summary>
		/// Gets an object in the document by it's handle
		/// </summary>
		/// <typeparam name="T"></typeparam>
		/// <param name="handle"></param>
		/// <param name="cadObject"></param>
		/// <returns></returns>
		public bool TryGetCadObject<T>(ulong handle, out T cadObject)
			where T : CadObject
		{
			cadObject = null;

			if (handle == this.Handle)
				return false;

			if (this._cadObjects.TryGetValue(handle, out IHandledCadObject obj))
			{
				cadObject = obj as T;
				return true;
			}

			return false;
		}

		internal void AddCadObject(CadObject cadObject)
		{
			if (cadObject.Document != null)
			{
				throw new ArgumentException($"The item with handle {cadObject.Handle} is already assigned to a document");
			}

			cadObject.AssignDocument(this);

			if (cadObject.Handle == 0 || this._cadObjects.ContainsKey(cadObject.Handle))
			{
				var nextHandle = this._cadObjects.Keys.Max() + 1;

				this.Header.HandleSeed = nextHandle + 1;

				cadObject.Handle = nextHandle;
			}

			this._cadObjects.Add(cadObject.Handle, cadObject);
		}

		internal void RemoveCadObject(CadObject cadObject)
		{
			if (!this.TryGetCadObject(cadObject.Handle, out CadObject _)
				|| !this._cadObjects.Remove(cadObject.Handle))
			{
				return;
			}

			cadObject.UnassignDocument();
		}

		private void onAdd(object sender, CollectionChangedEventArgs e)
		{
			if (e.Item is CadDictionary dictionary)
			{
				this.RegisterCollection(dictionary);
			}
			else
			{
				this.AddCadObject(e.Item);
			}
		}

		private void onRemove(object sender, CollectionChangedEventArgs e)
		{
			if (e.Item is CadDictionary dictionary)
			{
				this.UnregisterCollection(dictionary);
			}
			else
			{
				this.RemoveCadObject(e.Item);
			}
		}

		internal void RegisterCollection<T>(IObservableCollection<T> collection, bool addElements = true)
			where T : CadObject
		{
			switch (collection)
			{
				case AppIdsTable:
					this.AppIds = (AppIdsTable)collection;
					this.AppIds.Owner = this;
					break;
				case BlockRecordsTable:
					this.BlockRecords = (BlockRecordsTable)collection;
					this.BlockRecords.Owner = this;
					break;
				case DimensionStylesTable:
					this.DimensionStyles = (DimensionStylesTable)collection;
					this.DimensionStyles.Owner = this;
					break;
				case LayersTable:
					this.Layers = (LayersTable)collection;
					this.Layers.Owner = this;
					break;
				case LineTypesTable:
					this.LineTypes = (LineTypesTable)collection;
					this.LineTypes.Owner = this;
					break;
				case TextStylesTable:
					this.TextStyles = (TextStylesTable)collection;
					this.TextStyles.Owner = this;
					break;
				case UCSTable:
					this.UCSs = (UCSTable)collection;
					this.UCSs.Owner = this;
					break;
				case ViewsTable:
					this.Views = (ViewsTable)collection;
					this.Views.Owner = this;
					break;
				case VPortsTable:
					this.VPorts = (VPortsTable)collection;
					this.VPorts.Owner = this;
					break;
			}

			collection.OnAdd += this.onAdd;
			collection.OnRemove += this.onRemove;

			if (collection is CadObject cadObject)
			{
				this.AddCadObject(cadObject);
			}

			if (collection is ISeqendCollection seqendColleciton)
			{
<<<<<<< HEAD
				this.AddCadObject(seqendColleciton.Seqend);
=======
				seqendColleciton.OnSeqendAdded += this.onAdd;
				seqendColleciton.OnSeqendRemoved += this.onRemove;

				if (seqendColleciton.Seqend != null)
				{
					this.addCadObject(seqendColleciton.Seqend);
				}
>>>>>>> 5f271f16
			}

			if (addElements)
			{
				foreach (T item in collection)
				{
					if (item is CadDictionary dictionary)
					{
						this.RegisterCollection(dictionary);
					}
					else
					{
						this.AddCadObject(item);
					}
				}
			}
		}

		internal void UnregisterCollection<T>(IObservableCollection<T> collection, bool removeElements = true)
			where T : CadObject
		{
			switch (collection)
			{
				case AppIdsTable:
				case BlockRecordsTable:
				case DimensionStylesTable:
				case LayersTable:
				case LineTypesTable:
				case TextStylesTable:
				case UCSTable:
				case ViewsTable:
				case VPortsTable:
					throw new InvalidOperationException($"The collection {collection.GetType()} cannot be removed from a document.");
			}

			collection.OnAdd -= this.onAdd;
			collection.OnRemove -= this.onRemove;

			if (collection is CadObject cadObject)
			{
				this.RemoveCadObject(cadObject);
			}

			if (collection is ISeqendCollection seqendColleciton)
			{
<<<<<<< HEAD
				this.RemoveCadObject(seqendColleciton.Seqend);
=======
				seqendColleciton.OnSeqendAdded -= this.onAdd;
				seqendColleciton.OnSeqendRemoved -= this.onRemove;

				if (seqendColleciton.Seqend != null)
				{
					this.removeCadObject(seqendColleciton.Seqend);
				}
>>>>>>> 5f271f16
			}

			if (removeElements)
			{
				foreach (T item in collection)
				{
					if (item is CadDictionary dictionary)
					{
						this.UnregisterCollection(dictionary);
					}
					else
					{
						this.RemoveCadObject(item);
					}
				}
			}
		}
	}
}<|MERGE_RESOLUTION|>--- conflicted
+++ resolved
@@ -354,9 +354,6 @@
 
 			if (collection is ISeqendCollection seqendColleciton)
 			{
-<<<<<<< HEAD
-				this.AddCadObject(seqendColleciton.Seqend);
-=======
 				seqendColleciton.OnSeqendAdded += this.onAdd;
 				seqendColleciton.OnSeqendRemoved += this.onRemove;
 
@@ -364,7 +361,6 @@
 				{
 					this.addCadObject(seqendColleciton.Seqend);
 				}
->>>>>>> 5f271f16
 			}
 
 			if (addElements)
@@ -410,9 +406,6 @@
 
 			if (collection is ISeqendCollection seqendColleciton)
 			{
-<<<<<<< HEAD
-				this.RemoveCadObject(seqendColleciton.Seqend);
-=======
 				seqendColleciton.OnSeqendAdded -= this.onAdd;
 				seqendColleciton.OnSeqendRemoved -= this.onRemove;
 
@@ -420,7 +413,6 @@
 				{
 					this.removeCadObject(seqendColleciton.Seqend);
 				}
->>>>>>> 5f271f16
 			}
 
 			if (removeElements)
