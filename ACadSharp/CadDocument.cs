--- conflicted
+++ resolved
@@ -372,19 +372,11 @@
 			foreach (T item in collection)
 			{
 				if (item is CadDictionary dictionary)
-<<<<<<< HEAD
 				{
 					this.RegisterCollection(dictionary);
 				}
 				else
 				{
-=======
-				{
-					this.RegisterCollection(dictionary);
-				}
-				else
-				{
->>>>>>> 9cfc9045
 					this.addCadObject(item);
 				}
 			}
@@ -429,19 +421,11 @@
 			foreach (T item in collection)
 			{
 				if (item is CadDictionary dictionary)
-<<<<<<< HEAD
 				{
 					this.UnregisterCollection(dictionary);
 				}
 				else
 				{
-=======
-				{
-					this.UnregisterCollection(dictionary);
-				}
-				else
-				{
->>>>>>> 9cfc9045
 					this.removeCadObject(item);
 				}
 			}
