﻿using ACadSharp.Classes;
using ACadSharp.Entities;
using ACadSharp.Header;
using ACadSharp.Objects;
using ACadSharp.Tables;
using ACadSharp.Tables.Collections;
using System;
using System.Collections.Generic;
using System.Linq;

namespace ACadSharp
{
	/// <summary>
	/// An AutoCAD drawing
	/// </summary>
	public class CadDocument : IHandledCadObject
	{
		/// <summary>
		/// The document handle is always 0, this field makes sure that no object overrides this value
		/// </summary>
		public ulong Handle { get { return 0; } }

		/// <summary>
		/// Contains all the header variables for this document.
		/// </summary>
		public CadHeader Header { get; internal set; }

		/// <summary>
		/// Accesses drawing properties such as the Title, Subject, Author, and Keywords properties
		/// </summary>
		public CadSummaryInfo SummaryInfo { get; set; }

		/// <summary>
		/// Dxf classes defined in this document
		/// </summary>
		public DxfClassCollection Classes { get; set; } = new DxfClassCollection();

		/// <summary>
		/// The collection of all registered applications in the drawing
		/// </summary>
		public AppIdsTable AppIds { get; private set; }

		/// <summary>
		/// The collection of all block records in the drawing
		/// </summary>
		public BlockRecordsTable BlockRecords { get; private set; }

		/// <summary>
		/// The collection of all dimension styles in the drawing
		/// </summary>
		public DimensionStylesTable DimensionStyles { get; private set; }

		/// <summary>
		/// The collection of all layers in the drawing
		/// </summary>
		public LayersTable Layers { get; private set; }

		/// <summary>
		/// The collection of all linetypes in the drawing
		/// </summary>
		public LineTypesTable LineTypes { get; private set; }

		/// <summary>
		/// The collection of all text styles in the drawing
		/// </summary>
		public TextStylesTable TextStyles { get; private set; }

		/// <summary>
		/// The collection of all user coordinate systems (UCSs) in the drawing
		/// </summary>
		public UCSTable UCSs { get; private set; }

		/// <summary>
		/// The collection of all views in the drawing
		/// </summary>
		public ViewsTable Views { get; private set; }

		/// <summary>
		/// The collection of all vports in the drawing
		/// </summary>
		public VPortsTable VPorts { get; private set; }

		/// <summary>
		/// The collection of all layouts in the drawing
		/// </summary>
		public Layout[] Layouts { get { return this._cadObjects.Values.OfType<Layout>().ToArray(); } }   //TODO: Layouts have to go to the designed dictionary or blocks

		/// <summary>
		/// Root dictionary of the document
		/// </summary>
		public CadDictionary RootDictionary
		{
			get { return this._rootDictionary; }
			internal set
			{
				this._rootDictionary = value;
				this._rootDictionary.Owner = this;
				this.RegisterCollection(this._rootDictionary);
			}
		}

		/// <summary>
		/// Collection with all the entities in the drawing
		/// </summary>
		public CadObjectCollection<Entity> Entities { get { return this.ModelSpace.Entities; } }

		/// <summary>
		/// Model space block record containing the drawing
		/// </summary>
		public BlockRecord ModelSpace { get { return this.BlockRecords[BlockRecord.ModelSpaceName]; } }

		/// <summary>
		/// Default paper space of the model
		/// </summary>
		public BlockRecord PaperSpace { get { return this.BlockRecords[BlockRecord.PaperSpaceName]; } }

		private CadDictionary _rootDictionary = new CadDictionary();

		//Contains all the objects in the document
		private readonly Dictionary<ulong, IHandledCadObject> _cadObjects = new Dictionary<ulong, IHandledCadObject>();

		internal CadDocument(bool createDefaults)
		{
			this._cadObjects.Add(this.Handle, this);

			if (createDefaults)
			{
				//Header and summary
				this.Header = new CadHeader(this);
				this.SummaryInfo = new CadSummaryInfo();

				//The order of the elements is rellevant for the handles assignation

				//Initialize tables
				this.BlockRecords = new BlockRecordsTable(this);
				this.Layers = new LayersTable(this);
				this.DimensionStyles = new DimensionStylesTable(this);
				this.TextStyles = new TextStylesTable(this);
				this.LineTypes = new LineTypesTable(this);
				this.Views = new ViewsTable(this);
				this.UCSs = new UCSTable(this);
				this.VPorts = new VPortsTable(this);
				this.AppIds = new AppIdsTable(this);

				//Root dictionary
				this.RootDictionary = CadDictionary.CreateRoot();

				//Entries
				Layout modelLayout = Layout.Default;
				Layout paperLayout = new Layout("Layout1");
				(this.RootDictionary[CadDictionary.AcadLayout] as CadDictionary).Add(Layout.LayoutModelName, modelLayout);
				(this.RootDictionary[CadDictionary.AcadLayout] as CadDictionary).Add(paperLayout.Name, paperLayout);

				//Default variables
				this.AppIds.Add(AppId.Default);

				this.LineTypes.Add(LineType.ByLayer);
				this.LineTypes.Add(LineType.ByBlock);
				this.LineTypes.Add(LineType.Continuous);

				this.Layers.Add(Layer.Default);

				this.TextStyles.Add(TextStyle.Default);

				this.DimensionStyles.Add(DimensionStyle.Default);

				this.VPorts.Add(VPort.Default);

				//Blocks
				BlockRecord model = BlockRecord.ModelSpace;
				model.Layout = modelLayout;
				this.BlockRecords.Add(model);

				BlockRecord pspace = BlockRecord.PaperSpace;
				pspace.Layout = paperLayout;
				this.BlockRecords.Add(pspace);
			}
		}

		/// <summary>
		/// Creates a document with the default objects
		/// </summary>
		/// <remarks>
		/// Default version <see cref="ACadVersion.AC1018"/>
		/// </remarks>
		public CadDocument() : this(ACadVersion.AC1018) { }

		/// <summary>
		/// Creates a document with the default objects and a specific version
		/// </summary>
		/// <param name="version">Version of the document</param>
		public CadDocument(ACadVersion version) : this(true)
		{
			this.Header.Version = version;
		}

		/// <summary>
		/// Gets an object in the document by it's handle
		/// </summary>
		/// <param name="handle"></param>
		/// <returns>the cadObject or null if doesn't exists in the document</returns>
		public CadObject GetCadObject(ulong handle)
		{
			return this.GetCadObject<CadObject>(handle);
		}

		/// <summary>
		/// Gets an object in the document by it's handle
		/// </summary>
		/// <typeparam name="T"></typeparam>
		/// <param name="handle"></param>
		/// <returns>the cadObject or null if doesn't exists in the document</returns>
		public T GetCadObject<T>(ulong handle)
			where T : CadObject
		{
			if (this._cadObjects.TryGetValue(handle, out IHandledCadObject obj))
			{
				return obj as T;
			}

			return null;
		}

		/// <summary>
		/// Gets an object in the document by it's handle
		/// </summary>
		/// <typeparam name="T"></typeparam>
		/// <param name="handle"></param>
		/// <param name="cadObject"></param>
		/// <returns></returns>
		public bool TryGetCadObject<T>(ulong handle, out T cadObject)
			where T : CadObject
		{
			cadObject = null;

			if (handle == this.Handle)
				return false;

			if (this._cadObjects.TryGetValue(handle, out IHandledCadObject obj))
			{
				cadObject = obj as T;
				return true;
			}

			return false;
		}

		internal void AddCadObject(CadObject cadObject)
		{
			if (cadObject.Document != null)
			{
				throw new ArgumentException($"The item with handle {cadObject.Handle} is already assigned to a document");
			}

			cadObject.AssignDocument(this);

			if (cadObject.Handle == 0 || this._cadObjects.ContainsKey(cadObject.Handle))
			{
				var nextHandle = this._cadObjects.Keys.Max() + 1;

				this.Header.HandleSeed = nextHandle + 1;

				cadObject.Handle = nextHandle;
			}

			this._cadObjects.Add(cadObject.Handle, cadObject);
		}

		internal void RemoveCadObject(CadObject cadObject)
		{
			if (!this.TryGetCadObject(cadObject.Handle, out CadObject _)
				|| !this._cadObjects.Remove(cadObject.Handle))
			{
				return;
			}

			cadObject.UnassignDocument();
		}

		private void onAdd(object sender, CollectionChangedEventArgs e)
		{
			if (e.Item is CadDictionary dictionary)
			{
				this.RegisterCollection(dictionary);
			}
			else
			{
				this.AddCadObject(e.Item);
			}
		}

		private void onRemove(object sender, CollectionChangedEventArgs e)
		{
			if (e.Item is CadDictionary dictionary)
			{
				this.UnregisterCollection(dictionary);
			}
			else
			{
				this.RemoveCadObject(e.Item);
			}
		}

		internal void RegisterCollection<T>(IObservableCollection<T> collection)
			where T : CadObject
		{
			switch (collection)
			{
				case AppIdsTable:
					this.AppIds = (AppIdsTable)collection;
					this.AppIds.Owner = this;
					break;
				case BlockRecordsTable:
					this.BlockRecords = (BlockRecordsTable)collection;
					this.BlockRecords.Owner = this;
					break;
				case DimensionStylesTable:
					this.DimensionStyles = (DimensionStylesTable)collection;
					this.DimensionStyles.Owner = this;
					break;
				case LayersTable:
					this.Layers = (LayersTable)collection;
					this.Layers.Owner = this;
					break;
				case LineTypesTable:
					this.LineTypes = (LineTypesTable)collection;
					this.LineTypes.Owner = this;
					break;
				case TextStylesTable:
					this.TextStyles = (TextStylesTable)collection;
					this.TextStyles.Owner = this;
					break;
				case UCSTable:
					this.UCSs = (UCSTable)collection;
					this.UCSs.Owner = this;
					break;
				case ViewsTable:
					this.Views = (ViewsTable)collection;
					this.Views.Owner = this;
					break;
				case VPortsTable:
					this.VPorts = (VPortsTable)collection;
					this.VPorts.Owner = this;
					break;
			}

			collection.OnAdd += this.onAdd;
			collection.OnRemove += this.onRemove;

			if (collection is CadObject cadObject)
			{
				this.AddCadObject(cadObject);
			}

			if (collection is ISeqendCollection seqendColleciton)
			{
				seqendColleciton.OnSeqendAdded += this.onAdd;
				seqendColleciton.OnSeqendRemoved += this.onRemove;

				if (seqendColleciton.Seqend != null)
				{
					this.AddCadObject(seqendColleciton.Seqend);
				}
			}

			foreach (T item in collection)
			{
				if (item is CadDictionary dictionary)
				{
<<<<<<< HEAD
					if (item is CadDictionary dictionary)
					{
						this.RegisterCollection(dictionary);
					}
					else
					{
						this.AddCadObject(item);
					}
=======
					this.RegisterCollection(dictionary);
				}
				else
				{
					this.addCadObject(item);
>>>>>>> 7e346987
				}
			}
		}

		internal void UnregisterCollection<T>(IObservableCollection<T> collection)
			where T : CadObject
		{
			switch (collection)
			{
				case AppIdsTable:
				case BlockRecordsTable:
				case DimensionStylesTable:
				case LayersTable:
				case LineTypesTable:
				case TextStylesTable:
				case UCSTable:
				case ViewsTable:
				case VPortsTable:
					throw new InvalidOperationException($"The collection {collection.GetType()} cannot be removed from a document.");
			}

			collection.OnAdd -= this.onAdd;
			collection.OnRemove -= this.onRemove;

			if (collection is CadObject cadObject)
			{
				this.RemoveCadObject(cadObject);
			}

			if (collection is ISeqendCollection seqendColleciton)
			{
				seqendColleciton.OnSeqendAdded -= this.onAdd;
				seqendColleciton.OnSeqendRemoved -= this.onRemove;

				if (seqendColleciton.Seqend != null)
				{
					this.RemoveCadObject(seqendColleciton.Seqend);
				}
			}

			foreach (T item in collection)
			{
				if (item is CadDictionary dictionary)
				{
<<<<<<< HEAD
					if (item is CadDictionary dictionary)
					{
						this.UnregisterCollection(dictionary);
					}
					else
					{
						this.RemoveCadObject(item);
					}
=======
					this.UnregisterCollection(dictionary);
				}
				else
				{
					this.removeCadObject(item);
>>>>>>> 7e346987
				}
			}
		}
	}
}<|MERGE_RESOLUTION|>--- conflicted
+++ resolved
@@ -367,22 +367,11 @@
 			{
 				if (item is CadDictionary dictionary)
 				{
-<<<<<<< HEAD
-					if (item is CadDictionary dictionary)
-					{
-						this.RegisterCollection(dictionary);
-					}
-					else
-					{
-						this.AddCadObject(item);
-					}
-=======
 					this.RegisterCollection(dictionary);
 				}
 				else
 				{
 					this.addCadObject(item);
->>>>>>> 7e346987
 				}
 			}
 		}
@@ -427,22 +416,11 @@
 			{
 				if (item is CadDictionary dictionary)
 				{
-<<<<<<< HEAD
-					if (item is CadDictionary dictionary)
-					{
-						this.UnregisterCollection(dictionary);
-					}
-					else
-					{
-						this.RemoveCadObject(item);
-					}
-=======
 					this.UnregisterCollection(dictionary);
 				}
 				else
 				{
 					this.removeCadObject(item);
->>>>>>> 7e346987
 				}
 			}
 		}
