﻿using ACadSharp.Classes;
using ACadSharp.Entities;
using ACadSharp.Header;
using ACadSharp.IO.DXF;
using ACadSharp.Objects;
using ACadSharp.Objects.Collections;
using ACadSharp.Tables;
using ACadSharp.Tables.Collections;
using System;
using System.Collections.Generic;
using System.Linq;

namespace ACadSharp
{
	/// <summary>
	/// A CAD drawing
	/// </summary>
	public class CadDocument : IHandledCadObject
	{
		/// <summary>
		/// The document handle is always 0, this field makes sure that no object overrides this value
		/// </summary>
		public ulong Handle { get { return 0; } }

		/// <summary>
		/// Contains all the header variables for this document.
		/// </summary>
		public CadHeader Header { get; internal set; }

		/// <summary>
		/// Accesses drawing properties such as the Title, Subject, Author, and Keywords properties
		/// </summary>
		public CadSummaryInfo SummaryInfo { get; set; }

		/// <summary>
		/// Dxf classes defined in this document
		/// </summary>
		public DxfClassCollection Classes { get; set; } = new DxfClassCollection();

		/// <summary>
		/// The collection of all registered applications in the drawing
		/// </summary>
		public AppIdsTable AppIds { get; private set; }

		/// <summary>
		/// The collection of all block records in the drawing
		/// </summary>
		public BlockRecordsTable BlockRecords { get; private set; }

		/// <summary>
		/// The collection of all dimension styles in the drawing
		/// </summary>
		public DimensionStylesTable DimensionStyles { get; private set; }

		/// <summary>
		/// The collection of all layers in the drawing
		/// </summary>
		public LayersTable Layers { get; private set; }

		/// <summary>
		/// The collection of all linetypes in the drawing
		/// </summary>
		public LineTypesTable LineTypes { get; private set; }

		/// <summary>
		/// The collection of all text styles in the drawing
		/// </summary>
		public TextStylesTable TextStyles { get; private set; }

		/// <summary>
		/// The collection of all user coordinate systems (UCSs) in the drawing
		/// </summary>
		public UCSTable UCSs { get; private set; }

		/// <summary>
		/// The collection of all views in the drawing
		/// </summary>
		public ViewsTable Views { get; private set; }

		/// <summary>
		/// The collection of all vports in the drawing
		/// </summary>
		public VPortsTable VPorts { get; private set; }

		/// <summary>
		/// The collection of all layouts in the drawing.
		/// </summary>
<<<<<<< HEAD
		public IEnumerable<Layout> Layouts { get { return this._rootDictionary.GetEntry<CadDictionary>(CadDictionary.AcadLayout).Cast<Layout>(); } }

		public Objects.Collections.GroupCollection Groups { get; private set; }

		public Objects.Collections.ScaleCollection Scales { get; private set; }
=======
		/// <remarks>
		/// The collection is null if the <see cref="CadDictionary.AcadLayout"/> doesn't exist in the root dictionary.
		/// </remarks>
		public LayoutCollection Layouts { get; private set; }

		/// <summary>
		/// The collection of all groups in the drawing. 
		/// </summary>
		/// <remarks>
		/// The collection is null if the <see cref="CadDictionary.AcadGroup"/> doesn't exist in the root dictionary.
		/// </remarks>
		public GroupCollection Groups { get; private set; }

		/// <summary>
		/// The collection of all scales in the drawing. 
		/// </summary>
		/// <remarks>
		/// The collection is null if the <see cref="CadDictionary.AcadScaleList"/> doesn't exist in the root dictionary.
		/// </remarks>
		public ScaleCollection Scales { get; private set; }

		/// <summary>
		/// The collection of all Multi line styles in the drawing. 
		/// </summary>
		/// <remarks>
		/// The collection is null if the <see cref="CadDictionary.AcadMLineStyle"/> doesn't exist in the root dictionary.
		/// </remarks>
		public MLineStyleCollection MLineStyles { get; private set; }

		/// <summary>
		/// The collection of all Multi leader styles in the drawing. 
		/// </summary>
		/// <remarks>
		/// The collection is null if the <see cref="CadDictionary.AcadMLeaderStyle"/> doesn't exist in the root dictionary.
		/// </remarks>
		public MLeaderStyleCollection MLeaderStyles { get; private set; }
>>>>>>> 82bcaf01

		/// <summary>
		/// Root dictionary of the document
		/// </summary>
		public CadDictionary RootDictionary
		{
			get { return this._rootDictionary; }
			internal set
			{
				this._rootDictionary = value;
				this._rootDictionary.Owner = this;
				this.RegisterCollection(this._rootDictionary);
			}
		}

		/// <summary>
		/// Collection with all the entities in the drawing
		/// </summary>
		public CadObjectCollection<Entity> Entities { get { return this.ModelSpace.Entities; } }

		/// <summary>
		/// Model space block record containing the drawing
		/// </summary>
		public BlockRecord ModelSpace { get { return this.BlockRecords[BlockRecord.ModelSpaceName]; } }

		/// <summary>
		/// Default paper space of the model
		/// </summary>
		public BlockRecord PaperSpace { get { return this.BlockRecords[BlockRecord.PaperSpaceName]; } }

		private CadDictionary _rootDictionary = null;

		//Contains all the objects in the document
		private readonly Dictionary<ulong, IHandledCadObject> _cadObjects = new Dictionary<ulong, IHandledCadObject>();

		internal CadDocument(bool createDefaults)
		{
			this._cadObjects.Add(this.Handle, this);

			if (createDefaults)
			{
				DxfClassCollection.UpdateDxfClasses(this);

				//Header and summary
				this.Header = new CadHeader(this);
				this.SummaryInfo = new CadSummaryInfo();

				//The order of the elements is rellevant for the handles assignation

				//Initialize tables
				this.BlockRecords = new BlockRecordsTable(this);
				this.Layers = new LayersTable(this);
				this.DimensionStyles = new DimensionStylesTable(this);
				this.TextStyles = new TextStylesTable(this);
				this.LineTypes = new LineTypesTable(this);
				this.Views = new ViewsTable(this);
				this.UCSs = new UCSTable(this);
				this.VPorts = new VPortsTable(this);
				this.AppIds = new AppIdsTable(this);

				//Root dictionary
				this.RootDictionary = CadDictionary.CreateRoot();

				//Entries
				Layout modelLayout = Layout.Default;
				Layout paperLayout = new Layout("Layout1");
				(this.RootDictionary[CadDictionary.AcadLayout] as CadDictionary).Add(paperLayout.Name, paperLayout);
				(this.RootDictionary[CadDictionary.AcadLayout] as CadDictionary).Add(Layout.LayoutModelName, modelLayout);

				//Default variables
				this.AppIds.Add(AppId.Default);

				this.LineTypes.Add(LineType.ByLayer);
				this.LineTypes.Add(LineType.ByBlock);
				this.LineTypes.Add(LineType.Continuous);

				this.Layers.Add(Layer.Default);

				this.TextStyles.Add(TextStyle.Default);

				this.DimensionStyles.Add(DimensionStyle.Default);

				this.VPorts.Add(VPort.Default);

				//Blocks
				BlockRecord model = BlockRecord.ModelSpace;
				model.Layout = modelLayout;
				this.BlockRecords.Add(model);

				BlockRecord pspace = BlockRecord.PaperSpace;
				pspace.Layout = paperLayout;
				this.BlockRecords.Add(pspace);

				this.UpdateCollections(false);
			}
		}

		/// <summary>
		/// Creates a document with the default objects
		/// </summary>
		/// <remarks>
		/// Default version <see cref="ACadVersion.AC1018"/>
		/// </remarks>
		public CadDocument() : this(ACadVersion.AC1018) { }

		/// <summary>
		/// Creates a document with the default objects and a specific version
		/// </summary>
		/// <param name="version">Version of the document</param>
		public CadDocument(ACadVersion version) : this(true)
		{
			this.Header.Version = version;
		}

		/// <summary>
		/// Gets an object in the document by it's handle
		/// </summary>
		/// <param name="handle"></param>
		/// <returns>the cadObject or null if doesn't exists in the document</returns>
		public CadObject GetCadObject(ulong handle)
		{
			return this.GetCadObject<CadObject>(handle);
		}

		/// <summary>
		/// Gets an object in the document by it's handle
		/// </summary>
		/// <typeparam name="T"></typeparam>
		/// <param name="handle"></param>
		/// <returns>the cadObject or null if doesn't exists in the document</returns>
		public T GetCadObject<T>(ulong handle)
			where T : CadObject
		{
			if (this._cadObjects.TryGetValue(handle, out IHandledCadObject obj))
			{
				return obj as T;
			}

			return null;
		}

		/// <summary>
		/// Gets an object in the document by it's handle
		/// </summary>
		/// <typeparam name="T"></typeparam>
		/// <param name="handle"></param>
		/// <param name="cadObject"></param>
		/// <returns></returns>
		public bool TryGetCadObject<T>(ulong handle, out T cadObject)
			where T : CadObject
		{
			cadObject = null;

			if (handle == this.Handle)
				return false;

			if (this._cadObjects.TryGetValue(handle, out IHandledCadObject obj))
			{
				cadObject = obj as T;
				return true;
			}

			return false;
		}

<<<<<<< HEAD
		public void UpdateCollections(bool createDictionaries)
		{
			if (this.RootDictionary.TryGetEntry(CadDictionary.AcadScaleList, out CadDictionary scales))
			{
				this.Scales = new Objects.Collections.ScaleCollection(scales);
			}
			else if (createDictionaries)
			{

			}
		}

=======
		/// <summary>
		/// Updates the collections in the document and link them to it's dictionary
		/// </summary>
		/// <param name="createDictionaries"></param>
		public void UpdateCollections(bool createDictionaries)
		{
			if(this.updateCollection(CadDictionary.AcadLayout, createDictionaries, out CadDictionary layout))
			{
				this.Layouts = new LayoutCollection(layout);
			}

			if (this.updateCollection(CadDictionary.AcadGroup, createDictionaries, out CadDictionary groups))
			{
				this.Groups = new GroupCollection(groups);
			}

			if (this.updateCollection(CadDictionary.AcadScaleList, createDictionaries, out CadDictionary scales))
			{
				this.Scales = new ScaleCollection(scales);
			}

			if (this.updateCollection(CadDictionary.AcadMLineStyle, createDictionaries, out CadDictionary mlineStyles))
			{
				this.MLineStyles = new MLineStyleCollection(mlineStyles);
			}

			if (this.updateCollection(CadDictionary.AcadMLineStyle, createDictionaries, out CadDictionary mleaderStyles))
			{
				this.MLeaderStyles = new MLeaderStyleCollection(mleaderStyles);
			}
		}

		private bool updateCollection(string dictName, bool createDictionary, out CadDictionary dictionary)
		{
			if (this.RootDictionary.TryGetEntry(dictName, out dictionary))
			{
				return true;
			}
			else if (createDictionary)
			{
				this.RootDictionary.Add(dictName, new CadDictionary());
			}

			return dictionary != null;
		}

>>>>>>> 82bcaf01
		private void addCadObject(CadObject cadObject)
		{
			if (cadObject.Document != null)
			{
				throw new ArgumentException($"The item with handle {cadObject.Handle} is already assigned to a document");
			}

			if (cadObject.Handle == 0 || this._cadObjects.ContainsKey(cadObject.Handle))
			{
				var nextHandle = this._cadObjects.Keys.Max() + 1;

				this.Header.HandleSeed = nextHandle + 1;

				cadObject.Handle = nextHandle;
			}

			this._cadObjects.Add(cadObject.Handle, cadObject);

			if (cadObject is BlockRecord record)
			{
				this.addCadObject(record.BlockEntity);
				this.addCadObject(record.BlockEnd);
			}

			cadObject.AssignDocument(this);
		}

		private void removeCadObject(CadObject cadObject)
		{
			if (!this.TryGetCadObject(cadObject.Handle, out CadObject _)
				|| !this._cadObjects.Remove(cadObject.Handle))
			{
				return;
			}

			cadObject.UnassignDocument();
		}

		private void onAdd(object sender, CollectionChangedEventArgs e)
		{
			if (e.Item is CadDictionary dictionary)
			{
				this.RegisterCollection(dictionary);
			}
			else
			{
				this.addCadObject(e.Item);
			}
		}

		private void onRemove(object sender, CollectionChangedEventArgs e)
		{
			if (e.Item is CadDictionary dictionary)
			{
				this.UnregisterCollection(dictionary);
			}
			else
			{
				this.removeCadObject(e.Item);
			}
		}

		internal void RegisterCollection<T>(IObservableCollection<T> collection)
			where T : CadObject
		{
			switch (collection)
			{
				case AppIdsTable:
					this.AppIds = (AppIdsTable)collection;
					this.AppIds.Owner = this;
					break;
				case BlockRecordsTable:
					this.BlockRecords = (BlockRecordsTable)collection;
					this.BlockRecords.Owner = this;
					break;
				case DimensionStylesTable:
					this.DimensionStyles = (DimensionStylesTable)collection;
					this.DimensionStyles.Owner = this;
					break;
				case LayersTable:
					this.Layers = (LayersTable)collection;
					this.Layers.Owner = this;
					break;
				case LineTypesTable:
					this.LineTypes = (LineTypesTable)collection;
					this.LineTypes.Owner = this;
					break;
				case TextStylesTable:
					this.TextStyles = (TextStylesTable)collection;
					this.TextStyles.Owner = this;
					break;
				case UCSTable:
					this.UCSs = (UCSTable)collection;
					this.UCSs.Owner = this;
					break;
				case ViewsTable:
					this.Views = (ViewsTable)collection;
					this.Views.Owner = this;
					break;
				case VPortsTable:
					this.VPorts = (VPortsTable)collection;
					this.VPorts.Owner = this;
					break;
			}

			collection.OnAdd += this.onAdd;
			collection.OnRemove += this.onRemove;

			if (collection is CadObject cadObject)
			{
				this.addCadObject(cadObject);
			}

			if (collection is ISeqendCollection seqendColleciton)
			{
				seqendColleciton.OnSeqendAdded += this.onAdd;
				seqendColleciton.OnSeqendRemoved += this.onRemove;

				if (seqendColleciton.Seqend != null)
				{
					this.addCadObject(seqendColleciton.Seqend);
				}
			}

			foreach (T item in collection)
			{
				if (item is CadDictionary dictionary)
				{
					this.RegisterCollection(dictionary);
				}
				else
				{
					this.addCadObject(item);
				}
			}
		}

		internal void UnregisterCollection<T>(IObservableCollection<T> collection)
			where T : CadObject
		{
			switch (collection)
			{
				case AppIdsTable:
				case BlockRecordsTable:
				case DimensionStylesTable:
				case LayersTable:
				case LineTypesTable:
				case TextStylesTable:
				case UCSTable:
				case ViewsTable:
				case VPortsTable:
					throw new InvalidOperationException($"The collection {collection.GetType()} cannot be removed from a document.");
			}

			collection.OnAdd -= this.onAdd;
			collection.OnRemove -= this.onRemove;

			if (collection is CadObject cadObject)
			{
				this.removeCadObject(cadObject);
			}

			if (collection is ISeqendCollection seqendColleciton)
			{
				seqendColleciton.OnSeqendAdded -= this.onAdd;
				seqendColleciton.OnSeqendRemoved -= this.onRemove;

				if (seqendColleciton.Seqend != null)
				{
					this.removeCadObject(seqendColleciton.Seqend);
				}
			}

			foreach (T item in collection)
			{
				if (item is CadDictionary dictionary)
				{
					this.UnregisterCollection(dictionary);
				}
				else
				{
					this.removeCadObject(item);
				}
			}
		}
	}
}<|MERGE_RESOLUTION|>--- conflicted
+++ resolved
@@ -85,18 +85,15 @@
 		/// <summary>
 		/// The collection of all layouts in the drawing.
 		/// </summary>
-<<<<<<< HEAD
-		public IEnumerable<Layout> Layouts { get { return this._rootDictionary.GetEntry<CadDictionary>(CadDictionary.AcadLayout).Cast<Layout>(); } }
-
-		public Objects.Collections.GroupCollection Groups { get; private set; }
-
-		public Objects.Collections.ScaleCollection Scales { get; private set; }
-=======
 		/// <remarks>
 		/// The collection is null if the <see cref="CadDictionary.AcadLayout"/> doesn't exist in the root dictionary.
 		/// </remarks>
 		public LayoutCollection Layouts { get; private set; }
 
+		public Objects.Collections.GroupCollection Groups { get; private set; }
+
+		public Objects.Collections.ScaleCollection Scales { get; private set; }
+
 		/// <summary>
 		/// The collection of all groups in the drawing. 
 		/// </summary>
@@ -128,7 +125,6 @@
 		/// The collection is null if the <see cref="CadDictionary.AcadMLeaderStyle"/> doesn't exist in the root dictionary.
 		/// </remarks>
 		public MLeaderStyleCollection MLeaderStyles { get; private set; }
->>>>>>> 82bcaf01
 
 		/// <summary>
 		/// Root dictionary of the document
@@ -294,20 +290,6 @@
 			return false;
 		}
 
-<<<<<<< HEAD
-		public void UpdateCollections(bool createDictionaries)
-		{
-			if (this.RootDictionary.TryGetEntry(CadDictionary.AcadScaleList, out CadDictionary scales))
-			{
-				this.Scales = new Objects.Collections.ScaleCollection(scales);
-			}
-			else if (createDictionaries)
-			{
-
-			}
-		}
-
-=======
 		/// <summary>
 		/// Updates the collections in the document and link them to it's dictionary
 		/// </summary>
@@ -354,7 +336,6 @@
 			return dictionary != null;
 		}
 
->>>>>>> 82bcaf01
 		private void addCadObject(CadObject cadObject)
 		{
 			if (cadObject.Document != null)
