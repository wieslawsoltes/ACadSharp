--- conflicted
+++ resolved
@@ -1,12 +1,6 @@
 ﻿using CSUtilities.Text;
 using System;
-<<<<<<< HEAD
-using System.Collections.Generic;
 using System.Linq;
-using System.Text;
-=======
-using System.Linq;
->>>>>>> d5d66ba6
 
 namespace ACadSharp
 {
