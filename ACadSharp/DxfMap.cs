--- conflicted
+++ resolved
@@ -155,9 +155,6 @@
 						break;
 				}
 			}
-<<<<<<< HEAD
-			else if (this._property.PropertyType.IsEquivalentTo(typeof(Transparency)))
-=======
 			else if (_property.PropertyType.IsEquivalentTo(typeof(PaperMargin)))
 			{
 				PaperMargin margin = (PaperMargin)_property.GetValue(obj);
@@ -185,7 +182,6 @@
 				this._property.SetValue(obj, margin);
 			}
 			else if (_property.PropertyType.IsEquivalentTo(typeof(Transparency)))
->>>>>>> a0b73b08
 			{
 				//TODO: Implement transparency setter
 				//this._property.SetValue(obj, new Transparency((short)value));
