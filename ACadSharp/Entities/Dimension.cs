--- conflicted
+++ resolved
@@ -172,11 +172,8 @@
 			this._flags = type;
 		}
 
-<<<<<<< HEAD
-=======
 		private DimensionStyle _style = DimensionStyle.Default;
 
->>>>>>> 9cfc9045
 		public override CadObject Clone()
 		{
 			Dimension clone = (Dimension)base.Clone();
