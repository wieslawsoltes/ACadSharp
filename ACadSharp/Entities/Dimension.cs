﻿using ACadSharp.Attributes;
using ACadSharp.Blocks;
using ACadSharp.Tables;
using CSMath;
using System;

namespace ACadSharp.Entities
{
	/// <summary>
	/// Represents a <see cref="Dimension"/> entity.
	/// </summary>
	/// <remarks>
	/// Object name <see cref="DxfFileToken.EntityDimension"/> <br/>
	/// Dxf class name <see cref="DxfSubclassMarker.Dimension"/>
	/// </remarks>
	[DxfName(DxfFileToken.EntityDimension)]
	[DxfSubClass(DxfSubclassMarker.Dimension)]
	public abstract class Dimension : Entity
	{
		/// <inheritdoc/>
		public override string SubclassMarker => DxfSubclassMarker.Dimension;

		/// <summary>
		/// Version number
		/// </summary>
		[DxfCodeValue(280)]
		public byte Version { get; set; }

		/// <summary>
		/// Block that contains the entities that make up the dimension picture
		/// </summary>
		[DxfCodeValue(DxfReferenceType.Name, 2)]
		public Block Block { get; set; }

		/// <summary>
		/// Definition point(in WCS)
		/// </summary>
		[DxfCodeValue(10, 20, 30)]
		public XYZ DefinitionPoint { get; set; }

		/// <summary>
		/// Middle point of dimension text(in OCS)
		/// </summary>
		[DxfCodeValue(11, 21, 31)]
		public XYZ TextMiddlePoint { get; set; }

		/// <summary>
		/// Insertion point for clones of a dimension-Baseline and Continue(in OCS)
		/// </summary>
		[DxfCodeValue(12, 22, 32)]
		public XYZ InsertionPoint { get; set; }

		/// <summary>
		/// Specifies the three-dimensional normal unit vector for the object.
		/// </summary>
		[DxfCodeValue(210, 220, 230)]
		public XYZ Normal { get; set; } = XYZ.AxisZ;

		/// <summary>
		/// Dimension type
		/// </summary>
		[DxfCodeValue(70)]
		public DimensionType Flags
		{
			get
			{
				var flags = this._flags | DimensionType.BlockReference;
				return flags;
			}
		}

		/// <summary>
		/// Attachment point
		/// </summary>
		[DxfCodeValue(71)]
		public AttachmentPointType AttachmentPoint { get; set; }

		/// <summary>
		/// Dimension text line-spacing style
		/// </summary>
		/// <remarks>
		/// optional
		/// </remarks>
		[DxfCodeValue(72)]
		public LineSpacingStyleType LineSpacingStyle { get; set; }

		/// <summary>
		/// Dimension text-line spacing factor
		/// </summary>
		/// <remarks>
		/// (optional) Percentage of default (3-on-5) line spacing to be applied.
		/// </remarks>
		/// <value>
		/// Valid values range from 0.25 to 4.00
		/// </value>
		[DxfCodeValue(41)]
		public double LineSpacingFactor { get; set; }

		/// <summary>
		/// Actual measurement
		/// </summary>
		/// <remarks>
		/// optional; read-only value
		/// </remarks>
		[DxfCodeValue(42)]
		public double Measurement { get; internal set; }

		/// <summary>
		/// Dimension text explicitly entered by the user
		/// </summary>
		/// <remarks>
		/// Optional; default is the measurement.
		/// If null, the dimension measurement is drawn as the text, 
		/// if ““ (one blank space), the text is suppressed.Anything else is drawn as the text
		/// </remarks>
		[DxfCodeValue(DxfReferenceType.Optional, 1)]
		public string Text
		{
			get { return string.IsNullOrEmpty(_text) ? this.Measurement.ToString() : this._text; }
			set { this._text = value; }
		}

		/// <summary>
		/// rotation angle of the dimension text away from its default orientation (the direction of the dimension line)
		/// </summary>
		/// <remarks>
		/// Optional
		/// </remarks>
		[DxfCodeValue(DxfReferenceType.Optional | DxfReferenceType.IsAngle, 53)]
		public double TextRotation { get; set; }

		/// <summary>
		/// All dimension types have an optional 51 group code, which indicates the horizontal direction for the dimension entity.The dimension entity determines the orientation of dimension text and lines for horizontal, vertical, and rotated linear dimensions
		/// This group value is the negative of the angle between the OCS X axis and the UCS X axis. It is always in the XY plane of the OCS
		/// </summary>
		[DxfCodeValue(DxfReferenceType.Optional | DxfReferenceType.IsAngle, 51)]
		public double HorizontalDirection { get; set; }

		//This group value is the negative of the angle between the OCS X axis and the UCS X axis.It is always in the XY plane of the OCS

		/// <summary>
		/// Dimension style
		/// </summary>
		[DxfCodeValue(DxfReferenceType.Name, 3)]
		public DimensionStyle Style
		{
			get { return this._style; }
			set
			{
				if (value == null)
				{
					throw new ArgumentNullException(nameof(value));
				}

				if (this.Document != null)
				{
					this._style = this.updateTable(value, this.Document.DimensionStyles);
				}
				else
				{
					this._style = value;
				}
			}
		}

		private string _text;

<<<<<<< HEAD
		private DimensionStyle _style = DimensionStyle.Default;
=======
		private readonly DimensionType _flags;

		protected Dimension(DimensionType type)
		{
			this._flags = type;
		}
>>>>>>> 7e346987

		public override CadObject Clone()
		{
			Dimension clone = (Dimension)base.Clone();

			clone.Style = (DimensionStyle)(this.Style.Clone());

			return clone;
		}

		internal override void AssignDocument(CadDocument doc)
		{
			base.AssignDocument(doc);

			this._style = this.updateTable(this.Style, doc.DimensionStyles);

			doc.DimensionStyles.OnRemove += this.tableOnRemove;
		}

		internal override void UnassignDocument()
		{
			this.Document.DimensionStyles.OnRemove -= this.tableOnRemove;

			base.UnassignDocument();

			this.Style = (DimensionStyle)this.Style.Clone();
		}

		protected override void tableOnRemove(object sender, CollectionChangedEventArgs e)
		{
			base.tableOnRemove(sender, e);

			if (e.Item.Equals(this.Style))
			{
				this.Style = this.Document.DimensionStyles[DimensionStyle.DefaultName];
			}
		}
	}
}<|MERGE_RESOLUTION|>--- conflicted
+++ resolved
@@ -165,16 +165,14 @@
 
 		private string _text;
 
-<<<<<<< HEAD
+		private readonly DimensionType _flags;
+
+		protected Dimension(DimensionType type)
+		{
+			this._flags = type;
+		}
+
 		private DimensionStyle _style = DimensionStyle.Default;
-=======
-		private readonly DimensionType _flags;
-
-		protected Dimension(DimensionType type)
-		{
-			this._flags = type;
-		}
->>>>>>> 7e346987
 
 		public override CadObject Clone()
 		{
