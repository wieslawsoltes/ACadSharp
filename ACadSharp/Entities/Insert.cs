--- conflicted
+++ resolved
@@ -2,11 +2,8 @@
 using ACadSharp.Tables;
 using CSMath;
 using System;
-<<<<<<< HEAD
 using System.Collections.Generic;
 using System.Linq;
-=======
->>>>>>> de39194f
 
 namespace ACadSharp.Entities
 {
