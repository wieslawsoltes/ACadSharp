--- conflicted
+++ resolved
@@ -52,15 +52,6 @@
 		/// </summary>
 		public Line() : base() { }
 
-<<<<<<< HEAD
-		/// <inheritdoc/>
-		public override BoundingBox GetBoundingBox()
-		{
-			var min = new XYZ(System.Math.Min(this.StartPoint.X, this.EndPoint.X), System.Math.Min(this.StartPoint.Y, this.EndPoint.Y), System.Math.Min(this.StartPoint.Z, this.EndPoint.Z));
-			var max = new XYZ(System.Math.Max(this.StartPoint.X, this.EndPoint.X), System.Math.Max(this.StartPoint.Y, this.EndPoint.Y), System.Math.Max(this.StartPoint.Z, this.EndPoint.Z));
-
-			return new BoundingBox(min, max);
-=======
 		/// <summary>
 		/// Constructor with the start and end
 		/// </summary>
@@ -70,7 +61,15 @@
 		{
 			this.StartPoint = start;
 			this.EndPoint = end;
->>>>>>> 31ac0bc1
+		}
+
+		/// <inheritdoc/>
+		public override BoundingBox GetBoundingBox()
+		{
+			var min = new XYZ(System.Math.Min(this.StartPoint.X, this.EndPoint.X), System.Math.Min(this.StartPoint.Y, this.EndPoint.Y), System.Math.Min(this.StartPoint.Z, this.EndPoint.Z));
+			var max = new XYZ(System.Math.Max(this.StartPoint.X, this.EndPoint.X), System.Math.Max(this.StartPoint.Y, this.EndPoint.Y), System.Math.Max(this.StartPoint.Z, this.EndPoint.Z));
+
+			return new BoundingBox(min, max);
 		}
 	}
 }