﻿using ACadSharp.Attributes;
using ACadSharp.Entities;
using ACadSharp.Objects;
using ACadSharp.Tables;
using ACadSharp.Types.Units;
using CSMath;
using System;
using System.Collections.Generic;
using System.Linq;
using System.Reflection;

namespace ACadSharp.Header
{
	public enum AttributeVisibilityMode
	{
		None = 0,
		Normal = 1,
		All = 2
	}

	public class CadHeader
	{
		//https://help.autodesk.com/view/OARX/2021/ENU/?guid=GUID-A85E8E67-27CD-4C59-BE61-4DC9FADBE74A

		//TODO : Finish the header documentation

		/// <summary>
		/// The AutoCAD drawing database version number.
		/// </summary>
		/// <remarks>
		/// System variable ACADVER.
		/// </remarks>
		[CadSystemVariable("$ACADVER", DxfCode.Text)]
		public string VersionString
		{
			get { return this.Version.ToString(); }
			set
			{
				/*
				 The AutoCAD drawing database version number:
				AC1006 = R10
				AC1009 = R11 and R12
				AC1012 = R13
				AC1014 = R14
				AC1015 = AutoCAD 2000
				AC1018 = AutoCAD 2004
				AC1021 = AutoCAD 2007
				AC1024 = AutoCAD 2010
				AC1027 = AutoCAD 2013
				AC1032 = AutoCAD 2018
				 */

				this.Version = CadUtils.GetVersionFromName(value);
			}
		}

		public ACadVersion Version { get; set; } = ACadVersion.AC1018;

		/// <summary>
		/// Maintenance version number(should be ignored)
		/// </summary>
		/// <remarks>
		/// System variable ACADMAINTVER.
		/// </remarks>
		[CadSystemVariable(DxfReferenceType.Ignored, "$ACADMAINTVER", 70)]
		public short MaintenanceVersion { get; set; }

		/// <summary>
		/// Drawing code page; set to the system code page when a new drawing is created,
		/// but not otherwise maintained by AutoCAD
		/// </summary>
		/// <remarks>
		/// System variable DWGCODEPAGE
		/// </remarks>
		[CadSystemVariable("$DWGCODEPAGE", 3)]
		public string CodePage { get; set; } = "ANSI_1252";

		/// <summary>
		/// Displays the name of the last person who modified the file
		/// </summary>
		/// <remarks>
		/// System variable LASTSAVEDBY
		/// </remarks>
		[CadSystemVariable(DxfReferenceType.Ignored, "$LASTSAVEDBY", 3)]
		public string LastSavedBy { get; set; } = "ACadSharp";

		/// <summary>
		/// The default value is 0.
		/// Read only.
		/// </summary>
		/// <remarks>
		/// System variable REQUIREDVERSIONS <br/>
		/// Only in <see cref="ACadVersion.AC1024"/> or above
		/// </remarks>
		[CadSystemVariable(DxfReferenceType.Ignored, "$REQUIREDVERSIONS", 70)]
		public long RequiredVersions { get; set; }

		/// <summary>
		/// </summary>
		/// <remarks>
		/// System variable DIMASO <br/>
		/// Obsolete; see DIMASSOC
		/// </remarks>
		[CadSystemVariable("$DIMASO", DxfCode.Int16)]
		public bool AssociatedDimensions { get; set; } = true;

		/// <summary>
		/// System variable DIMSHO
		/// </summary>
		[CadSystemVariable("$DIMSHO", DxfCode.Int16)]
		public bool UpdateDimensionsWhileDragging { get; set; } = true;

		/// <summary>
		/// Undocumented
		/// </summary>
		/// <remarks>
		/// System variable DIMSAV
		/// </remarks>
		public bool DIMSAV { get; set; }

		/// <summary>
		/// Governs the generation of linetype patterns around the vertices of a 2D polyline:<br/>
		/// 1 = Linetype is generated in a continuous pattern around vertices of the polyline<br/>
		/// 0 = Each segment of the polyline starts and ends with a dash
		/// </summary>
		/// <remarks>
		/// System variable PLINEGEN
		/// </remarks>
		[CadSystemVariable("$PLINEGEN", 70)]
		public bool PolylineLineTypeGeneration { get; set; } = false;

		/// <summary>
		/// System variable ORTHOMODE.
		/// Ortho mode on if nonzero.
		/// </summary>
		[CadSystemVariable("$ORTHOMODE", DxfCode.Int16)]
		public bool OrthoMode { get; set; }

		/// <summary>
		/// System variable REGENMODE.
		/// REGENAUTO mode on if nonzero
		/// </summary>
		[CadSystemVariable("$REGENMODE", DxfCode.Int16)]
		public bool RegenerationMode { get; set; }

		/// <summary>
		/// System variable FILLMODE.
		/// Fill mode on if nonzero
		/// </summary>
		[CadSystemVariable("$FILLMODE", DxfCode.Int16)]
		public bool FillMode { get; set; }

		/// <summary>
		/// Quick Text mode on if nonzero
		/// </summary>
		/// <remarks>
		/// System variable QTEXTMODE.
		/// </remarks>
		[CadSystemVariable("$QTEXTMODE", DxfCode.Int16)]
		public bool QuickTextMode { get; set; }

		/// <summary>
		/// Controls paper space linetype scaling.
		/// </summary>
		/// <remarks>
		/// System variable PSLTSCALE.
		/// </remarks>
		[CadSystemVariable("$PSLTSCALE", DxfCode.Int16)]
		public SpaceLineTypeScaling PaperSpaceLineTypeScaling { get; set; } = SpaceLineTypeScaling.Normal;

		/// <summary>
		/// Nonzero if limits checking is on
		/// System variable LIMCHECK.
		/// </summary>
		[CadSystemVariable("$LIMCHECK", DxfCode.Int16)]
		public bool LimitCheckingOn { get; set; }

		/// <summary>
		/// System variable BLIPMODE	??
		/// </summary>
		[CadSystemVariable("$BLIPMODE", DxfCode.Int16)]
		public bool BlipMode { get; set; }

		/// <summary>
		/// Controls the user timer for the drawing
		/// System variable USRTIMER
		/// </summary>
		[CadSystemVariable("$USRTIMER", DxfCode.Int16)]
		public bool UserTimer { get; set; }

		/// <summary>
		/// Determines the object type created by the SKETCH command
		/// System variable SKPOLY
		/// </summary>
		[CadSystemVariable("$SKPOLY", DxfCode.Int16)]
		public bool SketchPolylines { get; set; }

		/// <summary>
		/// Represents angular direction.
		/// System variable ANGDIR
		/// </summary>
		[CadSystemVariable("$ANGDIR", DxfCode.Int16)]
		public AngularDirection AngularDirection { get; set; } = AngularDirection.ClockWise;

		/// <summary>
		/// Controls the display of helixes and smoothed mesh objects.
		/// System variable SPLFRAME
		/// </summary>
		[CadSystemVariable("$SPLFRAME", DxfCode.Int16)]
		public bool ShowSplineControlPoints { get; set; }

		/// <summary>
		/// Mirror text if nonzero <br/>
		/// System variable MIRRTEXT
		/// </summary>
		[CadSystemVariable("$MIRRTEXT", DxfCode.Int16)]
		public bool MirrorText { get; set; } = false;

		/// <summary>
		/// Determines whether input for the DVIEW and VPOINT command evaluated as relative to the WCS or current UCS <br/>
		/// System variable WORLDVIEW
		/// </summary>
		[CadSystemVariable("$WORLDVIEW", DxfCode.Int16)]
		public bool WorldView { get; set; }

		/// <summary>
		/// 1 for previous release compatibility mode; 0 otherwise <br/>
		/// System variable TILEMODE
		/// </summary>
		[CadSystemVariable("$TILEMODE", DxfCode.Int16)]
		public bool ShowModelSpace { get; set; }

		/// <summary>
		/// Limits checking in paper space when nonzero <br/>
		/// System variable PLIMCHECK
		/// </summary>
		[CadSystemVariable("$PLIMCHECK", DxfCode.Int16)]
		public bool PaperSpaceLimitsChecking { get; set; }

		/// <summary>
		/// Controls the properties of xref-dependent layers: <br/>
		/// 0 = Don't retain xref-dependent visibility settings <br/>
		/// 1 = Retain xref-dependent visibility settings <br/>
		/// System variable VISRETAIN
		/// </summary>
		[CadSystemVariable("$VISRETAIN", DxfCode.Int16)]
		public bool RetainXRefDependentVisibilitySettings { get; set; }

		/// <summary>
		/// 
		/// </summary>
		/// <remarks>
		/// System variable DISPSILH
		/// </remarks>
		public bool DisplaySilhouetteCurves { get; set; }

		/// <summary>
		/// 
		/// System variable PELLIPSE (not present in DXF)
		/// </summary>
		public bool CreateEllipseAsPolyline { get; set; }

		/// <summary>
		/// 
		/// System variable PROXYGRAPHICS
		/// </summary>
		public bool ProxyGraphics { get; set; }

		/// <summary>
		/// 
		/// System variable TREEDEPTH
		/// </summary>
		public short SpatialIndexMaxTreeDepth { get; set; }

		/// <summary>
		/// Units format for coordinates and distances
		/// </summary>
		/// <remarks>
		/// System variable LUNITS
		/// </remarks>
		[CadSystemVariable("$LUNITS", 70)]
		public LinearUnitFormat LinearUnitFormat { get; set; } = LinearUnitFormat.Decimal;

		/// <summary>
		/// Units precision for coordinates and distances
		/// </summary>
		/// <remarks>
		/// System variable LUPREC
		/// </remarks>
		[CadSystemVariable("$LUPREC", 70)]
		public short LinearUnitPrecision { get; set; } = 4;

		/// <summary>
		/// Entity linetype name, or BYBLOCK or BYLAYER
		/// </summary>
		/// <remarks>
		/// System variable AUNITS
		/// </remarks>
		[CadSystemVariable("$AUNITS", 70)]
		public AngularUnitFormat AngularUnit { get; set; }

		/// <summary>
		/// Units precision for angles
		/// </summary>
		/// <remarks>
		/// System variable AUPREC
		/// </remarks>
		[CadSystemVariable("$AUPREC", 70)]
		public short AngularUnitPrecision { get; set; }

		/// <summary>
		/// 
		/// System variable OSMODE
		/// </summary>
		public ObjectSnapMode ObjectSnapMode { get; set; }

		/// <summary>
		/// Attribute visibility
		/// </summary>
		/// <remarks>
		/// System variable ATTMODE
		/// </remarks>
		[CadSystemVariable("$ATTMODE", 70)]
		public AttributeVisibilityMode AttributeVisibility { get; set; } = AttributeVisibilityMode.Normal;

		/// <summary>
		/// Point display mode
		/// </summary>
		/// <remarks>
		/// System variable PDMODE
		/// </remarks>
		[CadSystemVariable("$PDMODE", 70)]
		public short PointDisplayMode { get; set; }

		/// <summary>
		/// 
		/// System variable USERI1
		/// </summary>
		public short UserShort1 { get; set; }
		/// <summary>
		/// 
		/// System variable USERI2
		/// </summary>
		public short UserShort2 { get; set; }
		/// <summary>
		/// 
		/// System variable USERI3
		/// </summary>
		public short UserShort3 { get; set; }
		/// <summary>
		/// 
		/// System variable USERI4
		/// </summary>
		public short UserShort4 { get; set; }
		/// <summary>
		/// 
		/// System variable USERI5
		/// </summary>
		public short UserShort5 { get; set; }

		/// <summary>
		/// Undocumented
		/// </summary>
		/// <remarks>
		/// System variable SPLINESEGS
		/// </remarks>
		[CadSystemVariable("$SPLINESEGS", 70)]
		public short NumberOfSplineSegments { get; set; } = 8;

		/// <summary>
		/// 
		/// System variable 
		/// </summary>
		public short SurfaceDensityU { get; set; }
		/// <summary>
		/// 
		/// System variable SURFU
		/// </summary>
		public short SurfaceDensityV { get; set; }
		/// <summary>
		/// 
		/// System variable SURFTYPE
		/// </summary>
		public short SurfaceType { get; set; }
		/// <summary>
		/// 
		/// System variable SURFTAB1
		/// </summary>
		public short SurfaceMeshTabulationCount1 { get; set; }
		/// <summary>
		/// 
		/// System variable SURFTAB2
		/// </summary>
		public short SurfaceMeshTabulationCount2 { get; set; }

		/// <summary>
		/// 
		/// System variable SPLINETYPE
		/// </summary>
		public SplineType SplineType { get; set; }

		/// <summary>
		/// 
		/// System variable SHADEDGE
		/// </summary>
		public ShadeEdgeType ShadeEdge { get; set; }

		/// <summary>
		/// Percent ambient/diffuse light
		/// </summary>
		/// <remarks>
		/// System variable SHADEDIF
		/// </remarks>
		/// <value>
		/// range 1-100
		/// </value>
		[CadSystemVariable("$SHADEDIF", 70)]
		public short ShadeDiffuseToAmbientPercentage { get; set; } = 70;

		/// <summary>
		/// 
		/// System variable UNITMODE
		/// </summary>
		public short UnitMode { get; set; }
		/// <summary>
		/// 
		/// System variable MAXACTVP
		/// </summary>
		public short MaxViewportCount { get; set; }

		/// <summary>
		/// 
		/// System variable ISOLINES
		/// </summary>
		public short SurfaceIsolineCount { get; set; }

		/// <summary>
		/// Current multiline justification
		/// </summary>
		/// <remarks>
		/// System variable CMLJUST
		/// </remarks>
		[CadSystemVariable("$CMLJUST", 70)]
		public VerticalAlignmentType CurrentMultilineJustification { get; set; } = VerticalAlignmentType.Top;

		/// <summary>
		/// 
		/// System variable 
		/// </summary>
		public short TextQuality { get; set; }

		/// <summary>
		/// Global linetype scale
		/// </summary>
		/// <remarks>
		/// System variable LTSCALE
		/// </remarks>
		[CadSystemVariable("$LTSCALE", 40)]
		public double LineTypeScale { get; set; } = 1.0d;

		/// <summary>
		/// Default text height
		/// </summary>
		/// <remarks>
		/// System variable TEXTSIZE
		/// </remarks>
		[CadSystemVariable("$TEXTSIZE", 40)]
		public double TextHeightDefault { get; set; } = 2.5d;

		/// <summary>
		/// Current text style name
		/// </summary>
		/// <remarks>
		/// System variable TEXTSTYLE
		/// </remarks>
		[CadSystemVariable("$TEXTSTYLE", 7)]
		public string TextStyleName
		{
			get { return this.CurrentTextStyle.Name; }
			set
			{
				if (this.Document != null)
				{
					this.CurrentTextStyle = this.Document.TextStyles[value];
				}
				else
				{
					this.CurrentTextStyle = new TextStyle(value);
				}
			}
		}

		public TextStyle CurrentTextStyle { get; private set; } = TextStyle.Default;

		/// <summary>
		/// Current layer name
		/// </summary>
		/// <remarks>
		/// System variable CLAYER
		/// </remarks>
		[CadSystemVariable("$CLAYER", 8)]
		public string LayerName
		{
			get { return this._currentLayer.Name; }
			set
			{
				if (this.Document != null)
				{
					this._currentLayer = this.Document.Layers[value];
				}
				else
				{
					this._currentLayer = new Layer(value);
				}
			}
		}

		/// <summary>
		/// Entity linetype name, or BYBLOCK or BYLAYER
		/// </summary>
		/// <remarks>
		/// System variable CELTYPE
		/// </remarks>
		[CadSystemVariable("$CELTYPE", 6)]
		public string LineTypeName
		{
			get { return this.CurrentLineType.Name; }
			set
			{
				if (this.Document != null)
				{
					this.CurrentLineType = this.Document.LineTypes[value];
				}
				else
				{
					this.CurrentLineType = new LineType(value);
				}
			}
		}

		public LineType CurrentLineType { get; private set; } = LineType.ByLayer;

		/// <summary>
		/// Current multiline style name
		/// </summary>
		/// <remarks>
		/// System variable CMLSTYLE
		/// </remarks>
		[CadSystemVariable("$CMLSTYLE", 2)]
		public string MultilineStyleName { get; set; } = "Standard";

		//TODO: Header MLStyle
		//{
		//	get { return this.CurrentLType.Name; }
		//	set
		//	{
		//		if (this.Document != null)
		//		{
		//			this.CurrentLType = this.Document.LineTypes[value];
		//		}
		//		else
		//		{
		//			this.CurrentLType = new LineType(value);
		//		}
		//	}
		//}

		//public MLStyle CurrentTextStyle { get; private set; } = MLStyle.Default;

		/// <summary>
		/// Default trace width
		/// </summary>
		/// <remarks>
		/// System variable TRACEWID
		/// </remarks>
		[CadSystemVariable("$TRACEWID", 40)]
		public double TraceWidthDefault { get; set; }

		/// <summary>
		/// 
		/// System variable 
		/// </summary>
		public double SketchIncrement { get; set; }

		/// <summary>
		/// 
		/// System variable 
		/// </summary>
		public double FilletRadius { get; set; }
		/// <summary>
		/// 
		/// System variable 
		/// </summary>
		public double ThicknessDefault { get; set; }

		/// <summary>
		/// Angle 0 direction
		/// </summary>
		/// <remarks>
		/// System variable ANGBASE
		/// </remarks>
		[CadSystemVariable("$ANGBASE", 50)]
		public double AngleBase { get; set; }

		/// <summary>
		/// Point display size
		/// </summary>
		/// <remarks>
		/// System variable PDSIZE
		/// </remarks>
		[CadSystemVariable("$PDSIZE", 40)]
		public double PointDisplaySize { get; set; } = 0.0d;

		/// <summary>
		/// 
		/// System variable 
		/// </summary>
		public double PolylineWidthDefault { get; set; }
		/// <summary>
		/// 
		/// System variable 
		/// </summary>
		public double UserDouble1 { get; set; }
		/// <summary>
		/// 
		/// System variable 
		/// </summary>
		public double UserDouble2 { get; set; }
		/// <summary>
		/// 
		/// System variable 
		/// </summary>
		public double UserDouble3 { get; set; }
		/// <summary>
		/// 
		/// System variable 
		/// </summary>
		public double UserDouble4 { get; set; }
		/// <summary>
		/// 
		/// System variable 
		/// </summary>
		public double UserDouble5 { get; set; }

		/// <summary>
		/// First chamfer distance
		/// </summary>
		/// <remarks>
		/// System variable CHAMFERA
		/// </remarks>
		[CadSystemVariable("$CHAMFERA", 40)]
		public double ChamferDistance1 { get; set; }

		/// <summary>
		/// Second  chamfer distance
		/// </summary>
		/// <remarks>
		/// System variable CHAMFERB
		/// </remarks>
		[CadSystemVariable("$CHAMFERB", 40)]
		public double ChamferDistance2 { get; set; }

		/// <summary>
		/// Chamfer length
		/// </summary>
		/// <remarks>
		/// System variable CHAMFERC
		/// </remarks>
		[CadSystemVariable("$CHAMFERC", 40)]
		public double ChamferLength { get; set; }

		/// <summary>
		/// Chamfer angle
		/// </summary>
		/// <remarks>
		/// System variable CHAMFERD
		/// </remarks>
		[CadSystemVariable("$CHAMFERD", 40)]
		public double ChamferAngle { get; set; }

		/// <summary>
		/// 
		/// System variable 
		/// </summary>
		public double FacetResolution { get; set; }

		/// <summary>
		/// Current multiline scale
		/// </summary>
		/// <remarks>
		/// System variable CMLSCALE
		/// </remarks>
		[CadSystemVariable("$CMLSCALE", 40)]
		public double CurrentMultilineScale { get; set; } = 20.0d;

		/// <summary>
		/// Current entity linetype scale
		/// </summary>
		/// <remarks>
		/// System variable CHAMFERD
		/// </remarks>
		[CadSystemVariable("$CELTSCALE", 40)]
		public double CurrentEntityLinetypeScale { get; set; } = 1.0d;

		/// <summary>
		/// Name of menu file
		/// </summary>
		/// <remarks>		
		/// System variable MENU
		/// </remarks>
		[CadSystemVariable("$MENU", 1)]
		public string MenuFileName { get; set; } = string.Empty;

		/// <summary>
		/// Next available handle
		/// </summary>
		/// <remarks>
		/// System variable HANDSEED
		/// </remarks>
		[CadSystemVariable("$HANDSEED", 5)]
		public ulong HandleSeed { get; internal set; } = 0x0;

		/// <summary>
		/// Local date/time of drawing creation (see Special Handling of Date/Time Variables)
		/// </summary>
		/// <remarks>
		/// System variable TDCREATE
		/// </remarks>
		[CadSystemVariable("$TDCREATE", 40)]
		public DateTime CreateDateTime { get; set; } = DateTime.Now;

		/// <summary>
		/// Universal date/time the drawing was created(see Special Handling of Date/Time Variables)
		/// </summary>
		/// <remarks>
		/// System variable TDUCREATE
		/// </remarks>
		[CadSystemVariable("$TDUCREATE", 40)]
		public DateTime UniversalCreateDateTime { get; set; } = DateTime.UtcNow;

		/// <summary>
		/// Local date/time of last drawing update(see Special Handling of Date/Time Variables)
		/// </summary>
		/// <remarks>
		/// System variable TDUPDATE
		/// </remarks>
		[CadSystemVariable("$TDUPDATE", 40)]
		public DateTime UpdateDateTime { get; set; }

		/// <summary>
		/// Universal date/time of the last update/save(see Special Handling of Date/Time Variables)
		/// </summary>
		/// <remarks>
		/// System variable TDUUPDATE
		/// </remarks>
		[CadSystemVariable("$TDUUPDATE", 40)]
		public DateTime UniversalUpdateDateTime { get; set; }

		/// <summary>
		/// Cumulative editing time for this drawing(see Special Handling of Date/Time Variables)
		/// </summary>
		/// <remarks>
		/// System variable TDINDWG
		/// </remarks>
		[CadSystemVariable("$TDINDWG", 40)]
		public TimeSpan TotalEditingTime { get; set; }

		/// <summary>
		/// 
		/// System variable 
		/// </summary>
		public TimeSpan UserElapsedTimeSpan { get; set; }

		/// <summary>
		/// Current entity color number
		/// </summary>
		/// <remarks>
		/// System variable CECOLOR
		/// </remarks>
		[CadSystemVariable("$CECOLOR", 62)]
		public Color CurrentEntityColor { get; set; } = Color.ByLayer;

		/// <summary>
		/// 
		/// System variable 
		/// </summary>
		public double ViewportDefaultViewScaleFactor { get; set; }

		/// <summary>
		/// Insertion base set by BASE command(in WCS)
		/// </summary>
		/// <remarks>
		/// System variable PINSBASE
		/// </remarks>
		[CadSystemVariable("$PINSBASE", 10, 20, 30)]
		public XYZ PaperSpaceInsertionBase { get; set; } = XYZ.Zero;

		/// <summary>
		/// X, Y, and Z drawing extents lower-left corner (in WCS)
		/// </summary>
		/// <remarks>
		/// System variable PEXTMIN
		/// </remarks>
		[CadSystemVariable("$PEXTMIN", 10, 20, 30)]
		public XYZ PaperSpaceExtMin { get; set; }

		/// <summary>
		/// X, Y, and Z drawing extents upper-right corner(in WCS)
		/// </summary>
		/// <remarks>
		/// System variable PEXTMAX
		/// </remarks>
		[CadSystemVariable("$PEXTMAX", 10, 20, 30)]
		public XYZ PaperSpaceExtMax { get; set; }

		/// <summary>
		/// XY drawing limits lower-left corner(in WCS)
		/// </summary>
		/// <remarks>
		/// System variable PLIMMIN
		/// </remarks>
		[CadSystemVariable("$PLIMMIN", 10, 20)]
		public XY PaperSpaceLimitsMin { get; set; }

		/// <summary>
		/// XY drawing limits upper-right corner (in WCS)
		/// </summary>
		/// <remarks>
		/// System variable PLIMMAX
		/// </remarks>
		[CadSystemVariable("$PLIMMAX", 10, 20)]
		public XY PaperSpaceLimitsMax { get; set; }

		/// <summary>
		/// Current elevation set by ELEV command
		/// </summary>
		/// <remarks>
		/// System variable PELEVATION
		/// </remarks>
		[CadSystemVariable("$PELEVATION", 40)]
		public double PaperSpaceElevation
		{
			get { return this.PaperSpaceUcs.Elevation; }
			set
			{
				this.PaperSpaceUcs.Elevation = value;
			}
		}

		/// <summary>
		/// Origin of current UCS (in WCS)
		/// </summary>
		/// <remarks>
		/// System variable PUCSORG
		/// </remarks>
		[CadSystemVariable("$PUCSORG", 10, 20, 30)]
		public XYZ PaperSpaceUcsOrigin
		{
			get { return this.PaperSpaceUcs.Origin; }
			set
			{
				this.PaperSpaceUcs.Origin = value;
			}
		}

		/// <summary>
		/// Direction of the current UCS X axis (in WCS)
		/// </summary>
		/// <remarks>
		/// System variable PUCSXDIR
		/// </remarks>
		[CadSystemVariable("$PUCSXDIR", 10, 20, 30)]
		public XYZ PaperSpaceUcsXAxis
		{
			get { return this.PaperSpaceUcs.XAxis; }
			set
			{
				this.PaperSpaceUcs.XAxis = value;
			}
		}

		/// <summary>
		/// Direction of the current UCS Y aYis (in WCS)
		/// </summary>
		/// <remarks>
		/// System variable PUCSYDIR
		/// </remarks>
		[CadSystemVariable("$PUCSYDIR", 10, 20, 30)]
		public XYZ PaperSpaceUcsYAxis
		{
			get { return this.PaperSpaceUcs.YAxis; }
			set
			{
				this.PaperSpaceUcs.YAxis = value;
			}
		}

		/// <summary>
		/// Point which becomes the new UCS origin after changing paper space UCS to TOP when PUCSBASE is set to WORLD
		/// </summary>
		/// <remarks>
		/// System variable PUCSORGTOP
		/// </remarks>
		[CadSystemVariable("$PUCSORGTOP", 10, 20, 30)]
		public XYZ PaperSpaceOrthographicTopDOrigin { get; set; }

		/// <summary>
		/// Point which becomes the new UCS origin after changing paper space UCS to BOTTOM when PUCSBASE is set to WORLD
		/// </summary>
		/// <remarks>
		/// System variable PUCSORGBOTTOM
		/// </remarks>
		[CadSystemVariable("$PUCSORGBOTTOM", 10, 20, 30)]
		public XYZ PaperSpaceOrthographicBottomDOrigin { get; set; }

		/// <summary>
		/// Point which becomes the new UCS origin after changing paper space UCS to LEFT when PUCSBASE is set to WORLD
		/// </summary>
		/// <remarks>
		/// System variable PUCSORGLEFT
		/// </remarks>
		[CadSystemVariable("$PUCSORGLEFT", 10, 20, 30)]
		public XYZ PaperSpaceOrthographicLeftDOrigin { get; set; }

		/// <summary>
		/// Point which becomes the new UCS origin after changing paper space UCS to RIGHT when PUCSBASE is set to WORLD
		/// </summary>
		/// <remarks>
		/// System variable PUCSORGRIGHT
		/// </remarks>
		[CadSystemVariable("$PUCSORGRIGHT", 10, 20, 30)]
		public XYZ PaperSpaceOrthographicRightDOrigin { get; set; }

		/// <summary>
		/// Point which becomes the new UCS origin after changing paper space UCS to FRONT when PUCSBASE is set to WORLD
		/// </summary>
		/// <remarks>
		/// System variable PUCSORGFRONT
		/// </remarks>
		[CadSystemVariable("$PUCSORGFRONT", 10, 20, 30)]
		public XYZ PaperSpaceOrthographicFrontDOrigin { get; set; }

		/// <summary>
		/// Point which becomes the new UCS origin after changing paper space UCS to BACK when PUCSBASE is set to WORLD
		/// </summary>
		/// <remarks>
		/// System variable PUCSORGBACK
		/// </remarks>
		[CadSystemVariable("$PUCSORGBACK", 10, 20, 30)]
		public XYZ PaperSpaceOrthographicBackDOrigin { get; set; }

		/// <summary>
		/// Point which becomes the new UCS origin after changing model space UCS to TOP when PUCSBASE is set to WORLD
		/// </summary>
		/// <remarks>
		/// System variable UCSORGTOP
		/// </remarks>
		[CadSystemVariable("$UCSORGTOP", 10, 20, 30)]
		public XYZ ModelSpaceOrthographicTopDOrigin { get; set; }

		/// <summary>
		/// Point which becomes the new UCS origin after changing model space UCS to BOTTOM when PUCSBASE is set to WORLD
		/// </summary>
		/// <remarks>
		/// System variable UCSORGBOTTOM
		/// </remarks>
		[CadSystemVariable("$UCSORGBOTTOM", 10, 20, 30)]
		public XYZ ModelSpaceOrthographicBottomDOrigin { get; set; }

		/// <summary>
		/// Point which becomes the new UCS origin after changing model space UCS to LEFT when PUCSBASE is set to WORLD
		/// </summary>
		/// <remarks>
		/// System variable UCSORGLEFT
		/// </remarks>
		[CadSystemVariable("$UCSORGLEFT", 10, 20, 30)]
		public XYZ ModelSpaceOrthographicLeftDOrigin { get; set; }

		/// <summary>
		/// Point which becomes the new UCS origin after changing model space UCS to RIGHT when PUCSBASE is set to WORLD
		/// </summary>
		/// <remarks>
		/// System variable UCSORGRIGHT
		/// </remarks>
		[CadSystemVariable("$UCSORGRIGHT", 10, 20, 30)]
		public XYZ ModelSpaceOrthographicRightDOrigin { get; set; }

		/// <summary>
		/// Point which becomes the new UCS origin after changing model space UCS to FRONT when PUCSBASE is set to WORLD
		/// </summary>
		/// <remarks>
		/// System variable UCSORGFRONT
		/// </remarks>
		[CadSystemVariable("$UCSORGFRONT", 10, 20, 30)]
		public XYZ ModelSpaceOrthographicFrontDOrigin { get; set; }

		/// <summary>
		/// Point which becomes the new UCS origin after changing model space UCS to BACK when PUCSBASE is set to WORLD
		/// </summary>
		/// <remarks>
		/// System variable UCSORGBACK
		/// </remarks>
		[CadSystemVariable("$UCSORGBACK", 10, 20, 30)]
		public XYZ ModelSpaceOrthographicBackDOrigin { get; set; }

		/// <summary>
		/// Insertion base set by BASE command(in WCS)
		/// </summary>
		/// <remarks>
		/// System variable INSBASE
		/// </remarks>
		[CadSystemVariable("$INSBASE", 10, 20, 30)]
		public XYZ ModelSpaceInsertionBase { get; set; }

		/// <summary>
		/// X, Y, and Z drawing extents lower-left corner (in WCS)
		/// </summary>
		/// <remarks>
		/// System variable EXTMIN
		/// </remarks>
		[CadSystemVariable("$EXTMIN", 10, 20, 30)]
		public XYZ ModelSpaceExtMin { get; set; }

		/// <summary>
		/// X, Y, and Z drawing extents upper-right corner(in WCS)
		/// </summary>
		/// <remarks>
		/// System variable EXTMAX
		/// </remarks>
		[CadSystemVariable("$EXTMAX", 10, 20, 30)]
		public XYZ ModelSpaceExtMax { get; set; }

		/// <summary>
		/// XY drawing limits lower-left corner (in WCS)
		/// </summary>
		/// <remarks>
		/// System variable LIMMIN
		/// </remarks>
		[CadSystemVariable("$LIMMIN", 10, 20)]
		public XY ModelSpaceLimitsMin { get; set; }

		/// <summary>
		/// XY drawing limits upper-right corner (in WCS)
		/// </summary>
		/// <remarks>
		/// System variable LIMMAX
		/// </remarks>
		[CadSystemVariable("$LIMMAX", 10, 20)]
		public XY ModelSpaceLimitsMax { get; set; }

		/// <summary>
		/// Current elevation set by ELEV command
		/// </summary>
		/// <remarks>
		/// System variable ELEVATION
		/// </remarks>
		[CadSystemVariable("$ELEVATION", 40)]
		public double Elevation
		{
			get { return this.ModelSpace.Elevation; }
			set
			{
				this.ModelSpace.Elevation = value;
			}
		}

		/// <summary>
		/// Origin of current UCS(in WCS)
		/// </summary>
		/// <remarks>
		/// System variable UCSORG
		/// </remarks>
		[CadSystemVariable("$UCSORG", 10, 20, 30)]
		public XYZ ModelSpaceOrigin
		{
			get { return this.ModelSpace.Origin; }
			set
			{
				this.ModelSpace.Origin = value;
			}
		}

		/// <summary>
		/// Direction of the current UCS X axis (in WCS)
		/// </summary>
		/// <remarks>
		/// System variable UCSXDIR
		/// </remarks>
		[CadSystemVariable("$UCSXDIR", 10, 20, 30)]
		public XYZ ModelSpaceXAxis
		{
			get { return this.ModelSpace.XAxis; }
			set
			{
				this.ModelSpace.XAxis = value;
			}
		}

		/// <summary>
		/// Direction of the current UCS Y axis (in WCS)
		/// </summary>
		/// <remarks>
		/// System variable UCSYDIR
		/// </remarks>
		[CadSystemVariable("$UCSYDIR", 10, 20, 30)]
		public XYZ ModelSpaceYAxis
		{
			get { return this.ModelSpace.YAxis; }
			set
			{
				this.ModelSpace.YAxis = value;
			}
		}

		/// <summary>
		/// Arrow block name
		/// </summary>
		/// <remarks>
		/// System variable DIMBLK
		/// </remarks>
		[CadSystemVariable("$DIMBLK", 1)]
		public string DimensionBlockName { get; set; } = string.Empty;

		/// <summary>
		/// Arrow block name for leaders
		/// </summary>
		/// <remarks>
		/// System variable DIMLDRBLK
		/// </remarks>
		[CadSystemVariable("$DIMLDRBLK", 1)]
		public string ArrowBlockName { get; set; } = string.Empty;

		public string DimensionBlockNameFirst { get; set; }
		public string DimensionBlockNameSecond { get; set; }
		public short StackedTextAlignment { get; set; }
		public short StackedTextSizePercentage { get; set; }
		public string HyperLinkBase { get; set; }

		/// <summary>
		/// Lineweight of new objects
		/// </summary>
		/// <remarks>
		/// System variable CELWEIGHT
		/// </remarks>
		[CadSystemVariable("$CELWEIGHT", 370)]
		public LineweightType CurrentEntityLineWeight { get; set; } = LineweightType.ByLayer;

		public short EndCaps { get; set; }

		public short JoinStyle { get; set; }

		/// <summary>
		/// Controls the display of lineweights on the Model or Layout tab<br/>
		/// 0 = Lineweight is not displayed<br/>
		/// 1 = Lineweight is displayed
		/// </summary>
		/// <remarks>
		/// System variable LWDISPLAY
		/// </remarks>
		[CadSystemVariable("$LWDISPLAY", 290)]
		public bool DisplayLineWeight { get; set; } = false;

		public bool XEdit { get; set; }

		/// <summary>
		/// Controls symbol table naming:<br/>
		/// 0 = AutoCAD Release 14 compatibility. Limits names to 31 characters in length. Names can include the letters A to Z, the numerals 0 to 9, and the special characters dollar sign ($), underscore (_), and hyphen (-).<br/>
		/// 1 = AutoCAD 2000. Names can be up to 255 characters in length, and can include the letters A to Z, the numerals 0 to 9, spaces, and any special characters not used for other purposes by Microsoft Windows and AutoCAD
		/// </summary>
		/// <remarks>
		/// System variable EXTNAMES
		/// </remarks>
		[CadSystemVariable("$EXTNAMES", 290)]
		public bool ExtendedNames { get; set; } = true;

		public short PlotStyleMode { get; set; }
		public bool LoadOLEObject { get; set; }

		/// <summary>
		/// Default drawing units for AutoCAD DesignCenter blocks
		/// </summary>
		/// <remarks>
		/// System variable INSUNITS
		/// </remarks>
		[CadSystemVariable("$INSUNITS", 70)]
		public UnitsType InsUnits { get; set; } = UnitsType.Unitless;

		public short CurrentEntityPlotStyleType { get; set; }

		public string FingerPrintGuid { get; set; }

		public string VersionGuid { get; set; }

		public ObjectSortingFlags EntitySortingFlags { get; set; }

		public byte IndexCreationFlags { get; set; }

		public byte HideText { get; set; }

		public byte ExternalReferenceClippingBoundaryType { get; set; }

		/// <summary>
		/// Controls the associativity of dimension objects
		/// </summary>
		/// <remarks>
		/// System variable DIMASSOC
		/// </remarks>
		[CadSystemVariable("$DIMASSOC", DxfCode.Int8)]
		public DimensionAssociation DimensionAssociativity { get; set; } = DimensionAssociation.CreateExplodedDimensions;

		/// <remarks>
		/// System variable HALOGAP
		/// </remarks>
		public byte HaloGapPercentage { get; set; }
		public Color ObscuredColor { get; set; }
		public Color InterfereColor { get; set; }
		public byte ObscuredType { get; set; }
		public byte IntersectionDisplay { get; set; }
		public string ProjectName { get; set; }
		public bool CameraDisplayObjects { get; set; }
		public double StepsPerSecond { get; set; }
		public double StepSize { get; set; }
		public double Dw3DPrecision { get; set; }
		public double LensLength { get; set; }
		public double CameraHeight { get; set; }
		public char SolidsRetainHistory { get; set; }
		public char ShowSolidsHistory { get; set; }
		public double SweptSolidWidth { get; set; }
		public double SweptSolidHeight { get; set; }
		public double DraftAngleFirstCrossSection { get; set; }
		public double DraftAngleSecondCrossSection { get; set; }
		public double DraftMagnitudeFirstCrossSection { get; set; }
		public double DraftMagnitudeSecondCrossSection { get; set; }
		public short SolidLoftedShape { get; set; }
		public char LoftedObjectNormals { get; set; }
		public double Latitude { get; set; }
		public double Longitude { get; set; }
		public double NorthDirection { get; set; }
		public int TimeZone { get; set; }
		public char DisplayLightGlyphs { get; set; }
		public char DwgUnderlayFramesVisibility { get; set; }
		public char DgnUnderlayFramesVisibility { get; set; }
		public byte ShadowMode { get; set; }
		public double ShadowPlaneLocation { get; set; }
		public string StyleSheetName { get; set; }

		/// <summary>
		/// Dimension style name
		/// </summary>
		/// <remarks>
		/// System variable DIMSTYLE
		/// </remarks>
		[CadSystemVariable("$DIMSTYLE", 2)]
		public string DimensionStyleOverridesName
		{
			get { return this.DimensionStyleOverrides.Name; }
			set
			{
				if (this.Document != null)
				{
					this.DimensionStyleOverrides = this.Document.DimensionStyles[value];
				}
				else
				{
					this.DimensionStyleOverrides = new DimensionStyle(value);
				}
			}
		}

		/// <summary>
		/// Number of precision places displayed in angular dimensions
		/// </summary>
		/// <remarks>
		/// System variable DIMADEC
		/// </remarks>
		[CadSystemVariable("$DIMADEC", 70)]
		public short DimensionAngularDimensionDecimalPlaces
		{
			get { return this.DimensionStyleOverrides.AngularDimensionDecimalPlaces; }
			set
			{
				this.DimensionStyleOverrides.AngularDimensionDecimalPlaces = value;
			}
		}

		/// <summary>
		/// Number of decimal places for the tolerance values of a primary units dimension
		/// </summary>
		/// <remarks>
		/// System variable DIMDEC
		/// </remarks>
		[CadSystemVariable("$DIMDEC", 70)]
		public short DimensionDecimalPlaces
		{
			get { return this.DimensionStyleOverrides.DecimalPlaces; }
			set
			{
				this.DimensionStyleOverrides.DecimalPlaces = value;
			}
		}

		/// <summary>
		/// Number of decimal places to display the tolerance values
		/// </summary>
		/// <remarks>
		/// System variable DIMTDEC
		/// </remarks>
		[CadSystemVariable("$DIMTDEC", 70)]
		public short DimensionToleranceDecimalPlaces
		{
			get { return this.DimensionStyleOverrides.ToleranceDecimalPlaces; }
			set
			{
				this.DimensionStyleOverrides.ToleranceDecimalPlaces = value;
			}
		}

		/// <summary>
		/// Alternate unit dimensioning performed if nonzero
		/// </summary>
		/// <remarks>
		/// System variable DIMALT
		/// </remarks>
		[CadSystemVariable("$DIMALT", 70)]
		public bool DimensionAlternateUnitDimensioning
		{
			get { return this.DimensionStyleOverrides.AlternateUnitDimensioning; }
			set
			{
				this.DimensionStyleOverrides.AlternateUnitDimensioning = value;
			}
		}

		/// <summary>
		/// Units format for alternate units of all dimension style family members except angular
		/// </summary>
		/// <remarks>
		/// System variable DIMALTU
		/// </remarks>
		[CadSystemVariable("$DIMALTU", 70)]
		public LinearUnitFormat DimensionAlternateUnitFormat
		{
			get { return this.DimensionStyleOverrides.AlternateUnitFormat; }
			set
			{
				this.DimensionStyleOverrides.AlternateUnitFormat = value;
			}
		}

		/// <summary>
		/// Alternate unit scale factor
		/// </summary>
		/// <remarks>
		/// System variable DIMALTF
		/// </remarks>
		[CadSystemVariable("$DIMALTF", 40)]
		public double DimensionAlternateUnitScaleFactor
		{
			get { return this.DimensionStyleOverrides.AlternateUnitScaleFactor; }
			set
			{
				this.DimensionStyleOverrides.AlternateUnitScaleFactor = value;
			}
		}

		/// <summary>
		/// Extension line offset
		/// </summary>
		/// <remarks>
		/// System variable DIMEXO
		/// </remarks>
		[CadSystemVariable("$DIMEXO", 40)]
		public double DimensionExtensionLineOffset
		{
			get { return this.DimensionStyleOverrides.ExtensionLineOffset; }
			set
			{
				this.DimensionStyleOverrides.ExtensionLineOffset = value;
			}
		}

		/// <summary>
		/// Overall dimensioning scale factor
		/// </summary>
		/// <remarks>
		/// System variable DIMSCALE
		/// </remarks>
		[CadSystemVariable("$DIMSCALE", 40)]
		public double DimensionScaleFactor
		{
			get { return this.DimensionStyleOverrides.ScaleFactor; }
			set
			{
				this.DimensionStyleOverrides.ScaleFactor = value;
			}
		}

		/// <summary>
		/// Alternate unit decimal places
		/// </summary>
		/// <remarks>
		/// System variable DIMALTD
		/// </remarks>
		[CadSystemVariable("$DIMALTD", 70)]
		public short DimensionAlternateUnitDecimalPlaces
		{
			get { return this.DimensionStyleOverrides.AlternateUnitDecimalPlaces; }
			set
			{
				this.DimensionStyleOverrides.AlternateUnitDecimalPlaces = value;
			}
		}

		/// <summary>
		/// Number of decimal places for tolerance values of an alternate units dimension
		/// </summary>
		/// <remarks>
		/// System variable DIMALTTD
		/// </remarks>
		[CadSystemVariable("$DIMALTTD", 70)]
		public short DimensionAlternateUnitToleranceDecimalPlaces
		{
			get { return this.DimensionStyleOverrides.AlternateUnitToleranceDecimalPlaces; }
			set
			{
				this.DimensionStyleOverrides.AlternateUnitToleranceDecimalPlaces = value;
			}
		}

		/// <summary>
		/// Angle format for angular dimensions
		/// </summary>
		/// <remarks>
		/// System variable DIMAUNIT
		/// </remarks>
		[CadSystemVariable("$DIMAUNIT", 70)]
		public AngularUnitFormat DimensionAngularUnit
		{
			get { return this.DimensionStyleOverrides.AngularUnit; }
			set
			{
				this.DimensionStyleOverrides.AngularUnit = value;
			}
		}

		/// <summary>
		/// Undocumented
		/// </summary>
		/// <remarks>
		/// System variable DIMFRAC
		/// </remarks>
		[CadSystemVariable("$DIMFRAC", 70)]
		public FractionFormat DimensionFractionFormat
		{
			get { return this.DimensionStyleOverrides.FractionFormat; }
			set
			{
				this.DimensionStyleOverrides.FractionFormat = value;
			}
		}

		/// <summary>
		/// Sets units for all dimension types except Angular
		/// </summary>
		/// <remarks>
		/// System variable DIMLUNIT
		/// </remarks>
		[CadSystemVariable("$DIMLUNIT", 70)]
		public LinearUnitFormat DimensionLinearUnitFormat
		{
			get { return this.DimensionStyleOverrides.LinearUnitFormat; }
			set
			{
				this.DimensionStyleOverrides.LinearUnitFormat = value;
			}
		}

		/// <summary>
		/// Single-character decimal separator used when creating dimensions whose unit format is decimal
		/// </summary>
		/// <remarks>
		/// System variable DIMLUNIT
		/// </remarks>
		[CadSystemVariable("$DIMDSEP", 70)]
		public char DimensionDecimalSeparator
		{
			get { return this.DimensionStyleOverrides.DecimalSeparator; }
			set
			{
				this.DimensionStyleOverrides.DecimalSeparator = value;
			}
		}

		/// <summary>
		/// Dimension text movement rules decimal
		/// </summary>
		/// <remarks>
		/// System variable DIMTMOVE
		/// </remarks>
		[CadSystemVariable("$DIMTMOVE", 70)]
		public TextMovement DimensionTextMovement
		{
			get { return this.DimensionStyleOverrides.TextMovement; }
			set
			{
				this.DimensionStyleOverrides.TextMovement = value;
			}
		}

		/// <summary>
		/// Horizontal dimension text position
		/// </summary>
		/// <remarks>
		/// System variable DIMJUST
		/// </remarks>
		[CadSystemVariable("$DIMJUST", 70)]
		public DimensionTextHorizontalAlignment DimensionTextHorizontalAlignment
		{
			get { return this.DimensionStyleOverrides.TextHorizontalAlignment; }
			set
			{
				this.DimensionStyleOverrides.TextHorizontalAlignment = value;
			}
		}

		/// <summary>
		/// Suppression of first extension line
		/// </summary>
		/// <remarks>
		/// System variable DIMSD1
		/// </remarks>
		[CadSystemVariable("$DIMSD1", 70)]
		public bool DimensionSuppressFirstDimensionLine
		{
			get { return this.DimensionStyleOverrides.SuppressFirstDimensionLine; }
			set
			{
				this.DimensionStyleOverrides.SuppressFirstDimensionLine = value;
			}
		}

		/// <summary>
		/// Suppression of second extension line
		/// </summary>
		/// <remarks>
		/// System variable DIMSD2
		/// </remarks>
		[CadSystemVariable("$DIMSD2", 70)]
		public bool DimensionSuppressSecondDimensionLine
		{
			get { return this.DimensionStyleOverrides.SuppressSecondDimensionLine; }
			set
			{
				this.DimensionStyleOverrides.SuppressSecondDimensionLine = value;
			}
		}

		/// <summary>
		/// Vertical justification for tolerance values
		/// </summary>
		/// <remarks>
		/// System variable DIMTOL
		/// </remarks>
		[CadSystemVariable("$DIMTOL", 70)]
		public bool DimensionGenerateTolerances
		{
			get { return this.DimensionStyleOverrides.GenerateTolerances; }
			set
			{
				this.DimensionStyleOverrides.GenerateTolerances = value;
			}
		}

		/// <summary>
		/// Vertical justification for tolerance values
		/// </summary>
		/// <remarks>
		/// System variable DIMTOLJ
		/// </remarks>
		[CadSystemVariable("$DIMTOLJ", 70)]
		public ToleranceAlignment DimensionToleranceAlignment
		{
			get { return this.DimensionStyleOverrides.ToleranceAlignment; }
			set
			{
				this.DimensionStyleOverrides.ToleranceAlignment = value;
			}
		}

		/// <summary>
		/// Controls suppression of zeros for primary unit values
		/// </summary>
		/// <remarks>
		/// System variable DIMZIN
		/// </remarks>
		[CadSystemVariable("$DIMZIN", 70)]
		public ZeroHandling DimensionZeroHandling
		{
			get { return this.DimensionStyleOverrides.ZeroHandling; }
			set
			{
				this.DimensionStyleOverrides.ZeroHandling = value;
			}
		}

		/// <summary>
		/// Controls suppression of zeros for tolerance values
		/// </summary>
		/// <remarks>
		/// System variable DIMTZIN
		/// </remarks>
		[CadSystemVariable("$DIMTZIN", 70)]
		public ZeroHandling DimensionToleranceZeroHandling
		{
			get { return this.DimensionStyleOverrides.ToleranceZeroHandling; }
			set
			{
				this.DimensionStyleOverrides.ToleranceZeroHandling = value;
			}
		}

		/// <remarks>
		/// System variable DIMFIT
		/// </remarks>
		[CadSystemVariable("$DIMFIT", 70)]
		public char DimensionFit
		{
			get { return this.DimensionStyleOverrides.DimensionFit; }
			set
			{
				this.DimensionStyleOverrides.DimensionFit = value;
			}
		}

		/// <summary>
		/// Controls suppression of zeros for alternate unit dimension values
		/// </summary>
		/// <remarks>
		/// System variable DIMALTZ
		/// </remarks>
		[CadSystemVariable("$DIMALTZ", 70)]
		public ZeroHandling DimensionAlternateUnitZeroHandling
		{
			get { return this.DimensionStyleOverrides.AlternateUnitZeroHandling; }
			set
			{
				this.DimensionStyleOverrides.AlternateUnitZeroHandling = value;
			}
		}

		/// <summary>
		/// Controls suppression of zeros for alternate tolerance values
		/// </summary>
		/// <remarks>
		/// System variable DIMALTTZ
		/// </remarks>
		[CadSystemVariable("$DIMALTTZ", 70)]
		public ZeroHandling DimensionAlternateUnitToleranceZeroHandling
		{
			get { return this.DimensionStyleOverrides.AlternateUnitToleranceZeroHandling; }
			set
			{
				this.DimensionStyleOverrides.AlternateUnitToleranceZeroHandling = value;
			}
		}

		/// <summary>
		/// Cursor functionality for user-positioned text
		/// </summary>
		/// <remarks>
		/// System variable DIMUPT
		/// </remarks>
		[CadSystemVariable("$DIMUPT", 70)]
		public bool DimensionCursorUpdate
		{
			get { return this.DimensionStyleOverrides.CursorUpdate; }
			set
			{
				this.DimensionStyleOverrides.CursorUpdate = value;
			}
		}

		/// <summary>
		/// Controls dimension text and arrow placement when space is not sufficient to place both within the extension lines
		/// </summary>
		/// <remarks>
		/// System variable DIMATFIT
		/// </remarks>
		[CadSystemVariable("$DIMATFIT", 70)]
		public short DimensionDimensionTextArrowFit
		{
			get { return this.DimensionStyleOverrides.DimensionTextArrowFit; }
			set
			{
				this.DimensionStyleOverrides.DimensionTextArrowFit = value;
			}
		}

		/// <summary>
		/// Determines rounding of alternate units
		/// </summary>
		/// <remarks>
		/// System variable DIMALTRND
		/// </remarks>
		[CadSystemVariable("$DIMALTRND", 40)]
		public double DimensionAlternateUnitRounding
		{
			get { return this.DimensionStyleOverrides.AlternateUnitRounding; }
			set
			{
				this.DimensionStyleOverrides.AlternateUnitRounding = value;
			}
		}

		/// <summary>
		/// Alternate dimensioning suffix
		/// </summary>
		/// <remarks>
		/// System variable DIMAPOST
		/// </remarks>
		[CadSystemVariable("$DIMAPOST", 1)]
		public string DimensionAlternateDimensioningSuffix
		{
			get { return this.DimensionStyleOverrides.AlternateDimensioningSuffix; }
			set
			{
				this.DimensionStyleOverrides.AlternateDimensioningSuffix = value;
			}
		}

		/// <summary>
		/// Dimensioning arrow size
		/// </summary>
		/// <remarks>
		/// System variable DIMASZ
		/// </remarks>
		[CadSystemVariable("$DIMASZ", 40)]
		public double DimensionArrowSize
		{
			get { return this.DimensionStyleOverrides.ArrowSize; }
			set
			{
				this.DimensionStyleOverrides.ArrowSize = value;
			}
		}

		/// <summary>
		/// Controls suppression of zeros for angular dimensions
		/// </summary>
		/// <remarks>
		/// System variable DIMAZIN
		/// </remarks>
		[CadSystemVariable("$DIMAZIN", 70)]
		public ZeroHandling DimensionAngularZeroHandling
		{
			get { return this.DimensionStyleOverrides.AngularZeroHandling; }
			set
			{
				this.DimensionStyleOverrides.AngularZeroHandling = value;
			}
		}

		/// <summary>
		/// Undocumented
		/// </summary>
		/// <remarks>
		/// System variable DIMARCSYM
		/// </remarks>
		[CadSystemVariable("$DIMARCSYM", 70)]
		public ArcLengthSymbolPosition DimensionArcLengthSymbolPosition
		{
			get { return this.DimensionStyleOverrides.ArcLengthSymbolPosition; }
			set
			{
				this.DimensionStyleOverrides.ArcLengthSymbolPosition = value;
			}
		}

		/// <summary>
		/// Use separate arrow blocks if nonzero
		/// </summary>
		/// <remarks>
		/// System variable DIMSAH
		/// </remarks>
		[CadSystemVariable("$DIMSAH", 70)]
		public bool DimensionSeparateArrowBlocks
		{
			get { return this.DimensionStyleOverrides.SeparateArrowBlocks; }
			set
			{
				this.DimensionStyleOverrides.SeparateArrowBlocks = value;
			}
		}

		/// <summary>
		/// Size of center mark/lines
		/// </summary>
		/// <remarks>
		/// System variable DIMCEN
		/// </remarks>
		[CadSystemVariable("$DIMCEN", 40)]
		public double DimensionCenterMarkSize
		{
			get { return this.DimensionStyleOverrides.CenterMarkSize; }
			set
			{
				this.DimensionStyleOverrides.CenterMarkSize = value;
			}
		}

		/// <summary>
		/// Dimensioning tick size
		/// </summary>
		/// <remarks>
		/// System variable DIMTSZ
		/// </remarks>
		[CadSystemVariable("$DIMTSZ", 40)]
		public double DimensionTickSize
		{
			get { return this.DimensionStyleOverrides.TickSize; }
			set
			{
				this.DimensionStyleOverrides.TickSize = value;
			}
		}

		/// <summary>
		/// Dimension line color
		/// </summary>
		/// <remarks>
		/// System variable DIMCLRD
		/// </remarks>
		[CadSystemVariable("$DIMCLRD", 70)]
		public Color DimensionLineColor
		{
			get { return this.DimensionStyleOverrides.DimensionLineColor; }
			set
			{
				this.DimensionStyleOverrides.DimensionLineColor = value;
			}
		}

		/// <summary>
		/// Dimension extension line color
		/// </summary>
		/// <remarks>
		/// System variable DIMCLRE
		/// </remarks>
		[CadSystemVariable("$DIMCLRE", 70)]
		public Color DimensionExtensionLineColor
		{
			get { return this.DimensionStyleOverrides.ExtensionLineColor; }
			set
			{
				this.DimensionStyleOverrides.ExtensionLineColor = value;
			}
		}

		/// <summary>
		/// Dimension text color
		/// </summary>
		/// <remarks>
		/// System variable DIMCLRT
		/// </remarks>
		[CadSystemVariable("$DIMCLRT", 70)]
		public Color DimensionTextColor
		{
			get { return this.DimensionStyleOverrides.TextColor; }
			set
			{
				this.DimensionStyleOverrides.TextColor = value;
			}
		}

		/// <summary>
		/// Dimension line extension
		/// </summary>
		/// <remarks>
		/// System variable DIMDLE
		/// </remarks>
		[CadSystemVariable("$DIMDLE", 40)]
		public double DimensionLineExtension
		{
			get { return this.DimensionStyleOverrides.DimensionLineExtension; }
			set
			{
				this.DimensionStyleOverrides.DimensionLineExtension = value;
			}
		}

		/// <summary>
		/// Dimension line increment
		/// </summary>
		/// <remarks>
		/// System variable DIMDLI
		/// </remarks>
		[CadSystemVariable("$DIMDLI", 40)]
		public double DimensionLineIncrement
		{
			get { return this.DimensionStyleOverrides.DimensionLineIncrement; }
			set
			{
				this.DimensionStyleOverrides.DimensionLineIncrement = value;
			}
		}

		/// <summary>
		/// Extension line extension
		/// </summary>
		/// <remarks>
		/// System variable DIMEXE
		/// </remarks>
		[CadSystemVariable("$DIMEXE", 40)]
		public double DimensionExtensionLineExtension
		{
			get { return this.DimensionStyleOverrides.ExtensionLineExtension; }
			set
			{
				this.DimensionStyleOverrides.ExtensionLineExtension = value;
			}
		}

		/// <summary>
		/// Undocumented
		/// </summary>
		/// <remarks>
		/// System variable DIMFXLON
		/// </remarks>
		[CadSystemVariable("$DIMFXLON", 70)]
		public bool DimensionIsExtensionLineLengthFixed
		{
			get { return this.DimensionStyleOverrides.IsExtensionLineLengthFixed; }
			set
			{
				this.DimensionStyleOverrides.IsExtensionLineLengthFixed = value;
			}
		}

		/// <summary>
		/// Undocumented
		/// </summary>
		/// <remarks>
		/// System variable DIMFXL
		/// </remarks>
		[CadSystemVariable("$DIMFXL", 40)]
		public double DimensionFixedExtensionLineLength
		{
			get { return this.DimensionStyleOverrides.FixedExtensionLineLength; }
			set
			{
				this.DimensionStyleOverrides.FixedExtensionLineLength = value;
			}
		}

		/// <summary>
		/// Undocumented
		/// </summary>
		/// <remarks>
		/// System variable DIMJOGANG
		/// </remarks>
		[CadSystemVariable("$DIMJOGANG", 40)]
		public double DimensionJoggedRadiusDimensionTransverseSegmentAngle
		{
			get { return this.DimensionStyleOverrides.JoggedRadiusDimensionTransverseSegmentAngle; }
			set
			{
				this.DimensionStyleOverrides.JoggedRadiusDimensionTransverseSegmentAngle = value;
			}
		}

		/// <summary>
		/// Undocumented
		/// </summary>
		/// <remarks>
		/// System variable DIMTFILL
		/// </remarks>
		[CadSystemVariable("$DIMTFILL", 70)]
		public DimensionTextBackgroundFillMode DimensionTextBackgroundFillMode
		{
			get { return this.DimensionStyleOverrides.TextBackgroundFillMode; }
			set
			{
				this.DimensionStyleOverrides.TextBackgroundFillMode = value;
			}
		}

		/// <summary>
		/// Undocumented
		/// </summary>
		/// <remarks>
		/// System variable DIMTFILLCLR
		/// </remarks>
		[CadSystemVariable(DxfReferenceType.Ignored, "$DIMTFILLCLR", 62)]
		public Color DimensionTextBackgroundColor
		{
			get { return this.DimensionStyleOverrides.TextBackgroundColor; }
			set
			{
				this.DimensionStyleOverrides.TextBackgroundColor = value;
			}
		}

		/// <summary>
		/// Undocumented
		/// </summary>
		/// <remarks>
		/// System variable DIMGAP
		/// </remarks>
		[CadSystemVariable("$DIMGAP", 40)]
		public double DimensionLineGap
		{
			get { return this.DimensionStyleOverrides.DimensionLineGap; }
			set
			{
				this.DimensionStyleOverrides.DimensionLineGap = value;
			}
		}

		/// <summary>
		/// Linear measurements scale factor
		/// </summary>
		/// <remarks>
		/// System variable DIMLFAC
		/// </remarks>
		[CadSystemVariable("$DIMLFAC", 40)]
		public double DimensionLinearScaleFactor
		{
			get { return this.DimensionStyleOverrides.LinearScaleFactor; }
			set
			{
				this.DimensionStyleOverrides.LinearScaleFactor = value;
			}
		}

		/// <summary>
		/// Text vertical position
		/// </summary>
		/// <remarks>
		/// System variable DIMTVP
		/// </remarks>
		[CadSystemVariable("$DIMTVP", 40)]
		public double DimensionTextVerticalPosition
		{
			get { return this.DimensionStyleOverrides.TextVerticalPosition; }
			set
			{
				this.DimensionStyleOverrides.TextVerticalPosition = value;
			}
		}

		/// <summary>
		/// Dimension line lineweight
		/// </summary>
		/// <remarks>
		/// System variable DIMLWD
		/// </remarks>
		[CadSystemVariable("$DIMLWD", 70)]
		public LineweightType DimensionLineWeight
		{
			get { return this.DimensionStyleOverrides.DimensionLineWeight; }
			set
			{
				this.DimensionStyleOverrides.DimensionLineWeight = value;
			}
		}

		/// <summary>
		/// Extension line lineweight
		/// </summary>
		/// <remarks>
		/// System variable DIMLWE
		/// </remarks>
		[CadSystemVariable("$DIMLWE", 70)]
		public LineweightType ExtensionLineWeight
		{
			get { return this.DimensionStyleOverrides.ExtensionLineWeight; }
			set
			{
				this.DimensionStyleOverrides.ExtensionLineWeight = value;
			}
		}

		/// <summary>
		/// Undocumented
		/// </summary>
		/// <remarks>
		/// System variable DIMPOST
		/// </remarks>
		[CadSystemVariable("$DIMPOST", 1)]
		public string DimensionPostFix
		{
			get { return this.DimensionStyleOverrides.PostFix; }
			set
			{
				this.DimensionStyleOverrides.PostFix = value;
			}
		}

		/// <summary>
		/// Rounding value for dimension distances
		/// </summary>
		/// <remarks>
		/// System variable DIMRND
		/// </remarks>
		[CadSystemVariable("$DIMRND", 40)]
		public double DimensionRounding
		{
			get { return this.DimensionStyleOverrides.Rounding; }
			set
			{
				this.DimensionStyleOverrides.Rounding = value;
			}
		}

		/// <summary>
		/// First extension line suppressed if nonzero
		/// </summary>
		/// <remarks>
		/// System variable DIMSE1
		/// </remarks>
		[CadSystemVariable("$DIMSE1", 70)]
		public bool DimensionSuppressFirstExtensionLine
		{
			get { return this.DimensionStyleOverrides.SuppressFirstExtensionLine; }
			set
			{
				this.DimensionStyleOverrides.SuppressFirstExtensionLine = value;
			}
		}

		/// <summary>
		/// Second extension line suppressed if nonzero
		/// </summary>
		/// <remarks>
		/// System variable DIMSE2
		/// </remarks>
		[CadSystemVariable("$DIMSE2", 70)]
		public bool DimensionSuppressSecondExtensionLine
		{
			get { return this.DimensionStyleOverrides.SuppressSecondExtensionLine; }
			set
			{
				this.DimensionStyleOverrides.SuppressSecondExtensionLine = value;
			}
		}

		/// <summary>
		/// Suppress outside-extensions dimension lines if nonzero
		/// </summary>
		/// <remarks>
		/// System variable DIMSOXD
		/// </remarks>
		[CadSystemVariable("$DIMSOXD", 70)]
		public bool DimensionSuppressOutsideExtensions
		{
			get { return this.DimensionStyleOverrides.SuppressOutsideExtensions; }
			set
			{
				this.DimensionStyleOverrides.SuppressOutsideExtensions = value;
			}
		}

		/// <summary>
		/// Text above dimension line if nonzero
		/// </summary>
		/// <remarks>
		/// System variable DIMTAD
		/// </remarks>
		[CadSystemVariable("$DIMTAD", 70)]
		public DimensionTextVerticalAlignment DimensionTextVerticalAlignment
		{
			get { return this.DimensionStyleOverrides.TextVerticalAlignment; }
			set
			{
				this.DimensionStyleOverrides.TextVerticalAlignment = value;
			}
		}

		/// <summary>
		/// Controls suppression of zeros for alternate unit dimension values
		/// </summary>
		/// <remarks>
		/// System variable DIMUNIT
		/// </remarks>
		[CadSystemVariable("$DIMUNIT", 70)]
		public short DimensionUnit
		{
			get { return this.DimensionStyleOverrides.DimensionUnit; }
			set
			{
				this.DimensionStyleOverrides.DimensionUnit = value;
			}
		}

		/// <summary>
		/// Dimension tolerance display scale factor
		/// </summary>
		/// <remarks>
		/// System variable DIMTFAC
		/// </remarks>
		[CadSystemVariable("$DIMTFAC", 40)]
		public double DimensionToleranceScaleFactor
		{
			get { return this.DimensionStyleOverrides.ToleranceScaleFactor; }
			set
			{
				this.DimensionStyleOverrides.ToleranceScaleFactor = value;
			}
		}

		/// <summary>
		/// Text inside horizontal if nonzero
		/// </summary>
		/// <remarks>
		/// System variable DIMTIH
		/// </remarks>
		[CadSystemVariable("$DIMTIH", 70)]
		public bool DimensionTextInsideHorizontal
		{
			get { return this.DimensionStyleOverrides.TextInsideHorizontal; }
			set
			{
				this.DimensionStyleOverrides.TextInsideHorizontal = value;
			}
		}

		/// <summary>
		/// Force text inside extensions if nonzero
		/// </summary>
		/// <remarks>
		/// System variable DIMTIX
		/// </remarks>
		[CadSystemVariable("$DIMTIX", 70)]
		public bool DimensionTextInsideExtensions
		{
			get { return this.DimensionStyleOverrides.TextInsideExtensions; }
			set
			{
				this.DimensionStyleOverrides.TextInsideExtensions = value;
			}
		}

		/// <summary>
		/// Minus tolerance
		/// </summary>
		/// <remarks>
		/// System variable DIMTM
		/// </remarks>
		[CadSystemVariable("$DIMTM", 40)]
		public double DimensionMinusTolerance
		{
			get { return this.DimensionStyleOverrides.MinusTolerance; }
			set
			{
				this.DimensionStyleOverrides.MinusTolerance = value;
			}
		}

		/// <summary>
		/// If text is outside the extension lines, dimension lines are forced between the extension lines if nonzero
		/// </summary>
		/// <remarks>
		/// System variable DIMTOFL
		/// </remarks>
		[CadSystemVariable("$DIMTOFL", 70)]
		public bool DimensionTextOutsideExtensions
		{
			get { return this.DimensionStyleOverrides.TextOutsideExtensions; }
			set
			{
				this.DimensionStyleOverrides.TextOutsideExtensions = value;
			}
		}

		/// <summary>
		/// Text outside horizontal if nonzero
		/// </summary>
		/// <remarks>
		/// System variable DIMTOH
		/// </remarks>
		[CadSystemVariable("$DIMTOH", 70)]
		public bool DimensionTextOutsideHorizontal
		{
			get { return this.DimensionStyleOverrides.TextOutsideHorizontal; }
			set
			{
				this.DimensionStyleOverrides.TextOutsideHorizontal = value;
			}
		}

		/// <summary>
		/// Dimension limits generated if nonzero
		/// </summary>
		/// <remarks>
		/// System variable DIMLIM
		/// </remarks>
		[CadSystemVariable("$DIMLIM", 70)]
		public bool DimensionLimitsGeneration
		{
			get { return this.DimensionStyleOverrides.LimitsGeneration; }
			set
			{
				this.DimensionStyleOverrides.LimitsGeneration = value;
			}
		}

		/// <summary>
		/// Plus tolerance
		/// </summary>
		/// <remarks>
		/// System variable DIMTP
		/// </remarks>
		[CadSystemVariable("$DIMTP", 40)]
		public double DimensionPlusTolerance
		{
			get { return this.DimensionStyleOverrides.PlusTolerance; }
			set
			{
				this.DimensionStyleOverrides.PlusTolerance = value;
			}
		}

		/// <summary>
		/// Dimensioning text height
		/// </summary>
		/// <remarks>
		/// System variable DIMTXT
		/// </remarks>
		[CadSystemVariable("$DIMTXT", 40)]
		public double DimensionTextHeight
		{
			get { return this.DimensionStyleOverrides.TextHeight; }
			set
			{
				this.DimensionStyleOverrides.TextHeight = value;
			}
		}

		/// <summary>
		/// Undocumented
		/// </summary>
		/// <remarks>
		/// System variable DIMTXTDIRECTION
		/// </remarks>
		[CadSystemVariable("$DIMTXTDIRECTION", 70)]
		public TextDirection DimensionTextDirection
		{
			get { return this.DimensionStyleOverrides.TextDirection; }
			set
			{
				this.DimensionStyleOverrides.TextDirection = value;
			}
		}

		/// <summary>
		/// Undocumented
		/// </summary>
		/// <remarks>
		/// System variable DIMALTMZF
		/// </remarks>
		[CadSystemVariable("$DIMALTMZF", 40)]
		public double DimensionAltMzf
		{
			get { return this.DimensionStyleOverrides.AltMzf; }
			set
			{
				this.DimensionStyleOverrides.AltMzf = value;
			}
		}

		/// <summary>
		/// Undocumented
		/// </summary>
		/// <remarks>
		/// System variable DIMALTMZS
		/// </remarks>
		[CadSystemVariable("$DIMALTMZS", 6)]
		public string DimensionAltMzs
		{
			get { return this.DimensionStyleOverrides.AltMzs; }
			set
			{
				this.DimensionStyleOverrides.AltMzs = value;
			}
		}

		/// <summary>
		/// Undocumented
		/// </summary>
		/// <remarks>
		/// System variable DIMMZF
		/// </remarks>
		[CadSystemVariable("$DIMMZF", 40)]
		public double DimensionMzf
		{
			get { return this.DimensionStyleOverrides.Mzf; }
			set
			{
				this.DimensionStyleOverrides.Mzf = value;
			}
		}

		/// <summary>
		/// Undocumented
		/// </summary>
		/// <remarks>
		/// System variable DIMMZS
		/// </remarks>
		[CadSystemVariable("$DIMMZS", 6)]
		public string DimensionMzs
		{
			get { return this.DimensionStyleOverrides.Mzs; }
			set
			{
				this.DimensionStyleOverrides.Mzs = value;
			}
		}

		/// <summary>
		/// Undocumented
		/// </summary>
		/// <remarks>
		/// System variable DIMLTYPE
		/// </remarks>
		[CadSystemVariable("$DIMLTYPE", 6)]
		public string DimensionLineType { get; set; } = "ByBlock";

		/// <summary>
		/// Undocumented
		/// </summary>
		/// <remarks>
		/// System variable DIMLTEX1
		/// </remarks>
		[CadSystemVariable("$DIMLTEX1", 6)]
		public string DimensionTex1 { get; set; } = "ByBlock";

		/// <summary>
		/// Undocumented
		/// </summary>
		/// <remarks>
		/// System variable DIMLTEX2
		/// </remarks>
		[CadSystemVariable("$DIMLTEX2", 6)]
		public string DimensionTex2 { get; set; } = "ByBlock";

		public Layer CurrentLayer
		{
			get
			{
				if (this.Document == null)
				{
					return this._currentLayer;
				}
				else
				{
					return this.Document.Layers[this.LayerName];
				}
			}
			private set
			{
				this._currentLayer = value;
			}
		}

		public DimensionStyle DimensionStyleOverrides { get; private set; } = DimensionStyle.Default;

		public UCS ModelSpace { get; private set; } = new UCS();

		public UCS PaperSpaceUcs { get; private set; } = new UCS();

<<<<<<< HEAD
		public CadDocument Document { get; internal set; }

		private Layer _currentLayer = Layer.Default;

		public CadHeader() : this(ACadVersion.AC1018) { }

		public CadHeader(CadDocument document) : this(ACadVersion.AC1018)
		{
			this.Document = document;
		}
=======
        private readonly static PropertyExpression<CadHeader, CadSystemVariableAttribute> _propertyCache;

		public CadHeader() { }
>>>>>>> aeaf8d63

		public CadHeader(ACadVersion version)
		{
			this.Version = version;
		}
        static CadHeader()
        {
            _propertyCache = new PropertyExpression<CadHeader, CadSystemVariableAttribute>(
                (info, attribute) => attribute.Name);
        }

		public static Dictionary<string, CadSystemVariable> GetHeaderMap()
		{
			Dictionary<string, CadSystemVariable> map = new Dictionary<string, CadSystemVariable>();
			foreach (PropertyInfo p in typeof(CadHeader).GetProperties())
			{
				CadSystemVariableAttribute att = p.GetCustomAttribute<CadSystemVariableAttribute>();
				if (att == null)
					continue;

				map.Add(att.Name, new CadSystemVariable(p));
			}

			return map;
		}

        public void SetValue(string systemvar, params object[] values)
        {
            var prop = _propertyCache.GetProperty(systemvar);

            ConstructorInfo constr = prop.Property.PropertyType.GetConstructor(values.Select(o => o.GetType()).ToArray());

            if (prop.Property.PropertyType.IsEnum)
            {
                int v = Convert.ToInt32(values.First());
                prop.Setter(this, Enum.ToObject(prop.Property.PropertyType, v));
            }
            else if (prop.Property.PropertyType.IsEquivalentTo(typeof(DateTime)))
            {
                double jvalue = (double)values.First();

                prop.Setter(this, CadUtils.FromJulianCalendar((double)values.First()));
			}
            else if (prop.Property.PropertyType.IsEquivalentTo(typeof(TimeSpan)))
            {
                double jvalue = (double)values.First();

                prop.Setter(this, CadUtils.EditingTime((double)values.First()));
			}
            else if (constr == null)
            {
                prop.Setter(this, Convert.ChangeType(values.First(), prop.Property.PropertyType));
            }
            else
            {
                prop.Setter(this, Activator.CreateInstance(prop.Property.PropertyType, values));
            }
        }

        public object GetValue(string systemvar)
		{
            var prop = _propertyCache.GetProperty(systemvar);
            return prop.Getter(this);
        }

		/// <summary>
		/// Get the primitive values in each dxf code
		/// </summary>
		/// <param name="systemvar"></param>
		/// <returns>dictionary with the codes and values</returns>
		public Dictionary<DxfCode, object> GetValues(string systemvar)
		{
			Dictionary<DxfCode, object> value = null;

			foreach (PropertyInfo p in this.GetType().GetProperties())
			{
				CadSystemVariableAttribute att = p.GetCustomAttribute<CadSystemVariableAttribute>();
				if (att == null)
					continue;

				if (att.Name == systemvar)
				{
					value = new Dictionary<DxfCode, object>();

					if (att.ValueCodes.Length == 1)
					{
						value.Add(att.ValueCodes[0], p.GetValue(this));
					}
					else
					{
						IVector vector = (IVector)p.GetValue(this);
						var arr = vector.GetComponents();
						for (int i = 0; i < arr.Length; i++)
						{
							value.Add(att.ValueCodes[i], arr[i]);
						}
					}

					break;
				}
			}

			return value;
		}
	}
}<|MERGE_RESOLUTION|>--- conflicted
+++ resolved
@@ -2468,7 +2468,9 @@
 
 		public UCS PaperSpaceUcs { get; private set; } = new UCS();
 
-<<<<<<< HEAD
+        private readonly static PropertyExpression<CadHeader, CadSystemVariableAttribute> _propertyCache;
+
+		public CadHeader() { }
 		public CadDocument Document { get; internal set; }
 
 		private Layer _currentLayer = Layer.Default;
@@ -2479,11 +2481,6 @@
 		{
 			this.Document = document;
 		}
-=======
-        private readonly static PropertyExpression<CadHeader, CadSystemVariableAttribute> _propertyCache;
-
-		public CadHeader() { }
->>>>>>> aeaf8d63
 
 		public CadHeader(ACadVersion version)
 		{
