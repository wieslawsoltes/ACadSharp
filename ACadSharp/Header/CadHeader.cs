﻿using ACadSharp.Attributes;
using ACadSharp.Entities;
using ACadSharp.Tables;
using ACadSharp.Types.Units;
using CSMath;
using System;
using System.Collections.Generic;
using System.Linq;
using System.Reflection;

namespace ACadSharp.Header
{
	public enum AttributeVisibilityMode
	{
		None = 0,
		Normal = 1,
		All = 2
	}

	public class CadHeader
	{
		//https://help.autodesk.com/view/OARX/2021/ENU/?guid=GUID-A85E8E67-27CD-4C59-BE61-4DC9FADBE74A

		//TODO : Finish the header documentation

		#region Header System Variables

		/// <summary>
		/// The AutoCAD drawing database version number.
		/// </summary>
		/// <remarks>
		/// System variable ACADVER.
		/// </remarks>
		[CadSystemVariable("$ACADVER", DxfCode.Text)]
		public string VersionString
		{
			get { return this.Version.ToString(); }
			set
			{
				/*
				 The AutoCAD drawing database version number:
				AC1006 = R10
				AC1009 = R11 and R12
				AC1012 = R13
				AC1014 = R14
				AC1015 = AutoCAD 2000
				AC1018 = AutoCAD 2004
				AC1021 = AutoCAD 2007
				AC1024 = AutoCAD 2010
				AC1027 = AutoCAD 2013
				AC1032 = AutoCAD 2018
				 */

				this.Version = CadUtils.GetVersionFromName(value);
			}
		}

		public ACadVersion Version { get; set; } = ACadVersion.AC1032;

		/// <summary>
		/// Maintenance version number(should be ignored)
		/// </summary>
		/// <remarks>
		/// System variable ACADMAINTVER.
		/// </remarks>
		[CadSystemVariable(DxfReferenceType.Ignored, "$ACADMAINTVER", 70)]
		public short MaintenanceVersion { get; set; }

		/// <summary>
		/// Drawing code page; set to the system code page when a new drawing is created,
		/// but not otherwise maintained by AutoCAD
		/// </summary>
		/// <remarks>
		/// System variable DWGCODEPAGE
		/// </remarks>
		[CadSystemVariable("$DWGCODEPAGE", 3)]
		public string CodePage { get; set; }

		/// <summary>
		/// Displays the name of the last person who modified the file
		/// </summary>
		/// <remarks>
		/// System variable LASTSAVEDBY
		/// </remarks>
		[CadSystemVariable("$LASTSAVEDBY", 3)]
		public string LastSavedBy { get; set; }

		/// <summary>
		/// The default value is 0.
		/// Read only.
		/// </summary>
		/// <remarks>
		/// System variable REQUIREDVERSIONS <br/>
		/// Only in <see cref="ACadVersion.AC1024"/> or above
		/// </remarks>
		[CadSystemVariable("$REQUIREDVERSIONS", DxfCode.Int16)]
		public long RequiredVersions { get; set; }

		/// <summary>
		/// </summary>
		/// <remarks>
		/// System variable DIMASO <br/>
		/// Obsolete; see DIMASSOC
		/// </remarks>
		[CadSystemVariable("$DIMASO", DxfCode.Int16)]
		public bool AssociatedDimensions { get; set; } = true;

		/// <summary>
		/// System variable DIMSHO
		/// </summary>
		[CadSystemVariable("$DIMSHO", DxfCode.Int16)]
		public bool UpdateDimensionsWhileDragging { get; set; } = true;

		/// <summary>
		/// Undocumented
		/// </summary>
		/// <remarks>
		/// System variable DIMSAV
		/// </remarks>
		public bool DIMSAV { get; set; }

		/// <summary>
		/// System variable PLINEGEN.
		/// </summary>
		[CadSystemVariable("$PLINEGEN", DxfCode.Int16)]
		public bool PolylineLineTypeGeneration { get; set; }

		/// <summary>
		/// System variable ORTHOMODE.
		/// Ortho mode on if nonzero.
		/// </summary>
		[CadSystemVariable("$ORTHOMODE", DxfCode.Int16)]
		public bool OrthoMode { get; set; }

		/// <summary>
		/// System variable REGENMODE.
		/// REGENAUTO mode on if nonzero
		/// </summary>
		[CadSystemVariable("$REGENMODE", DxfCode.Int16)]
		public bool RegenerationMode { get; set; }

		/// <summary>
		/// System variable FILLMODE.
		/// Fill mode on if nonzero
		/// </summary>
		[CadSystemVariable("$FILLMODE", DxfCode.Int16)]
		public bool FillMode { get; set; }

		/// <summary>
		/// Quick Text mode on if nonzero
		/// </summary>
		/// <remarks>
		/// System variable QTEXTMODE.
		/// </remarks>
		[CadSystemVariable("$QTEXTMODE", DxfCode.Int16)]
		public bool QuickTextMode { get; set; }

		/// <summary>
		/// Controls paper space linetype scaling.
		/// </summary>
		/// <remarks>
		/// System variable PSLTSCALE.
		/// </remarks>
		[CadSystemVariable("$PSLTSCALE", DxfCode.Int16)]
		public SpaceLineTypeScaling PaperSpaceLineTypeScaling { get; set; } = SpaceLineTypeScaling.Normal;

		/// <summary>
		/// Nonzero if limits checking is on
		/// System variable LIMCHECK.
		/// </summary>
		[CadSystemVariable("$LIMCHECK", DxfCode.Int16)]
		public bool LimitCheckingOn { get; set; }

		/// <summary>
		/// System variable BLIPMODE	??
		/// </summary>
		[CadSystemVariable("$BLIPMODE", DxfCode.Int16)]
		public bool BlipMode { get; set; }

		/// <summary>
		/// Controls the user timer for the drawing
		/// System variable USRTIMER
		/// </summary>
		[CadSystemVariable("$USRTIMER", DxfCode.Int16)]
		public bool UserTimer { get; set; }

		/// <summary>
		/// Determines the object type created by the SKETCH command
		/// System variable SKPOLY
		/// </summary>
		[CadSystemVariable("$SKPOLY", DxfCode.Int16)]
		public bool SketchPolylines { get; set; }

		/// <summary>
		/// Represents angular direction.
		/// System variable ANGDIR
		/// </summary>
		[CadSystemVariable("$ANGDIR", DxfCode.Int16)]
		public AngularDirection AngularDirection { get; set; } = AngularDirection.ClockWise;

		/// <summary>
		/// Controls the display of helixes and smoothed mesh objects.
		/// System variable SPLFRAME
		/// </summary>
		[CadSystemVariable("$SPLFRAME", DxfCode.Int16)]
		public bool ShowSplineControlPoints { get; set; }

		/// <summary>
		/// Mirror text if nonzero <br/>
		/// System variable MIRRTEXT
		/// </summary>
		[CadSystemVariable("$MIRRTEXT", DxfCode.Int16)]
		public bool MirrorText { get; set; }

		/// <summary>
		/// Determines whether input for the DVIEW and VPOINT command evaluated as relative to the WCS or current UCS <br/>
		/// System variable WORLDVIEW
		/// </summary>
		[CadSystemVariable("$WORLDVIEW", DxfCode.Int16)]
		public bool WorldView { get; set; }

		/// <summary>
		/// 1 for previous release compatibility mode; 0 otherwise <br/>
		/// System variable TILEMODE
		/// </summary>
		[CadSystemVariable("$TILEMODE", DxfCode.Int16)]
		public bool ShowModelSpace { get; set; }

		/// <summary>
		/// Limits checking in paper space when nonzero <br/>
		/// System variable PLIMCHECK
		/// </summary>
		[CadSystemVariable("$PLIMCHECK", DxfCode.Int16)]
		public bool PaperSpaceLimitsChecking { get; set; }

		/// <summary>
		/// Controls the properties of xref-dependent layers: <br/>
		/// 0 = Don't retain xref-dependent visibility settings <br/>
		/// 1 = Retain xref-dependent visibility settings <br/>
		/// System variable VISRETAIN
		/// </summary>
		[CadSystemVariable("$VISRETAIN", DxfCode.Int16)]
		public bool RetainXRefDependentVisibilitySettings { get; set; }

		/// <summary>
		/// 
		/// </summary>
		/// <remarks>
		/// System variable DISPSILH
		/// </remarks>
		public bool DisplaySilhouetteCurves { get; set; }

		/// <summary>
		/// 
		/// System variable PELLIPSE (not present in DXF)
		/// </summary>
		public bool CreateEllipseAsPolyline { get; set; }

		/// <summary>
		/// 
		/// System variable PROXYGRAPHICS
		/// </summary>
		public bool ProxyGraphics { get; set; }

		/// <summary>
		/// 
		/// System variable TREEDEPTH
		/// </summary>
		public short SpatialIndexMaxTreeDepth { get; set; }

		/// <summary>
		/// Units format for coordinates and distances
		/// </summary>
		/// <remarks>
		/// System variable LUNITS
		/// </remarks>
		[CadSystemVariable("$LUNITS", 70)]
		public LinearUnitFormat LinearUnitFormat { get; set; }

		/// <summary>
		/// 
		/// System variable LUPREC
		/// </summary>
		public short LinearUnitPrecision { get; set; }

		/// <summary>
		/// Entity linetype name, or BYBLOCK or BYLAYER
		/// </summary>
		/// <remarks>
		/// System variable AUNITS
		/// </remarks>
		[CadSystemVariable("$AUNITS", 70)]
		public AngularUnitFormat AngularUnit { get; set; }

		/// <summary>
		/// 
		/// System variable AUPREC
		/// </summary>
		public short AngularUnitPrecision { get; set; }

		/// <summary>
		/// 
		/// System variable OSMODE
		/// </summary>
		public ObjectSnapMode ObjectSnapMode { get; set; }

		/// <summary>
		/// Attribute visibility
		/// </summary>
		/// <remarks>
		/// System variable ATTMODE
		/// </remarks>
		[CadSystemVariable("$ATTMODE", 70)]
		public AttributeVisibilityMode AttributeVisibility { get; set; }

		/// <summary>
		/// 
		/// System variable PDMODE
		/// </summary>
		public short PointDisplayMode { get; set; }
		/// <summary>
		/// 
		/// System variable USERI1
		/// </summary>
		public short UserShort1 { get; set; }
		/// <summary>
		/// 
		/// System variable USERI2
		/// </summary>
		public short UserShort2 { get; set; }
		/// <summary>
		/// 
		/// System variable USERI3
		/// </summary>
		public short UserShort3 { get; set; }
		/// <summary>
		/// 
		/// System variable USERI4
		/// </summary>
		public short UserShort4 { get; set; }
		/// <summary>
		/// 
		/// System variable USERI5
		/// </summary>
		public short UserShort5 { get; set; }
		/// <summary>
		/// 
		/// System variable SPLINESEGS
		/// </summary>
		public short NumberOfSplineSegments { get; set; }
		/// <summary>
		/// 
		/// System variable 
		/// </summary>
		public short SurfaceDensityU { get; set; }
		/// <summary>
		/// 
		/// System variable SURFU
		/// </summary>
		public short SurfaceDensityV { get; set; }
		/// <summary>
		/// 
		/// System variable SURFTYPE
		/// </summary>
		public short SurfaceType { get; set; }
		/// <summary>
		/// 
		/// System variable SURFTAB1
		/// </summary>
		public short SurfaceMeshTabulationCount1 { get; set; }
		/// <summary>
		/// 
		/// System variable SURFTAB2
		/// </summary>
		public short SurfaceMeshTabulationCount2 { get; set; }
		/// <summary>
		/// 
		/// System variable SPLINETYPE
		/// </summary>
		public SplineType SplineType { get; set; }
		/// <summary>
		/// 
		/// System variable SHADEDGE
		/// </summary>
		public ShadeEdgeType ShadeEdge { get; set; }
		/// <summary>
		/// 
		/// System variable SHADEDIF
		/// </summary>
		public short ShadeDiffuseToAmbientPercentage { get; set; }
		/// <summary>
		/// 
		/// System variable UNITMODE
		/// </summary>
		public short UnitMode { get; set; }
		/// <summary>
		/// 
		/// System variable MAXACTVP
		/// </summary>
		public short MaxViewportCount { get; set; }

		/// <summary>
		/// 
		/// System variable ISOLINES
		/// </summary>
		public short SurfaceIsolineCount { get; set; }

		/// <summary>
		/// Current multiline justification.
		/// System variable CMLJUST
		/// </summary>
		public TextVerticalAlignment CurrentMultilineJustification { get; set; }

		/// <summary>
		/// 
		/// System variable 
		/// </summary>
		public short TextQuality { get; set; }

		/// <summary>
		/// Global linetype scale
		/// </summary>
		/// <remarks>
		/// System variable LTSCALE
		/// </remarks>
		[CadSystemVariable("$LTSCALE", 40)]
		public double LineTypeScale { get; set; } = 1.0d;

		/// <summary>
		/// Default text height
		/// </summary>
		/// <remarks>
		/// System variable TEXTSIZE
		/// </remarks>
		[CadSystemVariable("$TEXTSIZE", 40)]
		public double TextHeightDefault { get; set; }

		/// <summary>
		/// Current text style name
		/// </summary>
		/// <remarks>
		/// System variable TEXTSTYLE
		/// </remarks>
<<<<<<< HEAD
		[CadSystemVariable(DxfReferenceType.Name, "$TEXTSTYLE", 7)]
=======
		[CadSystemVariable("$TEXTSTYLE", 7)]
>>>>>>> 74f52039
		public string TextStyleName
		{
			get { return this.TextStyle.Name; }
			set
			{
				if (this.Document != null)
				{
					this.TextStyle = this.Document.TextStyles[value];
				}
				else
				{
					this.TextStyle = new TextStyle(value);
				}
			}
		}

		public TextStyle TextStyle { get; private set; } = TextStyle.Default;

		/// <summary>
		/// Current layer name
		/// </summary>
		/// <remarks>
		/// System variable CLAYER
		/// </remarks>
<<<<<<< HEAD
		[CadSystemVariable(DxfReferenceType.Name, "$CLAYER", 8)]
=======
		[CadSystemVariable("$CLAYER", 8)]
>>>>>>> 74f52039
		public string LayerName
		{
			get { return this.Layer.Name; }
			set
			{
				if (this.Document != null)
				{
					this.Layer = this.Document.Layers[value];
				}
				else
				{
					this.Layer = new Layer(value);
				}
			}
		}

		public Layer Layer { get; private set; } = Layer.Default;

		/// <summary>
		/// Default trace width
		/// </summary>
		/// <remarks>
		/// System variable TRACEWID
		/// </remarks>
		[CadSystemVariable("$TRACEWID", 40)]
		public double TraceWidthDefault { get; set; }

		/// <summary>
		/// 
		/// System variable 
		/// </summary>
		public double SketchIncrement { get; set; }

		/// <summary>
		/// 
		/// System variable 
		/// </summary>
		public double FilletRadius { get; set; }
		/// <summary>
		/// 
		/// System variable 
		/// </summary>
		public double ThicknessDefault { get; set; }
		/// <summary>
		/// 
		/// System variable 
		/// </summary>
		public double AngleBase { get; set; }
		/// <summary>
		/// 
		/// System variable 
		/// </summary>
		public double PointDisplaySize { get; set; }
		/// <summary>
		/// 
		/// System variable 
		/// </summary>
		public double PolylineWidthDefault { get; set; }
		/// <summary>
		/// 
		/// System variable 
		/// </summary>
		public double UserDouble1 { get; set; }
		/// <summary>
		/// 
		/// System variable 
		/// </summary>
		public double UserDouble2 { get; set; }
		/// <summary>
		/// 
		/// System variable 
		/// </summary>
		public double UserDouble3 { get; set; }
		/// <summary>
		/// 
		/// System variable 
		/// </summary>
		public double UserDouble4 { get; set; }
		/// <summary>
		/// 
		/// System variable 
		/// </summary>
		public double UserDouble5 { get; set; }

		/// <summary>
		/// First chamfer distance
		/// </summary>
		/// <remarks>
		/// System variable CHAMFERA
		/// </remarks>
		[CadSystemVariable("$CHAMFERA", 40)]
		public double ChamferDistance1 { get; set; }

		/// <summary>
		/// Second  chamfer distance
		/// </summary>
		/// <remarks>
		/// System variable CHAMFERB
		/// </remarks>
		[CadSystemVariable("$CHAMFERB", 40)]
		public double ChamferDistance2 { get; set; }

		/// <summary>
		/// Chamfer length
		/// </summary>
		/// <remarks>
		/// System variable CHAMFERC
		/// </remarks>
		[CadSystemVariable("$CHAMFERC", 40)]
		public double ChamferLength { get; set; }

		/// <summary>
		/// Chamfer angle
		/// </summary>
		/// <remarks>
		/// System variable CHAMFERD
		/// </remarks>
		[CadSystemVariable("$CHAMFERD", 40)]
		public double ChamferAngle { get; set; }

		/// <summary>
		/// 
		/// System variable 
		/// </summary>
		public double FacetResolution { get; set; }

		/// <summary>
		/// 
		/// System variable 
		/// </summary>
		public double CurrentMultilineScale { get; set; }

		/// <summary>
		/// 
		/// System variable 
		/// </summary>
		public double CurrentEntityLinetypeScale { get; set; }

		/// <summary>
		/// Name of menu file
		/// </summary>
		/// <remarks>		
		/// System variable MENU
		/// </remarks>
		[CadSystemVariable("$MENU", 1)]
		public string MenuFileName { get; set; } = string.Empty;

		/// <summary>
		/// 
		/// System variable 
		/// </summary>
		public DateTime CreateDateTime { get; set; }

		/// <summary>
		/// 
		/// System variable 
		/// </summary>
		public DateTime UpdateDateTime { get; set; }

		/// <summary>
		/// 
		/// System variable 
		/// </summary>
		public TimeSpan TotalEditingTime { get; set; }

		/// <summary>
		/// 
		/// System variable 
		/// </summary>
		public TimeSpan UserElapsedTimeSpan { get; set; }

		/// <summary>
		/// 
		/// System variable 
		/// </summary>
		public Color CurrentEntityColor { get; set; }

		/// <summary>
		/// 
		/// System variable 
		/// </summary>
		public double ViewportDefaultViewScaleFactor { get; set; }

		/// <summary>
		/// PSPACE
		/// </summary>
		public UCS PaperSpaceUcs { get; set; } = new UCS();

		/// <summary>
		/// System variable INSBASE.
		/// Insertion base set by BASE command(in WCS)
		/// </summary>
		[CadSystemVariable("$INSBASE", DxfCode.XCoordinate, DxfCode.YCoordinate, DxfCode.ZCoordinate)]
		public XYZ InsertionBase { get; set; } = new XYZ();

		/// <summary>
		/// System variable EXTMIN.
		/// X, Y, and Z drawing extents lower-left corner (in WCS)
		/// </summary>
		[CadSystemVariable("$EXTMIN", DxfCode.XCoordinate, DxfCode.YCoordinate, DxfCode.ZCoordinate)]
		public XYZ ExtMin { get; set; }

		/// <summary>
		/// System variable EXTMAX
		/// X, Y, and Z drawing extents upper-right corner(in WCS)
		/// </summary>
		[CadSystemVariable("$EXTMAX", DxfCode.XCoordinate, DxfCode.YCoordinate, DxfCode.ZCoordinate)]
		public XYZ ExtMax { get; set; }

		/// <summary>
		/// XY drawing limits lower-left corner (in WCS)
		/// </summary>
		/// <remarks>
		/// System variable LIMMIN
		/// </remarks>
		[CadSystemVariable("$LIMMIN", DxfCode.XCoordinate, DxfCode.YCoordinate)]
		public XY LimitsMin { get; set; }

		/// <summary>
		/// XY drawing limits upper-right corner (in WCS)
		/// </summary>
		/// <remarks>
		/// System variable LIMMAX
		/// </remarks>
		[CadSystemVariable("$LIMMAX", DxfCode.XCoordinate, DxfCode.YCoordinate)]
		public XY LimitsMax { get; set; }

		public double Elevation { get; set; }
		public string DimensionBlockName { get; set; }
		public string DimensionBlockNameFirst { get; set; }
		public string DimensionBlockNameSecond { get; set; }
		public short StackedTextAlignment { get; set; }
		public short StackedTextSizePercentage { get; set; }
		public string HyperLinkBase { get; set; }
		public short CurrentEntityLineWeight { get; set; }
		public short EndCaps { get; set; }
		public short JoinStyle { get; set; }
		public short DisplayLineWeight { get; set; }
		public short XEdit { get; set; }
		public short ExtendedNames { get; set; }
		public short PlotStyleMode { get; set; }
		public short LoadOLEObject { get; set; }

		public short InsUnits { get; set; }

		public short CurrentEntityPlotStyleType { get; set; }

		public string FingerPrintGuid { get; set; }

		public string VersionGuid { get; set; }

		public ObjectSortingFlags EntitySortingFlags { get; set; }

		public byte IndexCreationFlags { get; set; }

		public byte HideText { get; set; }

		public byte ExternalReferenceClippingBoundaryType { get; set; }

		/// <summary>
		/// Controls the associativity of dimension objects
		/// </summary>
		/// <remarks>
		/// System variable DIMASSOC
		/// </remarks>
		[CadSystemVariable("$DIMASSOC", DxfCode.Int8)]
		public DimensionAssociation DimensionAssociativity { get; set; } = DimensionAssociation.CreateExplodedDimensions;

		/// <remarks>
		/// System variable HALOGAP
		/// </remarks>
		public byte HaloGapPercentage { get; set; }
		public Color ObscuredColor { get; set; }
		public Color InterfereColor { get; set; }
		public byte ObscuredType { get; set; }
		public byte IntersectionDisplay { get; set; }
		public string ProjectName { get; set; }
		public bool CameraDisplayObjects { get; set; }
		public double StepsPerSecond { get; set; }
		public double StepSize { get; set; }
		public double Dw3DPrecision { get; set; }
		public double LensLength { get; set; }
		public double CameraHeight { get; set; }
		public char SolidsRetainHistory { get; set; }
		public char ShowSolidsHistory { get; set; }
		public double SweptSolidWidth { get; set; }
		public double SweptSolidHeight { get; set; }
		public double DraftAngleFirstCrossSection { get; set; }
		public double DraftAngleSecondCrossSection { get; set; }
		public double DraftMagnitudeFirstCrossSection { get; set; }
		public double DraftMagnitudeSecondCrossSection { get; set; }
		public short SolidLoftedShape { get; set; }
		public char LoftedObjectNormals { get; set; }
		public double Latitude { get; set; }
		public double Longitude { get; set; }
		public double NorthDirection { get; set; }
		public int TimeZone { get; set; }
		public char DisplayLightGlyphs { get; set; }
		public char DwgUnderlayFramesVisibility { get; set; }
		public char DgnUnderlayFramesVisibility { get; set; }
		public byte ShadowMode { get; set; }
		public double ShadowPlaneLocation { get; set; }
		public string StyleSheetName { get; set; }

		#endregion

		public CadDocument Document { get; internal set; }

		public UCS Ucs { get; set; } = new UCS();

		public DimensionStyle DimensionStyleOverrides { get; set; } = new DimensionStyle();

		[Obsolete]
		internal ulong HandleSeed { get; set; }

		public CadHeader() { }

		public CadHeader(ACadVersion version)
		{
			this.Version = version;
		}

		public static Dictionary<string, CadSystemVariable> GetHeaderMap()
		{
			Dictionary<string, CadSystemVariable> map = new Dictionary<string, CadSystemVariable>();
			foreach (PropertyInfo p in typeof(CadHeader).GetProperties())
			{
				CadSystemVariableAttribute att = p.GetCustomAttribute<CadSystemVariableAttribute>();
				if (att == null)
					continue;

				map.Add(att.Name, new CadSystemVariable(p));
			}

			return map;
		}

		public void SetValue(string systemvar, params object[] values)
		{
			foreach (PropertyInfo p in this.GetType().GetProperties())
			{
				CadSystemVariableAttribute att = p.GetCustomAttribute<CadSystemVariableAttribute>();
				if (att == null || att.Name != systemvar)
					continue;

				object build = null;
				ConstructorInfo constr = p.PropertyType.GetConstructor(values.Select(o => o.GetType()).ToArray());

				if (p.PropertyType.IsEnum)
				{
					build = Enum.ToObject(p.PropertyType, values.First());
				}
				else if (constr == null)
				{
					build = Convert.ChangeType(values.First(), p.PropertyType);
				}
				else
				{
					build = Activator.CreateInstance(p.PropertyType, values);
				}

				//Set the value if it has any
				if (build != null)
				{
					p.SetValue(this, build);
					break;
				}
			}
		}

		public object GetValue(string systemvar)
		{
			object value = null;

			foreach (PropertyInfo p in this.GetType().GetProperties())
			{
				CadSystemVariableAttribute att = p.GetCustomAttribute<CadSystemVariableAttribute>();
				if (att == null)
					continue;

				if (att.Name == systemvar)
				{
					value = p.GetValue(this);
					break;
				}
			}

			return value;
		}

		/// <summary>
		/// Get the primitive values in each dxf code
		/// </summary>
		/// <param name="systemvar"></param>
		/// <returns>dictionary with the codes and values</returns>
		public Dictionary<DxfCode, object> GetValues(string systemvar)
		{
			Dictionary<DxfCode, object> value = null;

			foreach (PropertyInfo p in this.GetType().GetProperties())
			{
				CadSystemVariableAttribute att = p.GetCustomAttribute<CadSystemVariableAttribute>();
				if (att == null)
					continue;

				if (att.Name == systemvar)
				{
					value = new Dictionary<DxfCode, object>();

					if (att.ValueCodes.Length == 1)
					{
						value.Add(att.ValueCodes[0], p.GetValue(this));
					}
					else
					{
						IVector vector = (IVector)p.GetValue(this);
						var arr = vector.GetComponents();
						for (int i = 0; i < arr.Length; i++)
						{
							value.Add(att.ValueCodes[i], arr[i]);
						}
					}

					break;
				}
			}

			return value;
		}
	}
}<|MERGE_RESOLUTION|>--- conflicted
+++ resolved
@@ -441,11 +441,7 @@
 		/// <remarks>
 		/// System variable TEXTSTYLE
 		/// </remarks>
-<<<<<<< HEAD
-		[CadSystemVariable(DxfReferenceType.Name, "$TEXTSTYLE", 7)]
-=======
 		[CadSystemVariable("$TEXTSTYLE", 7)]
->>>>>>> 74f52039
 		public string TextStyleName
 		{
 			get { return this.TextStyle.Name; }
@@ -470,11 +466,7 @@
 		/// <remarks>
 		/// System variable CLAYER
 		/// </remarks>
-<<<<<<< HEAD
-		[CadSystemVariable(DxfReferenceType.Name, "$CLAYER", 8)]
-=======
 		[CadSystemVariable("$CLAYER", 8)]
->>>>>>> 74f52039
 		public string LayerName
 		{
 			get { return this.Layer.Name; }
