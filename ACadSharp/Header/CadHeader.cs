﻿using ACadSharp.Attributes;
using ACadSharp.Entities;
using ACadSharp.Objects;
using ACadSharp.Tables;
using ACadSharp.Types.Units;
using CSMath;
using System;
using System.Collections.Generic;
using System.Linq;
using System.Reflection;

namespace ACadSharp.Header
{
	public enum AttributeVisibilityMode
	{
		None = 0,
		Normal = 1,
		All = 2
	}

	public class CadHeader
	{
		//https://help.autodesk.com/view/OARX/2021/ENU/?guid=GUID-A85E8E67-27CD-4C59-BE61-4DC9FADBE74A

		//TODO : Finish the header documentation

		/// <summary>
		/// The AutoCAD drawing database version number.
		/// </summary>
		/// <remarks>
		/// System variable ACADVER.
		/// </remarks>
		[CadSystemVariable("$ACADVER", DxfCode.Text)]
		public string VersionString
		{
			get { return this.Version.ToString(); }
			set
			{
				/*
				 The AutoCAD drawing database version number:
				AC1006 = R10
				AC1009 = R11 and R12
				AC1012 = R13
				AC1014 = R14
				AC1015 = AutoCAD 2000
				AC1018 = AutoCAD 2004
				AC1021 = AutoCAD 2007
				AC1024 = AutoCAD 2010
				AC1027 = AutoCAD 2013
				AC1032 = AutoCAD 2018
				 */

				this.Version = CadUtils.GetVersionFromName(value);
			}
		}

		public ACadVersion Version { get; set; } = ACadVersion.AC1018;

		/// <summary>
		/// Maintenance version number(should be ignored)
		/// </summary>
		/// <remarks>
		/// System variable ACADMAINTVER.
		/// </remarks>
		[CadSystemVariable(DxfReferenceType.Ignored, "$ACADMAINTVER", 70)]
		public short MaintenanceVersion { get; internal set; } = 0;

		/// <summary>
		/// Drawing code page; set to the system code page when a new drawing is created,
		/// but not otherwise maintained by AutoCAD
		/// </summary>
		/// <remarks>
		/// System variable DWGCODEPAGE
		/// </remarks>
		[CadSystemVariable("$DWGCODEPAGE", 3)]
		public string CodePage { get; set; } = "ANSI_1252";

		/// <summary>
		/// Displays the name of the last person who modified the file
		/// </summary>
		/// <remarks>
		/// System variable LASTSAVEDBY
		/// </remarks>
		[CadSystemVariable(DxfReferenceType.Ignored, "$LASTSAVEDBY", 3)]
		public string LastSavedBy { get; set; } = "ACadSharp";

		/// <summary>
		/// The default value is 0.
		/// Read only.
		/// </summary>
		/// <remarks>
		/// System variable REQUIREDVERSIONS <br/>
		/// Only in <see cref="ACadVersion.AC1024"/> or above
		/// </remarks>
		[CadSystemVariable(DxfReferenceType.Ignored, "$REQUIREDVERSIONS", 70)]
		public long RequiredVersions { get; set; }

		/// <summary>
		/// </summary>
		/// <remarks>
		/// System variable DIMASO <br/>
		/// Obsolete; see DIMASSOC
		/// </remarks>
		[CadSystemVariable("$DIMASO", DxfCode.Int16)]
		public bool AssociatedDimensions { get; set; } = true;

		/// <summary>
		/// System variable DIMSHO
		/// </summary>
		[CadSystemVariable("$DIMSHO", DxfCode.Int16)]
		public bool UpdateDimensionsWhileDragging { get; set; } = true;

		/// <summary>
		/// Undocumented
		/// </summary>
		/// <remarks>
		/// System variable DIMSAV
		/// </remarks>
		public bool DIMSAV { get; set; }

		/// <summary>
		/// Governs the generation of linetype patterns around the vertices of a 2D polyline:<br/>
		/// 1 = Linetype is generated in a continuous pattern around vertices of the polyline<br/>
		/// 0 = Each segment of the polyline starts and ends with a dash
		/// </summary>
		/// <remarks>
		/// System variable PLINEGEN
		/// </remarks>
		[CadSystemVariable("$PLINEGEN", 70)]
		public bool PolylineLineTypeGeneration { get; set; } = false;

		/// <summary>
		/// System variable ORTHOMODE.
		/// Ortho mode on if nonzero.
		/// </summary>
		[CadSystemVariable("$ORTHOMODE", DxfCode.Int16)]
		public bool OrthoMode { get; set; }

		/// <summary>
		/// System variable REGENMODE.
		/// REGENAUTO mode on if nonzero
		/// </summary>
		[CadSystemVariable("$REGENMODE", DxfCode.Int16)]
		public bool RegenerationMode { get; set; }

		/// <summary>
		/// Fill mode on if nonzero
		/// </summary>
		/// <remarks>
		/// System variable FILLMODE.
		/// </remarks>
		[CadSystemVariable("$FILLMODE", DxfCode.Int16)]
		public bool FillMode { get; set; } = true;

		/// <summary>
		/// Quick Text mode on if nonzero
		/// </summary>
		/// <remarks>
		/// System variable QTEXTMODE.
		/// </remarks>
		[CadSystemVariable("$QTEXTMODE", DxfCode.Int16)]
		public bool QuickTextMode { get; set; }

		/// <summary>
		/// Controls paper space linetype scaling.
		/// </summary>
		/// <remarks>
		/// System variable PSLTSCALE.
		/// </remarks>
		[CadSystemVariable("$PSLTSCALE", DxfCode.Int16)]
		public SpaceLineTypeScaling PaperSpaceLineTypeScaling { get; set; } = SpaceLineTypeScaling.Normal;

		/// <summary>
		/// Nonzero if limits checking is on
		/// System variable LIMCHECK.
		/// </summary>
		[CadSystemVariable("$LIMCHECK", DxfCode.Int16)]
		public bool LimitCheckingOn { get; set; }

		/// <summary>
		/// System variable BLIPMODE	??
		/// </summary>
		[CadSystemVariable("$BLIPMODE", DxfCode.Int16)]
		public bool BlipMode { get; set; }

		/// <summary>
		/// Controls the user timer for the drawing
		/// System variable USRTIMER
		/// </summary>
		[CadSystemVariable("$USRTIMER", DxfCode.Int16)]
		public bool UserTimer { get; set; }

		/// <summary>
		/// Determines the object type created by the SKETCH command
		/// System variable SKPOLY
		/// </summary>
		[CadSystemVariable("$SKPOLY", DxfCode.Int16)]
		public bool SketchPolylines { get; set; }

		/// <summary>
		/// Represents angular direction.
		/// System variable ANGDIR
		/// </summary>
		[CadSystemVariable("$ANGDIR", DxfCode.Int16)]
		public AngularDirection AngularDirection { get; set; } = AngularDirection.ClockWise;

		/// <summary>
		/// Controls the display of helixes and smoothed mesh objects.
		/// System variable SPLFRAME
		/// </summary>
		[CadSystemVariable("$SPLFRAME", DxfCode.Int16)]
		public bool ShowSplineControlPoints { get; set; }

		/// <summary>
		/// Mirror text if nonzero <br/>
		/// System variable MIRRTEXT
		/// </summary>
		[CadSystemVariable("$MIRRTEXT", DxfCode.Int16)]
		public bool MirrorText { get; set; } = false;

		/// <summary>
		/// Determines whether input for the DVIEW and VPOINT command evaluated as relative to the WCS or current UCS <br/>
		/// System variable WORLDVIEW
		/// </summary>
		[CadSystemVariable("$WORLDVIEW", DxfCode.Int16)]
		public bool WorldView { get; set; }

		/// <summary>
		/// 1 for previous release compatibility mode; 0 otherwise <br/>
		/// System variable TILEMODE
		/// </summary>
		[CadSystemVariable("$TILEMODE", DxfCode.Int16)]
		public bool ShowModelSpace { get; set; }

		/// <summary>
		/// Limits checking in paper space when nonzero <br/>
		/// System variable PLIMCHECK
		/// </summary>
		[CadSystemVariable("$PLIMCHECK", DxfCode.Int16)]
		public bool PaperSpaceLimitsChecking { get; set; }

		/// <summary>
		/// Controls the properties of xref-dependent layers: <br/>
		/// 0 = Don't retain xref-dependent visibility settings <br/>
		/// 1 = Retain xref-dependent visibility settings <br/>
		/// System variable VISRETAIN
		/// </summary>
		[CadSystemVariable("$VISRETAIN", DxfCode.Int16)]
		public bool RetainXRefDependentVisibilitySettings { get; set; }

		/// <summary>
		/// 
		/// </summary>
		/// <remarks>
		/// System variable DISPSILH
		/// </remarks>
		public bool DisplaySilhouetteCurves { get; set; }

		/// <summary>
		/// 
		/// System variable PELLIPSE (not present in DXF)
		/// </summary>
		public bool CreateEllipseAsPolyline { get; set; }

		/// <summary>
		/// 
		/// System variable PROXYGRAPHICS
		/// </summary>
		public bool ProxyGraphics { get; set; }

		/// <summary>
		/// Specifies the maximum depth of the spatial index
		/// </summary>
		/// <remarks>
		/// System variable TREEDEPTH
		/// </remarks>
		[CadSystemVariable("$TREEDEPTH", 70)]
		public short SpatialIndexMaxTreeDepth { get; set; } = 3020;

		/// <summary>
		/// Units format for coordinates and distances
		/// </summary>
		/// <remarks>
		/// System variable LUNITS
		/// </remarks>
		[CadSystemVariable("$LUNITS", 70)]
		public LinearUnitFormat LinearUnitFormat { get; set; } = LinearUnitFormat.Decimal;

		/// <summary>
		/// Units precision for coordinates and distances
		/// </summary>
		/// <remarks>
		/// System variable LUPREC
		/// </remarks>
		[CadSystemVariable("$LUPREC", 70)]
		public short LinearUnitPrecision { get; set; } = 4;

		/// <summary>
		/// Entity linetype name, or BYBLOCK or BYLAYER
		/// </summary>
		/// <remarks>
		/// System variable AUNITS
		/// </remarks>
		[CadSystemVariable("$AUNITS", 70)]
		public AngularUnitFormat AngularUnit { get; set; }

		/// <summary>
		/// Units precision for angles
		/// </summary>
		/// <remarks>
		/// System variable AUPREC
		/// </remarks>
		[CadSystemVariable("$AUPREC", 70)]
		public short AngularUnitPrecision { get; set; }

		/// <summary>
		/// 
		/// System variable OSMODE
		/// </summary>
		public ObjectSnapMode ObjectSnapMode { get; set; }

		/// <summary>
		/// Attribute visibility
		/// </summary>
		/// <remarks>
		/// System variable ATTMODE
		/// </remarks>
		[CadSystemVariable("$ATTMODE", 70)]
		public AttributeVisibilityMode AttributeVisibility { get; set; } = AttributeVisibilityMode.Normal;

		/// <summary>
		/// Point display mode
		/// </summary>
		/// <remarks>
		/// System variable PDMODE
		/// </remarks>
		[CadSystemVariable("$PDMODE", 70)]
		public short PointDisplayMode { get; set; }

		/// <summary>
		/// 
		/// System variable USERI1
		/// </summary>
		public short UserShort1 { get; set; }
		/// <summary>
		/// 
		/// System variable USERI2
		/// </summary>
		public short UserShort2 { get; set; }
		/// <summary>
		/// 
		/// System variable USERI3
		/// </summary>
		public short UserShort3 { get; set; }
		/// <summary>
		/// 
		/// System variable USERI4
		/// </summary>
		public short UserShort4 { get; set; }
		/// <summary>
		/// 
		/// System variable USERI5
		/// </summary>
		public short UserShort5 { get; set; }

		/// <summary>
		/// Undocumented
		/// </summary>
		/// <remarks>
		/// System variable SPLINESEGS
		/// </remarks>
		[CadSystemVariable("$SPLINESEGS", 70)]
		public short NumberOfSplineSegments { get; set; } = 8;

		/// <summary>
		/// 
		/// System variable 
		/// </summary>
		public short SurfaceDensityU { get; set; }
		/// <summary>
		/// 
		/// System variable SURFU
		/// </summary>
		public short SurfaceDensityV { get; set; }
		/// <summary>
		/// 
		/// System variable SURFTYPE
		/// </summary>
		public short SurfaceType { get; set; }
		/// <summary>
		/// 
		/// System variable SURFTAB1
		/// </summary>
		public short SurfaceMeshTabulationCount1 { get; set; }
		/// <summary>
		/// 
		/// System variable SURFTAB2
		/// </summary>
		public short SurfaceMeshTabulationCount2 { get; set; }

		/// <summary>
		/// 
		/// System variable SPLINETYPE
		/// </summary>
		public SplineType SplineType { get; set; }

		/// <summary>
		/// 
		/// System variable SHADEDGE
		/// </summary>
		public ShadeEdgeType ShadeEdge { get; set; }

		/// <summary>
		/// Percent ambient/diffuse light
		/// </summary>
		/// <remarks>
		/// System variable SHADEDIF
		/// </remarks>
		/// <value>
		/// range 1-100
		/// </value>
		[CadSystemVariable("$SHADEDIF", 70)]
		public short ShadeDiffuseToAmbientPercentage { get; set; } = 70;

		/// <summary>
		/// 
		/// System variable UNITMODE
		/// </summary>
		public short UnitMode { get; set; }
		/// <summary>
		/// 
		/// System variable MAXACTVP
		/// </summary>
		public short MaxViewportCount { get; set; }

		/// <summary>
		/// 
		/// System variable ISOLINES
		/// </summary>
		public short SurfaceIsolineCount { get; set; }

		/// <summary>
		/// Current multiline justification
		/// </summary>
		/// <remarks>
		/// System variable CMLJUST
		/// </remarks>
		[CadSystemVariable("$CMLJUST", 70)]
		public VerticalAlignmentType CurrentMultilineJustification { get; set; } = VerticalAlignmentType.Top;

		/// <summary>
		/// 
		/// System variable 
		/// </summary>
		public short TextQuality { get; set; }

		/// <summary>
		/// Global linetype scale
		/// </summary>
		/// <remarks>
		/// System variable LTSCALE
		/// </remarks>
		[CadSystemVariable("$LTSCALE", 40)]
		public double LineTypeScale { get; set; } = 1.0d;

		/// <summary>
		/// Default text height
		/// </summary>
		/// <remarks>
		/// System variable TEXTSIZE
		/// </remarks>
		[CadSystemVariable("$TEXTSIZE", 40)]
		public double TextHeightDefault { get; set; } = 2.5d;

		/// <summary>
		/// Current text style name
		/// </summary>
		/// <remarks>
		/// System variable TEXTSTYLE
		/// </remarks>
		[CadSystemVariable("$TEXTSTYLE", 7)]
		public string TextStyleName
		{
			get { return this.CurrentTextStyle.Name; }
			set
			{
				if (this.Document != null)
				{
					this.CurrentTextStyle = this.Document.TextStyles[value];
				}
				else
				{
					this.CurrentTextStyle = new TextStyle(value);
				}
			}
		}

		public TextStyle CurrentTextStyle { get; private set; } = TextStyle.Default;

		/// <summary>
		/// Current layer name
		/// </summary>
		/// <remarks>
		/// System variable CLAYER
		/// </remarks>
		[CadSystemVariable("$CLAYER", 8)]
		public string LayerName
		{
			get { return this._currentLayer.Name; }
			set
			{
				if (this.Document != null)
				{
					this._currentLayer = this.Document.Layers[value];
				}
				else
				{
					this._currentLayer = new Layer(value);
				}
			}
		}

		/// <summary>
		/// Entity linetype name, or BYBLOCK or BYLAYER
		/// </summary>
		/// <remarks>
		/// System variable CELTYPE
		/// </remarks>
		[CadSystemVariable("$CELTYPE", 6)]
		public string LineTypeName
		{
			get { return this.CurrentLineType.Name; }
			set
			{
				if (this.Document != null)
				{
					this.CurrentLineType = this.Document.LineTypes[value];
				}
				else
				{
					this.CurrentLineType = new LineType(value);
				}
			}
		}

		public LineType CurrentLineType { get; private set; } = LineType.ByLayer;

		/// <summary>
		/// Current multiline style name
		/// </summary>
		/// <remarks>
		/// System variable CMLSTYLE
		/// </remarks>
		[CadSystemVariable("$CMLSTYLE", 2)]
		public string MultilineStyleName { get; set; } = "Standard";

		//TODO: Header MLStyle
		//{
		//	get { return this.CurrentLType.Name; }
		//	set
		//	{
		//		if (this.Document != null)
		//		{
		//			this.CurrentLType = this.Document.LineTypes[value];
		//		}
		//		else
		//		{
		//			this.CurrentLType = new LineType(value);
		//		}
		//	}
		//}

		//public MLStyle CurrentTextStyle { get; private set; } = MLStyle.Default;

		/// <summary>
		/// Default trace width
		/// </summary>
		/// <remarks>
		/// System variable TRACEWID
		/// </remarks>
		[CadSystemVariable("$TRACEWID", 40)]
		public double TraceWidthDefault { get; set; }

		/// <summary>
		/// 
		/// System variable 
		/// </summary>
		public double SketchIncrement { get; set; }

		/// <summary>
		/// 
		/// System variable 
		/// </summary>
		public double FilletRadius { get; set; }
		/// <summary>
		/// 
		/// System variable 
		/// </summary>
		public double ThicknessDefault { get; set; }

		/// <summary>
		/// Angle 0 direction
		/// </summary>
		/// <remarks>
		/// System variable ANGBASE
		/// </remarks>
		[CadSystemVariable("$ANGBASE", 50)]
		public double AngleBase { get; set; }

		/// <summary>
		/// Point display size
		/// </summary>
		/// <remarks>
		/// System variable PDSIZE
		/// </remarks>
		[CadSystemVariable("$PDSIZE", 40)]
		public double PointDisplaySize { get; set; } = 0.0d;

		/// <summary>
		/// 
		/// System variable 
		/// </summary>
		public double PolylineWidthDefault { get; set; }
		/// <summary>
		/// 
		/// System variable 
		/// </summary>
		public double UserDouble1 { get; set; }
		/// <summary>
		/// 
		/// System variable 
		/// </summary>
		public double UserDouble2 { get; set; }
		/// <summary>
		/// 
		/// System variable 
		/// </summary>
		public double UserDouble3 { get; set; }
		/// <summary>
		/// 
		/// System variable 
		/// </summary>
		public double UserDouble4 { get; set; }
		/// <summary>
		/// 
		/// System variable 
		/// </summary>
		public double UserDouble5 { get; set; }

		/// <summary>
		/// First chamfer distance
		/// </summary>
		/// <remarks>
		/// System variable CHAMFERA
		/// </remarks>
		[CadSystemVariable("$CHAMFERA", 40)]
		public double ChamferDistance1 { get; set; }

		/// <summary>
		/// Second  chamfer distance
		/// </summary>
		/// <remarks>
		/// System variable CHAMFERB
		/// </remarks>
		[CadSystemVariable("$CHAMFERB", 40)]
		public double ChamferDistance2 { get; set; }

		/// <summary>
		/// Chamfer length
		/// </summary>
		/// <remarks>
		/// System variable CHAMFERC
		/// </remarks>
		[CadSystemVariable("$CHAMFERC", 40)]
		public double ChamferLength { get; set; }

		/// <summary>
		/// Chamfer angle
		/// </summary>
		/// <remarks>
		/// System variable CHAMFERD
		/// </remarks>
		[CadSystemVariable("$CHAMFERD", 40)]
		public double ChamferAngle { get; set; }

		/// <summary>
		/// 
		/// System variable 
		/// </summary>
		public double FacetResolution { get; set; }

		/// <summary>
		/// Current multiline scale
		/// </summary>
		/// <remarks>
		/// System variable CMLSCALE
		/// </remarks>
		[CadSystemVariable("$CMLSCALE", 40)]
		public double CurrentMultilineScale { get; set; } = 20.0d;

		/// <summary>
		/// Current entity linetype scale
		/// </summary>
		/// <remarks>
		/// System variable CHAMFERD
		/// </remarks>
		[CadSystemVariable("$CELTSCALE", 40)]
		public double CurrentEntityLinetypeScale { get; set; } = 1.0d;

		/// <summary>
		/// Name of menu file
		/// </summary>
		/// <remarks>
		/// System variable MENU
		/// </remarks>
		[CadSystemVariable("$MENU", 1)]
		public string MenuFileName { get; set; } = ".";

		/// <summary>
		/// Next available handle
		/// </summary>
		/// <remarks>
		/// System variable HANDSEED
		/// </remarks>
		[CadSystemVariable("$HANDSEED", 5)]
		public ulong HandleSeed { get; internal set; } = 0x0;

		/// <summary>
		/// Local date/time of drawing creation (see Special Handling of Date/Time Variables)
		/// </summary>
		/// <remarks>
		/// System variable TDCREATE
		/// </remarks>
		[CadSystemVariable("$TDCREATE", 40)]
		public DateTime CreateDateTime { get; set; } = DateTime.Now;

		/// <summary>
		/// Universal date/time the drawing was created(see Special Handling of Date/Time Variables)
		/// </summary>
		/// <remarks>
		/// System variable TDUCREATE
		/// </remarks>
		[CadSystemVariable("$TDUCREATE", 40)]
		public DateTime UniversalCreateDateTime { get; set; } = DateTime.UtcNow;

		/// <summary>
		/// Local date/time of last drawing update(see Special Handling of Date/Time Variables)
		/// </summary>
		/// <remarks>
		/// System variable TDUPDATE
		/// </remarks>
		[CadSystemVariable("$TDUPDATE", 40)]
		public DateTime UpdateDateTime { get; set; } = DateTime.Now;

		/// <summary>
		/// Universal date/time of the last update/save(see Special Handling of Date/Time Variables)
		/// </summary>
		/// <remarks>
		/// System variable TDUUPDATE
		/// </remarks>
		[CadSystemVariable("$TDUUPDATE", 40)]
		public DateTime UniversalUpdateDateTime { get; set; } = DateTime.UtcNow;

		/// <summary>
		/// Cumulative editing time for this drawing(see Special Handling of Date/Time Variables)
		/// </summary>
		/// <remarks>
		/// System variable TDINDWG
		/// </remarks>
		[CadSystemVariable("$TDINDWG", 40)]
		public TimeSpan TotalEditingTime { get; set; }

		/// <summary>
		/// 
		/// System variable 
		/// </summary>
		public TimeSpan UserElapsedTimeSpan { get; set; }

		/// <summary>
		/// Current entity color number
		/// </summary>
		/// <remarks>
		/// System variable CECOLOR
		/// </remarks>
		[CadSystemVariable("$CECOLOR", 62)]
		public Color CurrentEntityColor { get; set; } = Color.ByLayer;

		/// <summary>
		/// 
		/// System variable 
		/// </summary>
		public double ViewportDefaultViewScaleFactor { get; set; }

		/// <summary>
		/// Insertion base set by BASE command(in WCS)
		/// </summary>
		/// <remarks>
		/// System variable PINSBASE
		/// </remarks>
		[CadSystemVariable("$PINSBASE", 10, 20, 30)]
		public XYZ PaperSpaceInsertionBase { get; set; } = XYZ.Zero;

		/// <summary>
		/// X, Y, and Z drawing extents lower-left corner (in WCS)
		/// </summary>
		/// <remarks>
		/// System variable PEXTMIN
		/// </remarks>
		[CadSystemVariable("$PEXTMIN", 10, 20, 30)]
		public XYZ PaperSpaceExtMin { get; set; }

		/// <summary>
		/// X, Y, and Z drawing extents upper-right corner(in WCS)
		/// </summary>
		/// <remarks>
		/// System variable PEXTMAX
		/// </remarks>
		[CadSystemVariable("$PEXTMAX", 10, 20, 30)]
		public XYZ PaperSpaceExtMax { get; set; }

		/// <summary>
		/// XY drawing limits lower-left corner(in WCS)
		/// </summary>
		/// <remarks>
		/// System variable PLIMMIN
		/// </remarks>
		[CadSystemVariable("$PLIMMIN", 10, 20)]
		public XY PaperSpaceLimitsMin { get; set; }

		/// <summary>
		/// XY drawing limits upper-right corner (in WCS)
		/// </summary>
		/// <remarks>
		/// System variable PLIMMAX
		/// </remarks>
		[CadSystemVariable("$PLIMMAX", 10, 20)]
		public XY PaperSpaceLimitsMax { get; set; }

		/// <summary>
		/// Current elevation set by ELEV command
		/// </summary>
		/// <remarks>
		/// System variable PELEVATION
		/// </remarks>
		[CadSystemVariable("$PELEVATION", 40)]
		public double PaperSpaceElevation
		{
			get { return this.PaperSpaceUcs.Elevation; }
			set
			{
				this.PaperSpaceUcs.Elevation = value;
			}
		}

		/// <summary>
		/// Origin of current UCS (in WCS)
		/// </summary>
		/// <remarks>
		/// System variable PUCSORG
		/// </remarks>
		[CadSystemVariable("$PUCSORG", 10, 20, 30)]
		public XYZ PaperSpaceUcsOrigin
		{
			get { return this.PaperSpaceUcs.Origin; }
			set
			{
				this.PaperSpaceUcs.Origin = value;
			}
		}

		/// <summary>
		/// Direction of the current UCS X axis (in WCS)
		/// </summary>
		/// <remarks>
		/// System variable PUCSXDIR
		/// </remarks>
		[CadSystemVariable("$PUCSXDIR", 10, 20, 30)]
		public XYZ PaperSpaceUcsXAxis
		{
			get { return this.PaperSpaceUcs.XAxis; }
			set
			{
				this.PaperSpaceUcs.XAxis = value;
			}
		}

		/// <summary>
		/// Direction of the current UCS Y aYis (in WCS)
		/// </summary>
		/// <remarks>
		/// System variable PUCSYDIR
		/// </remarks>
		[CadSystemVariable("$PUCSYDIR", 10, 20, 30)]
		public XYZ PaperSpaceUcsYAxis
		{
			get { return this.PaperSpaceUcs.YAxis; }
			set
			{
				this.PaperSpaceUcs.YAxis = value;
			}
		}

		/// <summary>
		/// Point which becomes the new UCS origin after changing paper space UCS to TOP when PUCSBASE is set to WORLD
		/// </summary>
		/// <remarks>
		/// System variable PUCSORGTOP
		/// </remarks>
		[CadSystemVariable("$PUCSORGTOP", 10, 20, 30)]
		public XYZ PaperSpaceOrthographicTopDOrigin { get; set; }

		/// <summary>
		/// Point which becomes the new UCS origin after changing paper space UCS to BOTTOM when PUCSBASE is set to WORLD
		/// </summary>
		/// <remarks>
		/// System variable PUCSORGBOTTOM
		/// </remarks>
		[CadSystemVariable("$PUCSORGBOTTOM", 10, 20, 30)]
		public XYZ PaperSpaceOrthographicBottomDOrigin { get; set; }

		/// <summary>
		/// Point which becomes the new UCS origin after changing paper space UCS to LEFT when PUCSBASE is set to WORLD
		/// </summary>
		/// <remarks>
		/// System variable PUCSORGLEFT
		/// </remarks>
		[CadSystemVariable("$PUCSORGLEFT", 10, 20, 30)]
		public XYZ PaperSpaceOrthographicLeftDOrigin { get; set; }

		/// <summary>
		/// Point which becomes the new UCS origin after changing paper space UCS to RIGHT when PUCSBASE is set to WORLD
		/// </summary>
		/// <remarks>
		/// System variable PUCSORGRIGHT
		/// </remarks>
		[CadSystemVariable("$PUCSORGRIGHT", 10, 20, 30)]
		public XYZ PaperSpaceOrthographicRightDOrigin { get; set; }

		/// <summary>
		/// Point which becomes the new UCS origin after changing paper space UCS to FRONT when PUCSBASE is set to WORLD
		/// </summary>
		/// <remarks>
		/// System variable PUCSORGFRONT
		/// </remarks>
		[CadSystemVariable("$PUCSORGFRONT", 10, 20, 30)]
		public XYZ PaperSpaceOrthographicFrontDOrigin { get; set; }

		/// <summary>
		/// Point which becomes the new UCS origin after changing paper space UCS to BACK when PUCSBASE is set to WORLD
		/// </summary>
		/// <remarks>
		/// System variable PUCSORGBACK
		/// </remarks>
		[CadSystemVariable("$PUCSORGBACK", 10, 20, 30)]
		public XYZ PaperSpaceOrthographicBackDOrigin { get; set; }

		/// <summary>
		/// Point which becomes the new UCS origin after changing model space UCS to TOP when PUCSBASE is set to WORLD
		/// </summary>
		/// <remarks>
		/// System variable UCSORGTOP
		/// </remarks>
		[CadSystemVariable("$UCSORGTOP", 10, 20, 30)]
		public XYZ ModelSpaceOrthographicTopDOrigin { get; set; }

		/// <summary>
		/// Point which becomes the new UCS origin after changing model space UCS to BOTTOM when PUCSBASE is set to WORLD
		/// </summary>
		/// <remarks>
		/// System variable UCSORGBOTTOM
		/// </remarks>
		[CadSystemVariable("$UCSORGBOTTOM", 10, 20, 30)]
		public XYZ ModelSpaceOrthographicBottomDOrigin { get; set; }

		/// <summary>
		/// Point which becomes the new UCS origin after changing model space UCS to LEFT when PUCSBASE is set to WORLD
		/// </summary>
		/// <remarks>
		/// System variable UCSORGLEFT
		/// </remarks>
		[CadSystemVariable("$UCSORGLEFT", 10, 20, 30)]
		public XYZ ModelSpaceOrthographicLeftDOrigin { get; set; }

		/// <summary>
		/// Point which becomes the new UCS origin after changing model space UCS to RIGHT when PUCSBASE is set to WORLD
		/// </summary>
		/// <remarks>
		/// System variable UCSORGRIGHT
		/// </remarks>
		[CadSystemVariable("$UCSORGRIGHT", 10, 20, 30)]
		public XYZ ModelSpaceOrthographicRightDOrigin { get; set; }

		/// <summary>
		/// Point which becomes the new UCS origin after changing model space UCS to FRONT when PUCSBASE is set to WORLD
		/// </summary>
		/// <remarks>
		/// System variable UCSORGFRONT
		/// </remarks>
		[CadSystemVariable("$UCSORGFRONT", 10, 20, 30)]
		public XYZ ModelSpaceOrthographicFrontDOrigin { get; set; }

		/// <summary>
		/// Point which becomes the new UCS origin after changing model space UCS to BACK when PUCSBASE is set to WORLD
		/// </summary>
		/// <remarks>
		/// System variable UCSORGBACK
		/// </remarks>
		[CadSystemVariable("$UCSORGBACK", 10, 20, 30)]
		public XYZ ModelSpaceOrthographicBackDOrigin { get; set; }

		/// <summary>
		/// Insertion base set by BASE command(in WCS)
		/// </summary>
		/// <remarks>
		/// System variable INSBASE
		/// </remarks>
		[CadSystemVariable("$INSBASE", 10, 20, 30)]
		public XYZ ModelSpaceInsertionBase { get; set; }

		/// <summary>
		/// X, Y, and Z drawing extents lower-left corner (in WCS)
		/// </summary>
		/// <remarks>
		/// System variable EXTMIN
		/// </remarks>
		[CadSystemVariable("$EXTMIN", 10, 20, 30)]
		public XYZ ModelSpaceExtMin { get; set; }

		/// <summary>
		/// X, Y, and Z drawing extents upper-right corner(in WCS)
		/// </summary>
		/// <remarks>
		/// System variable EXTMAX
		/// </remarks>
		[CadSystemVariable("$EXTMAX", 10, 20, 30)]
		public XYZ ModelSpaceExtMax { get; set; }

		/// <summary>
		/// XY drawing limits lower-left corner (in WCS)
		/// </summary>
		/// <remarks>
		/// System variable LIMMIN
		/// </remarks>
		[CadSystemVariable("$LIMMIN", 10, 20)]
		public XY ModelSpaceLimitsMin { get; set; }

		/// <summary>
		/// XY drawing limits upper-right corner (in WCS)
		/// </summary>
		/// <remarks>
		/// System variable LIMMAX
		/// </remarks>
		[CadSystemVariable("$LIMMAX", 10, 20)]
		public XY ModelSpaceLimitsMax { get; set; }

		/// <summary>
		/// Current elevation set by ELEV command
		/// </summary>
		/// <remarks>
		/// System variable ELEVATION
		/// </remarks>
		[CadSystemVariable("$ELEVATION", 40)]
		public double Elevation
		{
			get { return this.ModelSpace.Elevation; }
			set
			{
				this.ModelSpace.Elevation = value;
			}
		}

		/// <summary>
		/// Origin of current UCS(in WCS)
		/// </summary>
		/// <remarks>
		/// System variable UCSORG
		/// </remarks>
		[CadSystemVariable("$UCSORG", 10, 20, 30)]
		public XYZ ModelSpaceOrigin
		{
			get { return this.ModelSpace.Origin; }
			set
			{
				this.ModelSpace.Origin = value;
			}
		}

		/// <summary>
		/// Direction of the current UCS X axis (in WCS)
		/// </summary>
		/// <remarks>
		/// System variable UCSXDIR
		/// </remarks>
		[CadSystemVariable("$UCSXDIR", 10, 20, 30)]
		public XYZ ModelSpaceXAxis
		{
			get { return this.ModelSpace.XAxis; }
			set
			{
				this.ModelSpace.XAxis = value;
			}
		}

		/// <summary>
		/// Direction of the current UCS Y axis (in WCS)
		/// </summary>
		/// <remarks>
		/// System variable UCSYDIR
		/// </remarks>
		[CadSystemVariable("$UCSYDIR", 10, 20, 30)]
		public XYZ ModelSpaceYAxis
		{
			get { return this.ModelSpace.YAxis; }
			set
			{
				this.ModelSpace.YAxis = value;
			}
		}

		/// <summary>
		/// Arrow block name
		/// </summary>
		/// <remarks>
		/// System variable DIMBLK
		/// </remarks>
		[CadSystemVariable("$DIMBLK", 1)]
		public string DimensionBlockName { get; set; } = string.Empty;

		/// <summary>
		/// Arrow block name for leaders
		/// </summary>
		/// <remarks>
		/// System variable DIMLDRBLK
		/// </remarks>
		[CadSystemVariable("$DIMLDRBLK", 1)]
		public string ArrowBlockName { get; set; } = string.Empty;

		public string DimensionBlockNameFirst { get; set; }
		public string DimensionBlockNameSecond { get; set; }
		public short StackedTextAlignment { get; set; }
		public short StackedTextSizePercentage { get; set; }
		public string HyperLinkBase { get; set; }

		/// <summary>
		/// Lineweight of new objects
		/// </summary>
		/// <remarks>
		/// System variable CELWEIGHT
		/// </remarks>
		[CadSystemVariable("$CELWEIGHT", 370)]
		public LineweightType CurrentEntityLineWeight { get; set; } = LineweightType.ByLayer;

		public short EndCaps { get; set; }

		public short JoinStyle { get; set; }

		/// <summary>
		/// Controls the display of lineweights on the Model or Layout tab<br/>
		/// 0 = Lineweight is not displayed<br/>
		/// 1 = Lineweight is displayed
		/// </summary>
		/// <remarks>
		/// System variable LWDISPLAY
		/// </remarks>
		[CadSystemVariable("$LWDISPLAY", 290)]
		public bool DisplayLineWeight { get; set; } = false;

		public bool XEdit { get; set; }

		/// <summary>
		/// Controls symbol table naming:<br/>
		/// 0 = AutoCAD Release 14 compatibility. Limits names to 31 characters in length. Names can include the letters A to Z, the numerals 0 to 9, and the special characters dollar sign ($), underscore (_), and hyphen (-).<br/>
		/// 1 = AutoCAD 2000. Names can be up to 255 characters in length, and can include the letters A to Z, the numerals 0 to 9, spaces, and any special characters not used for other purposes by Microsoft Windows and AutoCAD
		/// </summary>
		/// <remarks>
		/// System variable EXTNAMES
		/// </remarks>
		[CadSystemVariable("$EXTNAMES", 290)]
		public bool ExtendedNames { get; set; } = true;

		public short PlotStyleMode { get; set; }
		public bool LoadOLEObject { get; set; }

		/// <summary>
		/// Default drawing units for AutoCAD DesignCenter blocks
		/// </summary>
		/// <remarks>
		/// System variable INSUNITS
		/// </remarks>
		[CadSystemVariable("$INSUNITS", 70)]
		public UnitsType InsUnits { get; set; } = UnitsType.Unitless;

		public short CurrentEntityPlotStyleType { get; set; }

<<<<<<< HEAD
		/// <summary>
		/// Set at creation time, uniquely identifies a particular drawing
		/// </summary>
		/// <remarks>
		/// System variable FINGERPRINTGUID
		/// </remarks>
		[CadSystemVariable("$FINGERPRINTGUID", 2)]
		public string FingerPrintGuid { get; internal set; } = Guid.NewGuid().ToString();

		/// <summary>
		/// Uniquely identifies a particular version of a drawing. Updated when the drawing is modified
		/// </summary>
		/// <remarks>
		/// System variable VERSIONGUID
		/// </remarks>
		[CadSystemVariable("$VERSIONGUID", 2)]
		public string VersionGuid { get; internal set; } = Guid.NewGuid().ToString();
=======
		public string FingerPrintGuid { get; set; } = Guid.NewGuid().ToString();

		public string VersionGuid { get; set; } = Guid.NewGuid().ToString();
>>>>>>> ad8dd6d3

		public ObjectSortingFlags EntitySortingFlags { get; set; }

		public byte IndexCreationFlags { get; set; }

		public byte HideText { get; set; }

		public byte ExternalReferenceClippingBoundaryType { get; set; }

		/// <summary>
		/// Controls the associativity of dimension objects
		/// </summary>
		/// <remarks>
		/// System variable DIMASSOC
		/// </remarks>
		[CadSystemVariable("$DIMASSOC", DxfCode.Int8)]
		public DimensionAssociation DimensionAssociativity { get; set; } = DimensionAssociation.CreateExplodedDimensions;

		/// <remarks>
		/// System variable HALOGAP
		/// </remarks>
		public byte HaloGapPercentage { get; set; }
		public Color ObscuredColor { get; set; }
		public Color InterfereColor { get; set; }
		public byte ObscuredType { get; set; }
		public byte IntersectionDisplay { get; set; }
		public string ProjectName { get; set; }
		public bool CameraDisplayObjects { get; set; }
		public double StepsPerSecond { get; set; }
		public double StepSize { get; set; }
		public double Dw3DPrecision { get; set; }
		public double LensLength { get; set; }
		public double CameraHeight { get; set; }
		public char SolidsRetainHistory { get; set; }
		public char ShowSolidsHistory { get; set; }
		public double SweptSolidWidth { get; set; }
		public double SweptSolidHeight { get; set; }
		public double DraftAngleFirstCrossSection { get; set; }
		public double DraftAngleSecondCrossSection { get; set; }
		public double DraftMagnitudeFirstCrossSection { get; set; }
		public double DraftMagnitudeSecondCrossSection { get; set; }
		public short SolidLoftedShape { get; set; }
		public char LoftedObjectNormals { get; set; }
		public double Latitude { get; set; }
		public double Longitude { get; set; }
		public double NorthDirection { get; set; }
		public int TimeZone { get; set; }
		public char DisplayLightGlyphs { get; set; }
		public char DwgUnderlayFramesVisibility { get; set; }
		public char DgnUnderlayFramesVisibility { get; set; }
		public byte ShadowMode { get; set; }
		public double ShadowPlaneLocation { get; set; }
		public string StyleSheetName { get; set; }

		/// <summary>
		/// Dimension style name
		/// </summary>
		/// <remarks>
		/// System variable DIMSTYLE
		/// </remarks>
		[CadSystemVariable("$DIMSTYLE", 2)]
		public string DimensionStyleOverridesName
		{
			get { return this.DimensionStyleOverrides.Name; }
			set
			{
				if (this.Document != null)
				{
					this.DimensionStyleOverrides = this.Document.DimensionStyles[value];
				}
				else
				{
					this.DimensionStyleOverrides = new DimensionStyle(value);
				}
			}
		}

		/// <summary>
		/// Number of precision places displayed in angular dimensions
		/// </summary>
		/// <remarks>
		/// System variable DIMADEC
		/// </remarks>
		[CadSystemVariable("$DIMADEC", 70)]
		public short DimensionAngularDimensionDecimalPlaces
		{
			get { return this.DimensionStyleOverrides.AngularDimensionDecimalPlaces; }
			set
			{
				this.DimensionStyleOverrides.AngularDimensionDecimalPlaces = value;
			}
		}

		/// <summary>
		/// Number of decimal places for the tolerance values of a primary units dimension
		/// </summary>
		/// <remarks>
		/// System variable DIMDEC
		/// </remarks>
		[CadSystemVariable("$DIMDEC", 70)]
		public short DimensionDecimalPlaces
		{
			get { return this.DimensionStyleOverrides.DecimalPlaces; }
			set
			{
				this.DimensionStyleOverrides.DecimalPlaces = value;
			}
		}

		/// <summary>
		/// Number of decimal places to display the tolerance values
		/// </summary>
		/// <remarks>
		/// System variable DIMTDEC
		/// </remarks>
		[CadSystemVariable("$DIMTDEC", 70)]
		public short DimensionToleranceDecimalPlaces
		{
			get { return this.DimensionStyleOverrides.ToleranceDecimalPlaces; }
			set
			{
				this.DimensionStyleOverrides.ToleranceDecimalPlaces = value;
			}
		}

		/// <summary>
		/// Alternate unit dimensioning performed if nonzero
		/// </summary>
		/// <remarks>
		/// System variable DIMALT
		/// </remarks>
		[CadSystemVariable("$DIMALT", 70)]
		public bool DimensionAlternateUnitDimensioning
		{
			get { return this.DimensionStyleOverrides.AlternateUnitDimensioning; }
			set
			{
				this.DimensionStyleOverrides.AlternateUnitDimensioning = value;
			}
		}

		/// <summary>
		/// Units format for alternate units of all dimension style family members except angular
		/// </summary>
		/// <remarks>
		/// System variable DIMALTU
		/// </remarks>
		[CadSystemVariable("$DIMALTU", 70)]
		public LinearUnitFormat DimensionAlternateUnitFormat
		{
			get { return this.DimensionStyleOverrides.AlternateUnitFormat; }
			set
			{
				this.DimensionStyleOverrides.AlternateUnitFormat = value;
			}
		}

		/// <summary>
		/// Alternate unit scale factor
		/// </summary>
		/// <remarks>
		/// System variable DIMALTF
		/// </remarks>
		[CadSystemVariable("$DIMALTF", 40)]
		public double DimensionAlternateUnitScaleFactor
		{
			get { return this.DimensionStyleOverrides.AlternateUnitScaleFactor; }
			set
			{
				this.DimensionStyleOverrides.AlternateUnitScaleFactor = value;
			}
		}

		/// <summary>
		/// Extension line offset
		/// </summary>
		/// <remarks>
		/// System variable DIMEXO
		/// </remarks>
		[CadSystemVariable("$DIMEXO", 40)]
		public double DimensionExtensionLineOffset
		{
			get { return this.DimensionStyleOverrides.ExtensionLineOffset; }
			set
			{
				this.DimensionStyleOverrides.ExtensionLineOffset = value;
			}
		}

		/// <summary>
		/// Overall dimensioning scale factor
		/// </summary>
		/// <remarks>
		/// System variable DIMSCALE
		/// </remarks>
		[CadSystemVariable("$DIMSCALE", 40)]
		public double DimensionScaleFactor
		{
			get { return this.DimensionStyleOverrides.ScaleFactor; }
			set
			{
				this.DimensionStyleOverrides.ScaleFactor = value;
			}
		}

		/// <summary>
		/// Alternate unit decimal places
		/// </summary>
		/// <remarks>
		/// System variable DIMALTD
		/// </remarks>
		[CadSystemVariable("$DIMALTD", 70)]
		public short DimensionAlternateUnitDecimalPlaces
		{
			get { return this.DimensionStyleOverrides.AlternateUnitDecimalPlaces; }
			set
			{
				this.DimensionStyleOverrides.AlternateUnitDecimalPlaces = value;
			}
		}

		/// <summary>
		/// Number of decimal places for tolerance values of an alternate units dimension
		/// </summary>
		/// <remarks>
		/// System variable DIMALTTD
		/// </remarks>
		[CadSystemVariable("$DIMALTTD", 70)]
		public short DimensionAlternateUnitToleranceDecimalPlaces
		{
			get { return this.DimensionStyleOverrides.AlternateUnitToleranceDecimalPlaces; }
			set
			{
				this.DimensionStyleOverrides.AlternateUnitToleranceDecimalPlaces = value;
			}
		}

		/// <summary>
		/// Angle format for angular dimensions
		/// </summary>
		/// <remarks>
		/// System variable DIMAUNIT
		/// </remarks>
		[CadSystemVariable("$DIMAUNIT", 70)]
		public AngularUnitFormat DimensionAngularUnit
		{
			get { return this.DimensionStyleOverrides.AngularUnit; }
			set
			{
				this.DimensionStyleOverrides.AngularUnit = value;
			}
		}

		/// <summary>
		/// Undocumented
		/// </summary>
		/// <remarks>
		/// System variable DIMFRAC
		/// </remarks>
		[CadSystemVariable("$DIMFRAC", 70)]
		public FractionFormat DimensionFractionFormat
		{
			get { return this.DimensionStyleOverrides.FractionFormat; }
			set
			{
				this.DimensionStyleOverrides.FractionFormat = value;
			}
		}

		/// <summary>
		/// Sets units for all dimension types except Angular
		/// </summary>
		/// <remarks>
		/// System variable DIMLUNIT
		/// </remarks>
		[CadSystemVariable("$DIMLUNIT", 70)]
		public LinearUnitFormat DimensionLinearUnitFormat
		{
			get { return this.DimensionStyleOverrides.LinearUnitFormat; }
			set
			{
				this.DimensionStyleOverrides.LinearUnitFormat = value;
			}
		}

		/// <summary>
		/// Single-character decimal separator used when creating dimensions whose unit format is decimal
		/// </summary>
		/// <remarks>
		/// System variable DIMLUNIT
		/// </remarks>
		[CadSystemVariable("$DIMDSEP", 70)]
		public char DimensionDecimalSeparator
		{
			get { return this.DimensionStyleOverrides.DecimalSeparator; }
			set
			{
				this.DimensionStyleOverrides.DecimalSeparator = value;
			}
		}

		/// <summary>
		/// Dimension text movement rules decimal
		/// </summary>
		/// <remarks>
		/// System variable DIMTMOVE
		/// </remarks>
		[CadSystemVariable("$DIMTMOVE", 70)]
		public TextMovement DimensionTextMovement
		{
			get { return this.DimensionStyleOverrides.TextMovement; }
			set
			{
				this.DimensionStyleOverrides.TextMovement = value;
			}
		}

		/// <summary>
		/// Horizontal dimension text position
		/// </summary>
		/// <remarks>
		/// System variable DIMJUST
		/// </remarks>
		[CadSystemVariable("$DIMJUST", 70)]
		public DimensionTextHorizontalAlignment DimensionTextHorizontalAlignment
		{
			get { return this.DimensionStyleOverrides.TextHorizontalAlignment; }
			set
			{
				this.DimensionStyleOverrides.TextHorizontalAlignment = value;
			}
		}

		/// <summary>
		/// Suppression of first extension line
		/// </summary>
		/// <remarks>
		/// System variable DIMSD1
		/// </remarks>
		[CadSystemVariable("$DIMSD1", 70)]
		public bool DimensionSuppressFirstDimensionLine
		{
			get { return this.DimensionStyleOverrides.SuppressFirstDimensionLine; }
			set
			{
				this.DimensionStyleOverrides.SuppressFirstDimensionLine = value;
			}
		}

		/// <summary>
		/// Suppression of second extension line
		/// </summary>
		/// <remarks>
		/// System variable DIMSD2
		/// </remarks>
		[CadSystemVariable("$DIMSD2", 70)]
		public bool DimensionSuppressSecondDimensionLine
		{
			get { return this.DimensionStyleOverrides.SuppressSecondDimensionLine; }
			set
			{
				this.DimensionStyleOverrides.SuppressSecondDimensionLine = value;
			}
		}

		/// <summary>
		/// Vertical justification for tolerance values
		/// </summary>
		/// <remarks>
		/// System variable DIMTOL
		/// </remarks>
		[CadSystemVariable("$DIMTOL", 70)]
		public bool DimensionGenerateTolerances
		{
			get { return this.DimensionStyleOverrides.GenerateTolerances; }
			set
			{
				this.DimensionStyleOverrides.GenerateTolerances = value;
			}
		}

		/// <summary>
		/// Vertical justification for tolerance values
		/// </summary>
		/// <remarks>
		/// System variable DIMTOLJ
		/// </remarks>
		[CadSystemVariable("$DIMTOLJ", 70)]
		public ToleranceAlignment DimensionToleranceAlignment
		{
			get { return this.DimensionStyleOverrides.ToleranceAlignment; }
			set
			{
				this.DimensionStyleOverrides.ToleranceAlignment = value;
			}
		}

		/// <summary>
		/// Controls suppression of zeros for primary unit values
		/// </summary>
		/// <remarks>
		/// System variable DIMZIN
		/// </remarks>
		[CadSystemVariable("$DIMZIN", 70)]
		public ZeroHandling DimensionZeroHandling
		{
			get { return this.DimensionStyleOverrides.ZeroHandling; }
			set
			{
				this.DimensionStyleOverrides.ZeroHandling = value;
			}
		}

		/// <summary>
		/// Controls suppression of zeros for tolerance values
		/// </summary>
		/// <remarks>
		/// System variable DIMTZIN
		/// </remarks>
		[CadSystemVariable("$DIMTZIN", 70)]
		public ZeroHandling DimensionToleranceZeroHandling
		{
			get { return this.DimensionStyleOverrides.ToleranceZeroHandling; }
			set
			{
				this.DimensionStyleOverrides.ToleranceZeroHandling = value;
			}
		}

		/// <remarks>
		/// System variable DIMFIT
		/// </remarks>
		[CadSystemVariable("$DIMFIT", 70)]
		public char DimensionFit
		{
			get { return this.DimensionStyleOverrides.DimensionFit; }
			set
			{
				this.DimensionStyleOverrides.DimensionFit = value;
			}
		}

		/// <summary>
		/// Controls suppression of zeros for alternate unit dimension values
		/// </summary>
		/// <remarks>
		/// System variable DIMALTZ
		/// </remarks>
		[CadSystemVariable("$DIMALTZ", 70)]
		public ZeroHandling DimensionAlternateUnitZeroHandling
		{
			get { return this.DimensionStyleOverrides.AlternateUnitZeroHandling; }
			set
			{
				this.DimensionStyleOverrides.AlternateUnitZeroHandling = value;
			}
		}

		/// <summary>
		/// Controls suppression of zeros for alternate tolerance values
		/// </summary>
		/// <remarks>
		/// System variable DIMALTTZ
		/// </remarks>
		[CadSystemVariable("$DIMALTTZ", 70)]
		public ZeroHandling DimensionAlternateUnitToleranceZeroHandling
		{
			get { return this.DimensionStyleOverrides.AlternateUnitToleranceZeroHandling; }
			set
			{
				this.DimensionStyleOverrides.AlternateUnitToleranceZeroHandling = value;
			}
		}

		/// <summary>
		/// Cursor functionality for user-positioned text
		/// </summary>
		/// <remarks>
		/// System variable DIMUPT
		/// </remarks>
		[CadSystemVariable("$DIMUPT", 70)]
		public bool DimensionCursorUpdate
		{
			get { return this.DimensionStyleOverrides.CursorUpdate; }
			set
			{
				this.DimensionStyleOverrides.CursorUpdate = value;
			}
		}

		/// <summary>
		/// Controls dimension text and arrow placement when space is not sufficient to place both within the extension lines
		/// </summary>
		/// <remarks>
		/// System variable DIMATFIT
		/// </remarks>
		[CadSystemVariable("$DIMATFIT", 70)]
		public short DimensionDimensionTextArrowFit
		{
			get { return this.DimensionStyleOverrides.DimensionTextArrowFit; }
			set
			{
				this.DimensionStyleOverrides.DimensionTextArrowFit = value;
			}
		}

		/// <summary>
		/// Determines rounding of alternate units
		/// </summary>
		/// <remarks>
		/// System variable DIMALTRND
		/// </remarks>
		[CadSystemVariable("$DIMALTRND", 40)]
		public double DimensionAlternateUnitRounding
		{
			get { return this.DimensionStyleOverrides.AlternateUnitRounding; }
			set
			{
				this.DimensionStyleOverrides.AlternateUnitRounding = value;
			}
		}

		/// <summary>
		/// Alternate dimensioning suffix
		/// </summary>
		/// <remarks>
		/// System variable DIMAPOST
		/// </remarks>
		[CadSystemVariable("$DIMAPOST", 1)]
		public string DimensionAlternateDimensioningSuffix
		{
			get { return this.DimensionStyleOverrides.AlternateDimensioningSuffix; }
			set
			{
				this.DimensionStyleOverrides.AlternateDimensioningSuffix = value;
			}
		}

		/// <summary>
		/// Dimensioning arrow size
		/// </summary>
		/// <remarks>
		/// System variable DIMASZ
		/// </remarks>
		[CadSystemVariable("$DIMASZ", 40)]
		public double DimensionArrowSize
		{
			get { return this.DimensionStyleOverrides.ArrowSize; }
			set
			{
				this.DimensionStyleOverrides.ArrowSize = value;
			}
		}

		/// <summary>
		/// Controls suppression of zeros for angular dimensions
		/// </summary>
		/// <remarks>
		/// System variable DIMAZIN
		/// </remarks>
		[CadSystemVariable("$DIMAZIN", 70)]
		public ZeroHandling DimensionAngularZeroHandling
		{
			get { return this.DimensionStyleOverrides.AngularZeroHandling; }
			set
			{
				this.DimensionStyleOverrides.AngularZeroHandling = value;
			}
		}

		/// <summary>
		/// Undocumented
		/// </summary>
		/// <remarks>
		/// System variable DIMARCSYM
		/// </remarks>
		[CadSystemVariable("$DIMARCSYM", 70)]
		public ArcLengthSymbolPosition DimensionArcLengthSymbolPosition
		{
			get { return this.DimensionStyleOverrides.ArcLengthSymbolPosition; }
			set
			{
				this.DimensionStyleOverrides.ArcLengthSymbolPosition = value;
			}
		}

		/// <summary>
		/// Use separate arrow blocks if nonzero
		/// </summary>
		/// <remarks>
		/// System variable DIMSAH
		/// </remarks>
		[CadSystemVariable("$DIMSAH", 70)]
		public bool DimensionSeparateArrowBlocks
		{
			get { return this.DimensionStyleOverrides.SeparateArrowBlocks; }
			set
			{
				this.DimensionStyleOverrides.SeparateArrowBlocks = value;
			}
		}

		/// <summary>
		/// Size of center mark/lines
		/// </summary>
		/// <remarks>
		/// System variable DIMCEN
		/// </remarks>
		[CadSystemVariable("$DIMCEN", 40)]
		public double DimensionCenterMarkSize
		{
			get { return this.DimensionStyleOverrides.CenterMarkSize; }
			set
			{
				this.DimensionStyleOverrides.CenterMarkSize = value;
			}
		}

		/// <summary>
		/// Dimensioning tick size
		/// </summary>
		/// <remarks>
		/// System variable DIMTSZ
		/// </remarks>
		[CadSystemVariable("$DIMTSZ", 40)]
		public double DimensionTickSize
		{
			get { return this.DimensionStyleOverrides.TickSize; }
			set
			{
				this.DimensionStyleOverrides.TickSize = value;
			}
		}

		/// <summary>
		/// Dimension line color
		/// </summary>
		/// <remarks>
		/// System variable DIMCLRD
		/// </remarks>
		[CadSystemVariable("$DIMCLRD", 70)]
		public Color DimensionLineColor
		{
			get { return this.DimensionStyleOverrides.DimensionLineColor; }
			set
			{
				this.DimensionStyleOverrides.DimensionLineColor = value;
			}
		}

		/// <summary>
		/// Dimension extension line color
		/// </summary>
		/// <remarks>
		/// System variable DIMCLRE
		/// </remarks>
		[CadSystemVariable("$DIMCLRE", 70)]
		public Color DimensionExtensionLineColor
		{
			get { return this.DimensionStyleOverrides.ExtensionLineColor; }
			set
			{
				this.DimensionStyleOverrides.ExtensionLineColor = value;
			}
		}

		/// <summary>
		/// Dimension text color
		/// </summary>
		/// <remarks>
		/// System variable DIMCLRT
		/// </remarks>
		[CadSystemVariable("$DIMCLRT", 70)]
		public Color DimensionTextColor
		{
			get { return this.DimensionStyleOverrides.TextColor; }
			set
			{
				this.DimensionStyleOverrides.TextColor = value;
			}
		}

		/// <summary>
		/// Dimension line extension
		/// </summary>
		/// <remarks>
		/// System variable DIMDLE
		/// </remarks>
		[CadSystemVariable("$DIMDLE", 40)]
		public double DimensionLineExtension
		{
			get { return this.DimensionStyleOverrides.DimensionLineExtension; }
			set
			{
				this.DimensionStyleOverrides.DimensionLineExtension = value;
			}
		}

		/// <summary>
		/// Dimension line increment
		/// </summary>
		/// <remarks>
		/// System variable DIMDLI
		/// </remarks>
		[CadSystemVariable("$DIMDLI", 40)]
		public double DimensionLineIncrement
		{
			get { return this.DimensionStyleOverrides.DimensionLineIncrement; }
			set
			{
				this.DimensionStyleOverrides.DimensionLineIncrement = value;
			}
		}

		/// <summary>
		/// Extension line extension
		/// </summary>
		/// <remarks>
		/// System variable DIMEXE
		/// </remarks>
		[CadSystemVariable("$DIMEXE", 40)]
		public double DimensionExtensionLineExtension
		{
			get { return this.DimensionStyleOverrides.ExtensionLineExtension; }
			set
			{
				this.DimensionStyleOverrides.ExtensionLineExtension = value;
			}
		}

		/// <summary>
		/// Undocumented
		/// </summary>
		/// <remarks>
		/// System variable DIMFXLON
		/// </remarks>
		[CadSystemVariable("$DIMFXLON", 70)]
		public bool DimensionIsExtensionLineLengthFixed
		{
			get { return this.DimensionStyleOverrides.IsExtensionLineLengthFixed; }
			set
			{
				this.DimensionStyleOverrides.IsExtensionLineLengthFixed = value;
			}
		}

		/// <summary>
		/// Undocumented
		/// </summary>
		/// <remarks>
		/// System variable DIMFXL
		/// </remarks>
		[CadSystemVariable("$DIMFXL", 40)]
		public double DimensionFixedExtensionLineLength
		{
			get { return this.DimensionStyleOverrides.FixedExtensionLineLength; }
			set
			{
				this.DimensionStyleOverrides.FixedExtensionLineLength = value;
			}
		}

		/// <summary>
		/// Undocumented
		/// </summary>
		/// <remarks>
		/// System variable DIMJOGANG
		/// </remarks>
		[CadSystemVariable("$DIMJOGANG", 40)]
		public double DimensionJoggedRadiusDimensionTransverseSegmentAngle
		{
			get { return this.DimensionStyleOverrides.JoggedRadiusDimensionTransverseSegmentAngle; }
			set
			{
				this.DimensionStyleOverrides.JoggedRadiusDimensionTransverseSegmentAngle = value;
			}
		}

		/// <summary>
		/// Undocumented
		/// </summary>
		/// <remarks>
		/// System variable DIMTFILL
		/// </remarks>
		[CadSystemVariable("$DIMTFILL", 70)]
		public DimensionTextBackgroundFillMode DimensionTextBackgroundFillMode
		{
			get { return this.DimensionStyleOverrides.TextBackgroundFillMode; }
			set
			{
				this.DimensionStyleOverrides.TextBackgroundFillMode = value;
			}
		}

		/// <summary>
		/// Undocumented
		/// </summary>
		/// <remarks>
		/// System variable DIMTFILLCLR
		/// </remarks>
		[CadSystemVariable(DxfReferenceType.Ignored, "$DIMTFILLCLR", 62)]
		public Color DimensionTextBackgroundColor
		{
			get { return this.DimensionStyleOverrides.TextBackgroundColor; }
			set
			{
				this.DimensionStyleOverrides.TextBackgroundColor = value;
			}
		}

		/// <summary>
		/// Undocumented
		/// </summary>
		/// <remarks>
		/// System variable DIMGAP
		/// </remarks>
		[CadSystemVariable("$DIMGAP", 40)]
		public double DimensionLineGap
		{
			get { return this.DimensionStyleOverrides.DimensionLineGap; }
			set
			{
				this.DimensionStyleOverrides.DimensionLineGap = value;
			}
		}

		/// <summary>
		/// Linear measurements scale factor
		/// </summary>
		/// <remarks>
		/// System variable DIMLFAC
		/// </remarks>
		[CadSystemVariable("$DIMLFAC", 40)]
		public double DimensionLinearScaleFactor
		{
			get { return this.DimensionStyleOverrides.LinearScaleFactor; }
			set
			{
				this.DimensionStyleOverrides.LinearScaleFactor = value;
			}
		}

		/// <summary>
		/// Text vertical position
		/// </summary>
		/// <remarks>
		/// System variable DIMTVP
		/// </remarks>
		[CadSystemVariable("$DIMTVP", 40)]
		public double DimensionTextVerticalPosition
		{
			get { return this.DimensionStyleOverrides.TextVerticalPosition; }
			set
			{
				this.DimensionStyleOverrides.TextVerticalPosition = value;
			}
		}

		/// <summary>
		/// Dimension line lineweight
		/// </summary>
		/// <remarks>
		/// System variable DIMLWD
		/// </remarks>
		[CadSystemVariable("$DIMLWD", 70)]
		public LineweightType DimensionLineWeight
		{
			get { return this.DimensionStyleOverrides.DimensionLineWeight; }
			set
			{
				this.DimensionStyleOverrides.DimensionLineWeight = value;
			}
		}

		/// <summary>
		/// Extension line lineweight
		/// </summary>
		/// <remarks>
		/// System variable DIMLWE
		/// </remarks>
		[CadSystemVariable("$DIMLWE", 70)]
		public LineweightType ExtensionLineWeight
		{
			get { return this.DimensionStyleOverrides.ExtensionLineWeight; }
			set
			{
				this.DimensionStyleOverrides.ExtensionLineWeight = value;
			}
		}

		/// <summary>
		/// Undocumented
		/// </summary>
		/// <remarks>
		/// System variable DIMPOST
		/// </remarks>
		[CadSystemVariable("$DIMPOST", 1)]
		public string DimensionPostFix
		{
			get { return this.DimensionStyleOverrides.PostFix; }
			set
			{
				this.DimensionStyleOverrides.PostFix = value;
			}
		}

		/// <summary>
		/// Rounding value for dimension distances
		/// </summary>
		/// <remarks>
		/// System variable DIMRND
		/// </remarks>
		[CadSystemVariable("$DIMRND", 40)]
		public double DimensionRounding
		{
			get { return this.DimensionStyleOverrides.Rounding; }
			set
			{
				this.DimensionStyleOverrides.Rounding = value;
			}
		}

		/// <summary>
		/// First extension line suppressed if nonzero
		/// </summary>
		/// <remarks>
		/// System variable DIMSE1
		/// </remarks>
		[CadSystemVariable("$DIMSE1", 70)]
		public bool DimensionSuppressFirstExtensionLine
		{
			get { return this.DimensionStyleOverrides.SuppressFirstExtensionLine; }
			set
			{
				this.DimensionStyleOverrides.SuppressFirstExtensionLine = value;
			}
		}

		/// <summary>
		/// Second extension line suppressed if nonzero
		/// </summary>
		/// <remarks>
		/// System variable DIMSE2
		/// </remarks>
		[CadSystemVariable("$DIMSE2", 70)]
		public bool DimensionSuppressSecondExtensionLine
		{
			get { return this.DimensionStyleOverrides.SuppressSecondExtensionLine; }
			set
			{
				this.DimensionStyleOverrides.SuppressSecondExtensionLine = value;
			}
		}

		/// <summary>
		/// Suppress outside-extensions dimension lines if nonzero
		/// </summary>
		/// <remarks>
		/// System variable DIMSOXD
		/// </remarks>
		[CadSystemVariable("$DIMSOXD", 70)]
		public bool DimensionSuppressOutsideExtensions
		{
			get { return this.DimensionStyleOverrides.SuppressOutsideExtensions; }
			set
			{
				this.DimensionStyleOverrides.SuppressOutsideExtensions = value;
			}
		}

		/// <summary>
		/// Text above dimension line if nonzero
		/// </summary>
		/// <remarks>
		/// System variable DIMTAD
		/// </remarks>
		[CadSystemVariable("$DIMTAD", 70)]
		public DimensionTextVerticalAlignment DimensionTextVerticalAlignment
		{
			get { return this.DimensionStyleOverrides.TextVerticalAlignment; }
			set
			{
				this.DimensionStyleOverrides.TextVerticalAlignment = value;
			}
		}

		/// <summary>
		/// Controls suppression of zeros for alternate unit dimension values
		/// </summary>
		/// <remarks>
		/// System variable DIMUNIT
		/// </remarks>
		[CadSystemVariable("$DIMUNIT", 70)]
		public short DimensionUnit
		{
			get { return this.DimensionStyleOverrides.DimensionUnit; }
			set
			{
				this.DimensionStyleOverrides.DimensionUnit = value;
			}
		}

		/// <summary>
		/// Dimension tolerance display scale factor
		/// </summary>
		/// <remarks>
		/// System variable DIMTFAC
		/// </remarks>
		[CadSystemVariable("$DIMTFAC", 40)]
		public double DimensionToleranceScaleFactor
		{
			get { return this.DimensionStyleOverrides.ToleranceScaleFactor; }
			set
			{
				this.DimensionStyleOverrides.ToleranceScaleFactor = value;
			}
		}

		/// <summary>
		/// Text inside horizontal if nonzero
		/// </summary>
		/// <remarks>
		/// System variable DIMTIH
		/// </remarks>
		[CadSystemVariable("$DIMTIH", 70)]
		public bool DimensionTextInsideHorizontal
		{
			get { return this.DimensionStyleOverrides.TextInsideHorizontal; }
			set
			{
				this.DimensionStyleOverrides.TextInsideHorizontal = value;
			}
		}

		/// <summary>
		/// Force text inside extensions if nonzero
		/// </summary>
		/// <remarks>
		/// System variable DIMTIX
		/// </remarks>
		[CadSystemVariable("$DIMTIX", 70)]
		public bool DimensionTextInsideExtensions
		{
			get { return this.DimensionStyleOverrides.TextInsideExtensions; }
			set
			{
				this.DimensionStyleOverrides.TextInsideExtensions = value;
			}
		}

		/// <summary>
		/// Minus tolerance
		/// </summary>
		/// <remarks>
		/// System variable DIMTM
		/// </remarks>
		[CadSystemVariable("$DIMTM", 40)]
		public double DimensionMinusTolerance
		{
			get { return this.DimensionStyleOverrides.MinusTolerance; }
			set
			{
				this.DimensionStyleOverrides.MinusTolerance = value;
			}
		}

		/// <summary>
		/// If text is outside the extension lines, dimension lines are forced between the extension lines if nonzero
		/// </summary>
		/// <remarks>
		/// System variable DIMTOFL
		/// </remarks>
		[CadSystemVariable("$DIMTOFL", 70)]
		public bool DimensionTextOutsideExtensions
		{
			get { return this.DimensionStyleOverrides.TextOutsideExtensions; }
			set
			{
				this.DimensionStyleOverrides.TextOutsideExtensions = value;
			}
		}

		/// <summary>
		/// Text outside horizontal if nonzero
		/// </summary>
		/// <remarks>
		/// System variable DIMTOH
		/// </remarks>
		[CadSystemVariable("$DIMTOH", 70)]
		public bool DimensionTextOutsideHorizontal
		{
			get { return this.DimensionStyleOverrides.TextOutsideHorizontal; }
			set
			{
				this.DimensionStyleOverrides.TextOutsideHorizontal = value;
			}
		}

		/// <summary>
		/// Dimension limits generated if nonzero
		/// </summary>
		/// <remarks>
		/// System variable DIMLIM
		/// </remarks>
		[CadSystemVariable("$DIMLIM", 70)]
		public bool DimensionLimitsGeneration
		{
			get { return this.DimensionStyleOverrides.LimitsGeneration; }
			set
			{
				this.DimensionStyleOverrides.LimitsGeneration = value;
			}
		}

		/// <summary>
		/// Plus tolerance
		/// </summary>
		/// <remarks>
		/// System variable DIMTP
		/// </remarks>
		[CadSystemVariable("$DIMTP", 40)]
		public double DimensionPlusTolerance
		{
			get { return this.DimensionStyleOverrides.PlusTolerance; }
			set
			{
				this.DimensionStyleOverrides.PlusTolerance = value;
			}
		}

		/// <summary>
		/// Dimensioning text height
		/// </summary>
		/// <remarks>
		/// System variable DIMTXT
		/// </remarks>
		[CadSystemVariable("$DIMTXT", 40)]
		public double DimensionTextHeight
		{
			get { return this.DimensionStyleOverrides.TextHeight; }
			set
			{
				this.DimensionStyleOverrides.TextHeight = value;
			}
		}

		/// <summary>
		/// Undocumented
		/// </summary>
		/// <remarks>
		/// System variable DIMTXTDIRECTION
		/// </remarks>
		[CadSystemVariable("$DIMTXTDIRECTION", 70)]
		public TextDirection DimensionTextDirection
		{
			get { return this.DimensionStyleOverrides.TextDirection; }
			set
			{
				this.DimensionStyleOverrides.TextDirection = value;
			}
		}

		/// <summary>
		/// Undocumented
		/// </summary>
		/// <remarks>
		/// System variable DIMALTMZF
		/// </remarks>
		[CadSystemVariable("$DIMALTMZF", 40)]
		public double DimensionAltMzf
		{
			get { return this.DimensionStyleOverrides.AltMzf; }
			set
			{
				this.DimensionStyleOverrides.AltMzf = value;
			}
		}

		/// <summary>
		/// Undocumented
		/// </summary>
		/// <remarks>
		/// System variable DIMALTMZS
		/// </remarks>
		[CadSystemVariable("$DIMALTMZS", 6)]
		public string DimensionAltMzs
		{
			get { return this.DimensionStyleOverrides.AltMzs; }
			set
			{
				this.DimensionStyleOverrides.AltMzs = value;
			}
		}

		/// <summary>
		/// Undocumented
		/// </summary>
		/// <remarks>
		/// System variable DIMMZF
		/// </remarks>
		[CadSystemVariable("$DIMMZF", 40)]
		public double DimensionMzf
		{
			get { return this.DimensionStyleOverrides.Mzf; }
			set
			{
				this.DimensionStyleOverrides.Mzf = value;
			}
		}

		/// <summary>
		/// Undocumented
		/// </summary>
		/// <remarks>
		/// System variable DIMMZS
		/// </remarks>
		[CadSystemVariable("$DIMMZS", 6)]
		public string DimensionMzs
		{
			get { return this.DimensionStyleOverrides.Mzs; }
			set
			{
				this.DimensionStyleOverrides.Mzs = value;
			}
		}

		/// <summary>
		/// Undocumented
		/// </summary>
		/// <remarks>
		/// System variable DIMLTYPE
		/// </remarks>
		[CadSystemVariable("$DIMLTYPE", 6)]
		public string DimensionLineType { get; set; } = "ByBlock";

		/// <summary>
		/// Undocumented
		/// </summary>
		/// <remarks>
		/// System variable DIMLTEX1
		/// </remarks>
		[CadSystemVariable("$DIMLTEX1", 6)]
		public string DimensionTex1 { get; set; } = "ByBlock";

		/// <summary>
		/// Undocumented
		/// </summary>
		/// <remarks>
		/// System variable DIMLTEX2
		/// </remarks>
		[CadSystemVariable("$DIMLTEX2", 6)]
		public string DimensionTex2 { get; set; } = "ByBlock";

		public Layer CurrentLayer
		{
			get
			{
				if (this.Document == null)
				{
					return this._currentLayer;
				}
				else
				{
					return this.Document.Layers[this.LayerName];
				}
			}
			private set
			{
				this._currentLayer = value;
			}
		}

		public DimensionStyle DimensionStyleOverrides { get; private set; } = DimensionStyle.Default;

		public UCS ModelSpace { get; private set; } = new UCS();

		public UCS PaperSpaceUcs { get; private set; } = new UCS();

<<<<<<< HEAD
=======
		private readonly static PropertyExpression<CadHeader, CadSystemVariableAttribute> _propertyCache;
>>>>>>> ad8dd6d3

		public CadDocument Document { get; internal set; }

		private readonly static PropertyExpression<CadHeader, CadSystemVariableAttribute> _propertyCache;

		private Layer _currentLayer = Layer.Default;

		static CadHeader()
		{
			_propertyCache = new PropertyExpression<CadHeader, CadSystemVariableAttribute>(
				(info, attribute) => attribute.Name);
		}

		public CadHeader() : this(ACadVersion.AC1018) { }

		public CadHeader(CadDocument document) : this(ACadVersion.AC1018)
		{
			this.Document = document;
		}

		public CadHeader(ACadVersion version)
		{
			this.Version = version;
		}
<<<<<<< HEAD
=======
		static CadHeader()
		{
			_propertyCache = new PropertyExpression<CadHeader, CadSystemVariableAttribute>(
				(info, attribute) => attribute.Name);
		}
>>>>>>> ad8dd6d3

		public static Dictionary<string, CadSystemVariable> GetHeaderMap()
		{
			Dictionary<string, CadSystemVariable> map = new Dictionary<string, CadSystemVariable>();
			foreach (PropertyInfo p in typeof(CadHeader).GetProperties())
			{
				CadSystemVariableAttribute att = p.GetCustomAttribute<CadSystemVariableAttribute>();
				if (att == null)
					continue;

				map.Add(att.Name, new CadSystemVariable(p));
			}

			return map;
		}

		public void SetValue(string systemvar, params object[] values)
		{
			var prop = _propertyCache.GetProperty(systemvar);

			ConstructorInfo constr = prop.Property.PropertyType.GetConstructor(values.Select(o => o.GetType()).ToArray());

			if (prop.Property.PropertyType.IsEnum)
			{
				int v = Convert.ToInt32(values.First());
				prop.Setter(this, Enum.ToObject(prop.Property.PropertyType, v));
			}
			else if (prop.Property.PropertyType.IsEquivalentTo(typeof(DateTime)))
			{
				double jvalue = (double)values.First();

				prop.Setter(this, CadUtils.FromJulianCalendar((double)values.First()));
			}
			else if (prop.Property.PropertyType.IsEquivalentTo(typeof(TimeSpan)))
			{
				double jvalue = (double)values.First();

				prop.Setter(this, CadUtils.EditingTime((double)values.First()));
			}
			else if (constr == null)
			{
				prop.Setter(this, Convert.ChangeType(values.First(), prop.Property.PropertyType));
			}
			else
			{
				prop.Setter(this, Activator.CreateInstance(prop.Property.PropertyType, values));
			}
		}

		public object GetValue(string systemvar)
		{
			var prop = _propertyCache.GetProperty(systemvar);
			return prop.Getter(this);
		}

		/// <summary>
		/// Get the primitive values in each dxf code
		/// </summary>
		/// <param name="systemvar"></param>
		/// <returns>dictionary with the codes and values</returns>
		public Dictionary<DxfCode, object> GetValues(string systemvar)
		{
			Dictionary<DxfCode, object> value = null;

			foreach (PropertyInfo p in this.GetType().GetProperties())
			{
				CadSystemVariableAttribute att = p.GetCustomAttribute<CadSystemVariableAttribute>();
				if (att == null)
					continue;

				if (att.Name == systemvar)
				{
					value = new Dictionary<DxfCode, object>();

					if (att.ValueCodes.Length == 1)
					{
						value.Add(att.ValueCodes[0], p.GetValue(this));
					}
					else
					{
						IVector vector = (IVector)p.GetValue(this);
						var arr = vector.GetComponents();
						for (int i = 0; i < arr.Length; i++)
						{
							value.Add(att.ValueCodes[i], arr[i]);
						}
					}

					break;
				}
			}

			return value;
		}
	}
}<|MERGE_RESOLUTION|>--- conflicted
+++ resolved
@@ -1192,7 +1192,6 @@
 
 		public short CurrentEntityPlotStyleType { get; set; }
 
-<<<<<<< HEAD
 		/// <summary>
 		/// Set at creation time, uniquely identifies a particular drawing
 		/// </summary>
@@ -1210,11 +1209,6 @@
 		/// </remarks>
 		[CadSystemVariable("$VERSIONGUID", 2)]
 		public string VersionGuid { get; internal set; } = Guid.NewGuid().ToString();
-=======
-		public string FingerPrintGuid { get; set; } = Guid.NewGuid().ToString();
-
-		public string VersionGuid { get; set; } = Guid.NewGuid().ToString();
->>>>>>> ad8dd6d3
 
 		public ObjectSortingFlags EntitySortingFlags { get; set; }
 
@@ -2493,10 +2487,6 @@
 
 		public UCS PaperSpaceUcs { get; private set; } = new UCS();
 
-<<<<<<< HEAD
-=======
-		private readonly static PropertyExpression<CadHeader, CadSystemVariableAttribute> _propertyCache;
->>>>>>> ad8dd6d3
 
 		public CadDocument Document { get; internal set; }
 
@@ -2521,14 +2511,6 @@
 		{
 			this.Version = version;
 		}
-<<<<<<< HEAD
-=======
-		static CadHeader()
-		{
-			_propertyCache = new PropertyExpression<CadHeader, CadSystemVariableAttribute>(
-				(info, attribute) => attribute.Name);
-		}
->>>>>>> ad8dd6d3
 
 		public static Dictionary<string, CadSystemVariable> GetHeaderMap()
 		{
