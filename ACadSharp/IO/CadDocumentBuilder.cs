﻿using ACadSharp.IO.Templates;
using ACadSharp.Tables;
using System;
using System.Collections.Generic;

namespace ACadSharp.IO
{
	internal abstract class CadDocumentBuilder
	{
		public event NotificationEventHandler OnNotification;

		public CadDocument DocumentToBuild { get; }

		public Dictionary<string, LineType> LineTypes { get; } = new Dictionary<string, LineType>(StringComparer.OrdinalIgnoreCase);

		// Stores all the templates to build the document, some of the elements can be null due a missing implementation
		protected Dictionary<ulong, CadTemplate> templates = new Dictionary<ulong, CadTemplate>();

		protected Dictionary<ulong, CadObject> cadObjects = new Dictionary<ulong, CadObject>();

<<<<<<< HEAD
		public CadDocumentBuilder(CadDocument document)
=======
		protected Dictionary<ulong, ICadTableTemplate> tableTemplates = new Dictionary<ulong, ICadTableTemplate>();

		public CadDocumentBuilder(CadDocument document, NotificationEventHandler notification = null)
>>>>>>> c0535eb7
		{
			this.DocumentToBuild = document;
		}

		public virtual void BuildDocument()
		{
			foreach (CadTemplate template in this.templates.Values)
			{
				template.Build(this);
			}
		}

		public void AddTableTemplate(ICadTableTemplate tableTemplate)
		{
			this.tableTemplates[tableTemplate.CadObject.Handle] = tableTemplate;
			this.cadObjects[tableTemplate.CadObject.Handle] = tableTemplate.CadObject;
		}

		public void AddTemplate(CadTemplate template)
		{
			this.templates[template.CadObject.Handle] = template;
			this.cadObjects[template.CadObject.Handle] = template.CadObject;
		}

		public CadObject GetCadObject(ulong handle)
		{
			if (this.templates.TryGetValue(handle, out CadTemplate template))
				return template?.CadObject;
			else
				return null;
		}

		public T GetCadObject<T>(ulong? handle) where T : CadObject
		{
			if (!handle.HasValue)
			{
				return null;
			}

			if (this.cadObjects.TryGetValue(handle.Value, out CadObject co))
			{
				if (co is T)
					return (T)co;
			}

			return null;
		}

		public bool TryGetCadObject<T>(ulong? handle, out T value) where T : CadObject
		{
			if (!handle.HasValue)
			{
				value = null;
				return false;
			}

			if (this.templates.TryGetValue(handle.Value, out CadTemplate template))
			{
				if (template?.CadObject is T)
				{
					value = (T)template.CadObject;
					return true;
				}
			}

			value = null;
			return false;
		}

		public T GetObjectTemplate<T>(ulong handle) where T : CadTemplate
		{
			if (this.templates.TryGetValue(handle, out CadTemplate builder))
			{
				return (T)builder;
			}

			return null;
		}

		public bool TryGetObjectTemplate<T>(ulong handle, out T value) where T : CadTemplate
		{
			if (this.templates.TryGetValue(handle, out CadTemplate template))
			{
				if (template is T)
				{
					value = (T)template;
					return true;
				}
			}

			value = null;
			return false;
		}

		public void Notify(NotificationEventArgs e)
		{
			this.OnNotification?.Invoke(this, e);
		}
	}
}<|MERGE_RESOLUTION|>--- conflicted
+++ resolved
@@ -18,13 +18,9 @@
 
 		protected Dictionary<ulong, CadObject> cadObjects = new Dictionary<ulong, CadObject>();
 
-<<<<<<< HEAD
-		public CadDocumentBuilder(CadDocument document)
-=======
 		protected Dictionary<ulong, ICadTableTemplate> tableTemplates = new Dictionary<ulong, ICadTableTemplate>();
 
 		public CadDocumentBuilder(CadDocument document, NotificationEventHandler notification = null)
->>>>>>> c0535eb7
 		{
 			this.DocumentToBuild = document;
 		}
