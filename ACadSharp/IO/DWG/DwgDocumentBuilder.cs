﻿using ACadSharp.Entities;
using ACadSharp.IO.Templates;
<<<<<<< HEAD
=======
using ACadSharp.Tables;
using ACadSharp.Tables.Collections;
using System;
>>>>>>> 6d4fa9e2
using System.Collections.Generic;

namespace ACadSharp.IO.DWG
{
	internal class DwgDocumentBuilder : CadDocumentBuilder
	{
		public DwgReaderConfiguration Configuration { get; }

		public DwgHeaderHandlesCollection HeaderHandles { get; set; } = new();

		public List<CadBlockRecordTemplate> BlockRecordTemplates { get; set; } = new List<CadBlockRecordTemplate>();

<<<<<<< HEAD
		public List<Entity> PaperSpaceEntities { get; } = new();

		public List<Entity> ModelSpaceEntities { get; } = new();
=======
		public List<UnknownEntity> UnknownEntities { get; } = new();
>>>>>>> 6d4fa9e2

		public DwgDocumentBuilder(CadDocument document, DwgReaderConfiguration configuration)
			: base(document)
		{
			this.Configuration = configuration;
		}

		public override void BuildDocument()
		{
			//Set the names for the block records before add them to the table
			foreach (var item in this.BlockRecordTemplates)
			{
				item.SetBlockToRecord(this);
			}

			this.RegisterTables();

			this.BuildTable(this.AppIds);
			this.BuildTable(this.LineTypesTable);
			this.BuildTable(this.Layers);
			this.BuildTable(this.TextStyles);
			this.BuildTable(this.UCSs);
			this.BuildTable(this.Views);
			this.BuildTable(this.DimensionStyles);
			this.BuildTable(this.VPorts);
			this.BuildTable(this.BlockRecords);

			base.BuildDocument();
		}

		public override bool TryGetCadObject<T>(ulong? handle, out T value)
		{
			bool result = base.TryGetCadObject(handle, out value);
			
			if (value is UnknownEntity && !this.Configuration.KeepUnknownEntities)
			{
				value = null;
				result = false;
			}

			return result;
		}
	}
}<|MERGE_RESOLUTION|>--- conflicted
+++ resolved
@@ -1,11 +1,8 @@
 ﻿using ACadSharp.Entities;
 using ACadSharp.IO.Templates;
-<<<<<<< HEAD
-=======
 using ACadSharp.Tables;
 using ACadSharp.Tables.Collections;
 using System;
->>>>>>> 6d4fa9e2
 using System.Collections.Generic;
 
 namespace ACadSharp.IO.DWG
@@ -18,13 +15,11 @@
 
 		public List<CadBlockRecordTemplate> BlockRecordTemplates { get; set; } = new List<CadBlockRecordTemplate>();
 
-<<<<<<< HEAD
+		public List<UnknownEntity> UnknownEntities { get; } = new();
+
 		public List<Entity> PaperSpaceEntities { get; } = new();
 
 		public List<Entity> ModelSpaceEntities { get; } = new();
-=======
-		public List<UnknownEntity> UnknownEntities { get; } = new();
->>>>>>> 6d4fa9e2
 
 		public DwgDocumentBuilder(CadDocument document, DwgReaderConfiguration configuration)
 			: base(document)
