﻿using ACadSharp.Blocks;
using ACadSharp.Classes;
using ACadSharp.Entities;
using ACadSharp.Types.Units;
using ACadSharp.IO.Templates;
using ACadSharp.Objects;
using ACadSharp.Tables;
using ACadSharp.Tables.Collections;
using CSMath;
using CSUtilities.IO;
using System.Collections.Generic;
using System.Linq;
using System.IO;
using System;
using ACadSharp.Types;
using static ACadSharp.Objects.MultiLeaderAnnotContext;
using System.Net;
using CSUtilities.Converters;
using CSUtilities.Extensions;

namespace ACadSharp.IO.DWG
{
	/* Documentation:
	 * This region holds the actual objects in the drawing.
	 * These can be entities, table entries, dictionary entries, and objects.
	 * This second use of objects is somewhat confusing; all items stored in the file are “objects”,
	 * but only some of them are object objects.
	 * Others are entities, table entries, etc.
	 * The objects in this section can appear in any order.
	 *
	 * Not all objects present in the file are actually used.
	 * The used objects can be traced back to handle references in the Header section.
	 *
	 * So the proper way to read a file is to start reading the header and then tracing all
	 * references from there until all references have been followed.
	 * Very occasionally a file contains e.g. two APPID objects with the same name,
	 * of which one is used, and the other is not. Reading both would be incorrect due to a
	 * name clash. To complicate matters more, files also exist with table records with duplicate
	 * names. This is incorrect, and the software should rename the record to be unique upon reading.
	 */
	internal partial class DwgObjectReader : DwgSectionIO
	{
		public override string SectionName { get { return DwgSectionDefinition.AcDbObjects; } }

		private long _objectInitialPos = 0;

		private uint _size;

		/// <summary>
		/// During the object reading the handles will be added at the queue.
		/// </summary>
		private Queue<ulong> _handles;

		private readonly Dictionary<ulong, ObjectType> _readedObjects = new Dictionary<ulong, ObjectType>();

		private readonly Dictionary<ulong, long> _map;

		private readonly Dictionary<short, DxfClass> _classes;

		private DwgDocumentBuilder _builder;

		private readonly IDwgStreamReader _reader;

		/// <summary>
		/// Needed to handle some items like colors or some text data that may not be present.
		/// </summary>
		private IDwgStreamReader _mergedReaders;

		/// <summary>
		/// Reader to handle the object data.
		/// </summary>
		private IDwgStreamReader _objectReader;

		/// <summary>
		/// Reader focused on the handles section of the stream.
		/// </summary>
		private IDwgStreamReader _handlesReader;

		/// <summary>
		/// Reader focused on the string data section of the stream.
		/// </summary>
		private IDwgStreamReader _textReader;

		/// <summary>
		/// Stream decoded using the crc.
		/// </summary>
		private readonly IDwgStreamReader _crcReader;

		private readonly Stream _crcStream;
		private readonly byte[] _crcStreamBuffer;

		private readonly byte[] _buffer;

		public DwgObjectReader(
			ACadVersion version,
			DwgDocumentBuilder builder,
			IDwgStreamReader reader,
			Queue<ulong> handles,
			Dictionary<ulong, long> handleMap,
			DxfClassCollection classes) : base(version)
		{
			this._builder = builder;

			this._reader = reader;

			this._handles = new Queue<ulong>(handles);
			this._map = new Dictionary<ulong, long>(handleMap);
			this._classes = classes.ToDictionary(x => x.ClassNumber, x => x);

			//Initialize the crc stream
			//RS : CRC for the data section, starting after the sentinel. Use 0xC0C1 for the initial value
			if (this._builder.Configuration.CrcCheck)
				this._crcStream = new CRC8StreamHandler(this._reader.Stream, 0xC0C1);
			else
				this._crcStream = this._reader.Stream;

			this._crcStreamBuffer = new byte[this._crcStream.Length];
			this._crcStream.Read(this._crcStreamBuffer, 0, this._crcStreamBuffer.Length);

			this._crcStream.Position = 0L;

			//Setup the entity handler
			this._crcReader = DwgStreamReaderBase.GetStreamHandler(this._version, this._crcStream);
		}

		/// <summary>
		/// Read all the entities, tables and objects in the file.
		/// </summary>
		public void Read()
		{
			//Read each handle in the header
			while (this._handles.Any())
			{
				ulong handle = this._handles.Dequeue();

				//Check if the handle has already been read
				if (!this._map.TryGetValue(handle, out long offset) ||
					this._builder.TryGetObjectTemplate(handle, out CadTemplate _) ||
					this._readedObjects.ContainsKey(handle))
				{
					continue;
				}

				//Get the object type
				ObjectType type = this.getEntityType(offset);
				//Save the object to avoid infinite loops while reading
				this._readedObjects.Add(handle, type);

				CadTemplate template = null;

				try
				{
					//Read the object
					template = this.readObject(type);
				}
				catch (Exception ex)
				{
					if (!this._builder.Configuration.Failsafe)
						throw;

					if (this._classes.TryGetValue((short)type, out DxfClass dxf))
					{
						this._builder.Notify($"Could not read {dxf.DxfName} number {dxf.ClassNumber} with handle: {handle}", NotificationType.Error, ex);
					}
					else
					{
						this._builder.Notify($"Could not read {type} with handle: {handle}", NotificationType.Error, ex);
					}

					continue;
				}

				//Add the template to the list to be processed
				if (template == null)
					continue;

				if (template is ICadTableTemplate tableTemplate)
				{
					this._builder.AddTableTemplate(tableTemplate);
				}
				else
				{
					this._builder.AddTemplate(template);
				}
			}
		}

		private ObjectType getEntityType(long offset)
		{
			ObjectType type = ObjectType.INVALID;

			//Set the position to the entity to find
			this._crcReader.Position = offset;

			//MS : Size of object, not including the CRC
			this._size = (uint)this._crcReader.ReadModularShort();

			if (this._size <= 0U)
				return type;

			//remove the padding bits make sure the object stream ends on a byte boundary
			uint sizeInBits = (uint)(this._size << 3);

			//R2010+:
			if (this.R2010Plus)
			{
				//MC : Size in bits of the handle stream (unsigned, 0x40 is not interpreted as sign).
				//This includes the padding bits at the end of the handle stream
				//(the padding bits make sure the object stream ends on a byte boundary).
				ulong handleSize = this._crcReader.ReadModularChar();

				//Find the handles offset
				ulong handleSectionOffset = (ulong)this._crcReader.PositionInBits() + sizeInBits - handleSize;

				//Create a handler section reader
				this._objectReader = DwgStreamReaderBase.GetStreamHandler(this._version, new MemoryStream(this._crcStreamBuffer), this._reader.Encoding);
				this._objectReader.SetPositionInBits(this._crcReader.PositionInBits());

				//set the initial posiltion and get the object type
				this._objectInitialPos = this._objectReader.PositionInBits();
				type = this._objectReader.ReadObjectType();


				//Create a handler section reader
				this._handlesReader = DwgStreamReaderBase.GetStreamHandler(this._version, new MemoryStream(this._crcStreamBuffer), this._reader.Encoding);
				this._handlesReader.SetPositionInBits((long)handleSectionOffset);

				//Create a text section reader
				this._textReader = DwgStreamReaderBase.GetStreamHandler(this._version, new MemoryStream(this._crcStreamBuffer), this._reader.Encoding);
				this._textReader.SetPositionByFlag((long)handleSectionOffset - 1);

				this._mergedReaders = new DwgMergedReader(this._objectReader, this._textReader, this._handlesReader);
			}
			else
			{
				//Create a handler section reader
				this._objectReader = DwgStreamReaderBase.GetStreamHandler(this._version, new MemoryStream(this._crcStreamBuffer), this._reader.Encoding);
				this._objectReader.SetPositionInBits(this._crcReader.PositionInBits());

				this._handlesReader = DwgStreamReaderBase.GetStreamHandler(this._version, new MemoryStream(this._crcStreamBuffer), this._reader.Encoding);
				this._textReader = this._objectReader;

				//set the initial posiltion and get the object type
				this._objectInitialPos = this._objectReader.PositionInBits();
				type = this._objectReader.ReadObjectType();
			}

			return type;
		}

		#region Common entity data

		/// <summary>
		/// Get the handle of the entity and saves the value to the <see cref="_handles"/>
		/// </summary>
		/// <returns>the handle to reference into the entity</returns>
		private ulong handleReference()
		{
			return this.handleReference(0);
		}

		/// <summary>
		/// Get the handle of the entity and saves the value to the <see cref="_handles"/>
		/// </summary>
		/// <returns>the handle to reference into the entity</returns>
		private ulong handleReference(ulong handle)
		{
			//Read the handle
			ulong value = this._handlesReader.HandleReference(handle);

			if (!this._builder.TryGetObjectTemplate(value, out CadTemplate _) &&
				!this._handles.Contains(value) &&
				value != 0 &&
				!this._readedObjects.ContainsKey(value))
			{
				//Add the value to the handles queue to be processed
				this._handles.Enqueue(value);
			}

			return value;
		}

		private void readCommonData(CadTemplate template)
		{
			if (this._version >= ACadVersion.AC1015 && this._version < ACadVersion.AC1024)
				//Obj size RL size of object in bits, not including end handles
				this.updateHandleReader();

			//Common:
			//Handle H 5 code 0, length followed by the handle bytes.
			template.CadObject.Handle = this._objectReader.HandleReference();

			//Extended object data, if any
			this.readExtendedData(template);
		}

		// Read the common entity format.
		private void readCommonEntityData(CadEntityTemplate template)
		{
			//Get the cad object as an entity
			Entity entity = template.CadObject;

			this.readCommonData(template);

			//Graphic present Flag B 1 if a graphic is present
			if (this._objectReader.ReadBit())
			{
				//Graphics X if graphicpresentflag is 1, the graphic goes here.
				//See the section on Proxy Entity Graphics for the format of this section.

				//R13 - R007:
				//RL: Size of graphic image in bytes
				//R2010 +:
				//BLL: Size of graphic image in bytes
				long graphicImageSize = this._version >= ACadVersion.AC1024 ?
					this._objectReader.ReadBitLongLong() : this._objectReader.ReadRawLong();

				//Common:
				//X: The graphic image
				//entityHandler.CadObject.JumpGraphicImage(this, entityHandler, graphicImageSize);
				this._objectReader.Advance((int)graphicImageSize);
			}

			//R13 - R14 Only:
			if (this._version >= ACadVersion.AC1012 && this._version <= ACadVersion.AC1014)
				this.updateHandleReader();

			//Common:
			//6B : Flags
			//Entmode BB entity mode
			template.EntityMode = this._objectReader.Read2Bits();

			//FE: Entity mode(entmode). Generally, this indicates whether or not the owner
			//relative handle reference is present.The values go as follows:

			//00 : The owner relative handle reference is present.
			//Applies to the following:
			//VERTEX, ATTRIB, and SEQEND.
			//BLOCK, ENDBLK, and the defining entities in all
			//block defs except *MODEL_SPACE and * PAPER_SPACE.

			//01 : PSPACE entity without a owner relative handle ref.
			//10 : MSPACE entity without a owner relative handle ref.
			//11 : Not used.

			if (template.EntityMode == 0)
				template.OwnerHandle = this._handlesReader.HandleReference(entity.Handle);

			//Numreactors BL number of persistent reactors attached to this object
			this.readReactorsAndDictionaryHandle(template);

			//R13-R14 Only:
			if (this.R13_14Only)
			{
				//8 LAYER (hard pointer)
				template.LayerHandle = this.handleReference();

				//Isbylayerlt B 1 if bylayer linetype, else 0
				if (!this._objectReader.ReadBit())
					//6 [LTYPE (hard pointer)] (present if Isbylayerlt is 0)
					template.LineTypeHandle = this.handleReference();
			}

			//R13-R2000 Only:
			//previous/next handles present if Nolinks is 0.
			//Nolinks B 1 if major links are assumed +1, -1, else 0 For R2004+this always has value 1 (links are not used)
			if (!this.R2004Plus && !this._objectReader.ReadBit())
			{
				//[PREVIOUS ENTITY (relative soft pointer)]
				template.PrevEntity = this.handleReference(entity.Handle);
				//[NEXT ENTITY (relative soft pointer)]
				template.NextEntity = this.handleReference(entity.Handle);
			}
			else if (!this.R2004Plus)
			{
				if (!this._readedObjects.ContainsKey(entity.Handle - 1UL))
					this._handles.Enqueue(entity.Handle - 1UL);
				if (!this._readedObjects.ContainsKey(entity.Handle + 1UL))
					this._handles.Enqueue(entity.Handle + 1UL);
			}

			//Color	CMC(B)	62
			entity.Color = this._objectReader.ReadEnColor(out Transparency transparency, out bool colorFlag);
			entity.Transparency = transparency;

			//R2004+:
			if ((this._version >= ACadVersion.AC1018) && colorFlag)
				//[Color book color handle (hard pointer)]
				template.ColorHandle = this.handleReference();

			//Ltype scale	BD	48
			entity.LinetypeScale = this._objectReader.ReadBitDouble();

			if (!(this._version >= ACadVersion.AC1015))
			{
				//Common:
				//Invisibility BS 60
				entity.IsInvisible = (this._objectReader.ReadBitShort() & 1) == 0;

				return;
			}

			//R2000+:
			//8 LAYER (hard pointer)
			template.LayerHandle = this.handleReference();

			//Ltype flags BB 00 = bylayer, 01 = byblock, 10 = continous, 11 = linetype handle present at end of object
			template.LtypeFlags = this._objectReader.Read2Bits();

			if (template.LtypeFlags == 3)
				//6 [LTYPE (hard pointer)] present if linetype flags were 11
				template.LineTypeHandle = this.handleReference();

			//R2007+:
			if (this.R2007Plus)
			{
				//Material flags BB 00 = bylayer, 01 = byblock, 11 = material handle present at end of object
				if (this._objectReader.Read2Bits() == 3)
				{
					//MATERIAL present if material flags were 11
					template.MaterialHandle = this.handleReference();
				}

				//Shadow flags RC
				this._objectReader.ReadByte();
			}

			//R2000 +:
			//Plotstyle flags	BB	00 = bylayer, 01 = byblock, 11 = plotstyle handle present at end of object
			if (this._objectReader.Read2Bits() == 3)
			{
				//PLOTSTYLE (hard pointer) present if plotstyle flags were 11
				long plotstyleFlags = (long)this.handleReference();
			}

			//R2007 +:
			if (this.R2010Plus)
			{
				//Material flags BB 00 = bylayer, 01 = byblock, 11 = material handle present at end of object
				if (this._objectReader.ReadBit())
				{
					//If has full visual style, the full visual style handle (hard pointer).
					long n = (long)this.handleReference();
				}
				if (this._objectReader.ReadBit())
				{
					//If has full visual style, the full visual style handle (hard pointer).
					long n = (long)this.handleReference();
				}
				//Shadow flags RC
				if (this._objectReader.ReadBit())
				{
					//If has full visual style, the full visual style handle (hard pointer).
					long n = (long)this.handleReference();
				}
			}

			//Common:
			//Invisibility BS 60
			entity.IsInvisible = (this._objectReader.ReadBitShort() & 1) == 1;

			//R2000+:
			//Lineweight RC 370
			entity.LineWeight = CadUtils.ToValue(this._objectReader.ReadByte());
		}

		private void readCommonNonEntityData(CadTemplate template)
		{
			this.readCommonData(template);

			//R13-R14 Only:
			//Obj size RL size of object in bits, not including end handles
			if (this.R13_14Only)
				this.updateHandleReader();

			//[Owner ref handle (soft pointer)]
			template.OwnerHandle = this.handleReference(template.CadObject.Handle);

			//Read the cad object reactors
			this.readReactorsAndDictionaryHandle(template);
		}

		private void readXrefDependantBit(TableEntry entry)
		{
			if (this.R2007Plus)
			{
				//xrefindex+1 BS 70 subtract one from this value when read.
				//After that, -1 indicates that this reference did not come from an xref,
				//otherwise this value indicates the index of the blockheader for the xref from which this came.
				short xrefindex = this._objectReader.ReadBitShort();

				//Xdep B 70 dependent on an xref. (16 bit)
				if (((uint)xrefindex & 0b100000000) > 0)
					entry.Flags |= StandardFlags.XrefDependent;
			}
			else
			{
				//64-flag B 70 The 64-bit of the 70 group.
				if (this._objectReader.ReadBit())
					entry.Flags |= StandardFlags.Referenced;

				//xrefindex + 1 BS 70 subtract one from this value when read.
				//After that, -1 indicates that this reference did not come from an xref,
				//otherwise this value indicates the index of the blockheader for the xref from which this came.
				int xrefindex = this._objectReader.ReadBitShort() - 1;

				//Xdep B 70 dependent on an xref. (16 bit)
				if (this._objectReader.ReadBit())
					entry.Flags |= StandardFlags.XrefDependent;
			}
		}

		private void readExtendedData(CadTemplate template)
		{
			//EED directly follows the entity handle.
			//Each application's data is structured as follows:
			//|Length|Application handle|Data items|

			//EED size BS size of extended entity data, if any
			short size = this._objectReader.ReadBitShort();

			while (size != 0)
			{
				//App handle
				ulong appHandle = this._objectReader.HandleReference();
				long endPos = this._objectReader.Position + size;

				//template.ExtendedData
				ExtendedData edata = this.readExtendedDataRecords(endPos);

				template.EDataTemplate.Add(appHandle, edata);

				size = this._objectReader.ReadBitShort();
			}
		}

		private ExtendedData readExtendedDataRecords(long endPos)
		{
			ExtendedData data = new ExtendedData();

			while (this._objectReader.Position < endPos)
			{
				//Each data item has a 1-byte code (DXF group code minus 1000) followed by the value.
				DxfCode dxfCode = (DxfCode)(1000 + this._objectReader.ReadByte());

				ExtendedDataRecord record = null;

				switch (dxfCode)
				{
					//0 (1000) String.
					case DxfCode.ExtendedDataAsciiString:
					//R13-R2004: 1st byte of value is the length N; this is followed by a 2-byte short indicating the codepage, followed by N single-byte characters.
					//R2007 +: 2 - byte length N, followed by N Unicode characters(2 bytes each).
					case DxfCode.ExtendedDataRegAppName:
						//1 (1001) This one seems to be invalid; can't even use as a string inside braces.
						//This would be a registered application that this data relates to, but we've already had that above, 
						//so it would be redundant or irrelevant here.
						record = new ExtendedDataRecord(dxfCode, this._objectReader.ReadTextUnicode());
						break;
					case DxfCode.ExtendedDataControlString:
						//2 (1002) A '{' or '}'; 1 byte; ASCII 0 means '{', ASCII 1 means '}'
						record = new ExtendedDataRecord(dxfCode, this._objectReader.ReadByte());
						break;
					case DxfCode.ExtendedDataLayerName:
						//3 (1003) A layer table reference. The value is the handle of the layer;
						//it's 8 bytes -- even if the leading ones are 0. It's not a string; read 
						//it as hex, as usual for handles. (There's no length specifier this time.) 
						//Even layer 0 is referred to by handle here.
						byte[] arr = this._objectReader.ReadBytes(8);
						ulong handle = BigEndianConverter.Instance.ToUInt64(arr);
						record = new ExtendedDataRecord(dxfCode, handle);
						break;
					case DxfCode.ExtendedDataBinaryChunk:
						//4 (1004) Binary chunk. The first byte of the value is a char giving the length; the bytes follow.
						record = new ExtendedDataRecord(dxfCode, this._objectReader.ReadBytes(this._objectReader.ReadByte()));
						break;
					case DxfCode.ExtendedDataHandle:
						//5 (1005) An entity handle reference.
						//The value is given as 8 bytes -- even if the leading ones are 0.
						//It's not a string; read it as hex, as usual for handles.
						//(There's no length specifier this time.)
						arr = this._objectReader.ReadBytes(8);
						handle = BigEndianConverter.Instance.ToUInt64(arr);
						record = new ExtendedDataRecord(dxfCode, handle);
						break;
					//10 - 13 (1010 - 1013)
					case DxfCode.ExtendedDataXCoordinate:
					case DxfCode.ExtendedDataWorldXCoordinate:
					case DxfCode.ExtendedDataWorldYCoordinate:
					case DxfCode.ExtendedDataWorldZCoordinate:
					case DxfCode.ExtendedDataWorldXDisp:
					case DxfCode.ExtendedDataWorldYDisp:
					case DxfCode.ExtendedDataWorldZDisp:
					case DxfCode.ExtendedDataWorldXDir:
					case DxfCode.ExtendedDataWorldYDir:
					case DxfCode.ExtendedDataWorldZDir:
						//Points; 24 bytes(XYZ)-- 3 doubles
						record = new ExtendedDataRecord(
							dxfCode,
							new XYZ(
								this._objectReader.ReadDouble(),
								this._objectReader.ReadDouble(),
								this._objectReader.ReadDouble()
								)
							);
						break;
					//40 - 42 (1040 - 1042)
					case DxfCode.ExtendedDataReal:
					case DxfCode.ExtendedDataDist:
					case DxfCode.ExtendedDataScale:
						//Reals; 8 bytes(double)
						record = new ExtendedDataRecord(dxfCode, this._objectReader.ReadDouble());
						break;
					//70(1070) A short int; 2 bytes
					case DxfCode.ExtendedDataInteger16:
						record = new ExtendedDataRecord(dxfCode, this._objectReader.ReadShort());
						break;
					//71(1071) A long int; 4 bytes
					case DxfCode.ExtendedDataInteger32:
						record = new ExtendedDataRecord(dxfCode, this._objectReader.ReadRawLong());
						break;
					default:
						this._objectReader.ReadBytes((int)(endPos - this._objectReader.Position));
						this._builder.Notify($"Unknown code for extended data: {dxfCode}", NotificationType.Warning);
						return data;
				}

				data.Data.Add(record);
			}

			return data;
		}

		// Add the reactors to the template.
		private void readReactorsAndDictionaryHandle(CadTemplate template)
		{
			//Numreactors S number of reactors in this object
			int numberOfReactors = this._objectReader.ReadBitLong();

			//Add the reactors to the template
			for (int i = 0; i < numberOfReactors; ++i)
				//[Reactors (soft pointer)]
				template.ReactorsHandles.Add(this.handleReference());

			bool flag = false;
			//R2004+:
			if (this.R2004Plus)
				/*XDic Missing Flag
				 * B
				 * If 1, no XDictionary handle is stored for this object,
				 * otherwise XDictionary handle is stored as in R2000 and earlier.
				*/
				flag = this._objectReader.ReadBit();

			if (!flag)
				//xdicobjhandle(hard owner)
				template.XDictHandle = this.handleReference();

			//R2013+:
			if (this.R2013Plus)
			{
				//Has DS binary data B If 1 then this object has associated binary data stored in the data store
				this._objectReader.ReadBit();
			}
		}

		/// <summary>
		/// Update the text reader and the handler reader at the end of the object position.
		/// </summary>
		private void updateHandleReader()
		{
			//RL: Size of object data in bits (number of bits before the handles),
			//or the "endbit" of the pre-handles section.
			long size = this._objectReader.ReadRawLong();

			//Set the position to the handle section
			this._handlesReader.SetPositionInBits(size + this._objectInitialPos);

			if (this._version == ACadVersion.AC1021)
			{
				this._textReader = DwgStreamReaderBase.GetStreamHandler(this._version, new MemoryStream(this._crcStreamBuffer), this._reader.Encoding);
				//"endbit" of the pre-handles section.
				this._textReader.SetPositionByFlag(size + this._objectInitialPos - 1);
			}

			this._mergedReaders = new DwgMergedReader(this._objectReader, this._textReader, this._handlesReader);
		}

		#endregion Common entity data

		#region Object readers

		private CadTemplate readObject(ObjectType type)
		{
			CadTemplate template = null;

			switch (type)
			{
				case ObjectType.UNUSED:
					break;
				case ObjectType.TEXT:
					template = this.readText();
					break;
				case ObjectType.ATTRIB:
					template = this.readAttribute();
					break;
				case ObjectType.ATTDEF:
					template = this.readAttributeDefinition();
					break;
				case ObjectType.BLOCK:
					template = this.readBlock();
					break;
				case ObjectType.ENDBLK:
					template = this.readEndBlock();
					break;
				case ObjectType.SEQEND:
					template = this.readSeqend();
					break;
				case ObjectType.INSERT:
					template = this.readInsert();
					break;
				case ObjectType.MINSERT:
					template = this.readMInsert();
					break;
				case ObjectType.UNKNOW_9:
					break;
				case ObjectType.VERTEX_2D:
					template = this.readVertex2D();
					break;
				case ObjectType.VERTEX_3D:
					template = this.readVertex3D(new Vertex3D());
					break;
				case ObjectType.VERTEX_MESH:
					break;
				case ObjectType.VERTEX_PFACE:
					template = this.readVertex3D(new VertexFaceMesh());
					break;
				case ObjectType.VERTEX_PFACE_FACE:
					template = this.readPfaceVertex();
					break;
				case ObjectType.POLYLINE_2D:
					template = this.readPolyline2D();
					break;
				case ObjectType.POLYLINE_3D:
					template = this.readPolyline3D();
					break;
				case ObjectType.ARC:
					template = this.readArc();
					break;
				case ObjectType.CIRCLE:
					template = this.readCircle();
					break;
				case ObjectType.LINE:
					template = this.readLine();
					break;
				case ObjectType.DIMENSION_ORDINATE:
					template = this.readDimOrdinate();
					break;
				case ObjectType.DIMENSION_LINEAR:
					template = this.readDimLinear();
					break;
				case ObjectType.DIMENSION_ALIGNED:
					template = this.readDimAligned();
					break;
				case ObjectType.DIMENSION_ANG_3_Pt:
					template = this.readDimAngular3pt();
					break;
				case ObjectType.DIMENSION_ANG_2_Ln:
					template = this.readDimLine2pt();
					break;
				case ObjectType.DIMENSION_RADIUS:
					template = this.readDimRadius();
					break;
				case ObjectType.DIMENSION_DIAMETER:
					template = this.readDimDiameter();
					break;
				case ObjectType.POINT:
					template = this.readPoint();
					break;
				case ObjectType.FACE3D:
					template = this.read3dFace();
					break;
				case ObjectType.POLYLINE_PFACE:
					template = this.readPolyfaceMesh();
					break;
				case ObjectType.POLYLINE_MESH:
					template = this.readPolylineMesh();
					break;
				case ObjectType.SOLID:
				case ObjectType.TRACE:
					template = this.readSolid();
					break;
				case ObjectType.SHAPE:
					template = this.readShape();
					break;
				case ObjectType.VIEWPORT:
					template = this.readViewport();
					break;
				case ObjectType.ELLIPSE:
					template = this.readEllipse();
					break;
				case ObjectType.SPLINE:
					template = this.readSpline();
					break;
				case ObjectType.REGION:
					break;
				case ObjectType.SOLID3D:
					break;
				case ObjectType.BODY:
					break;
				case ObjectType.RAY:
					template = this.readRay();
					break;
				case ObjectType.XLINE:
					template = this.readXLine();
					break;
				case ObjectType.DICTIONARY:
					template = this.readDictionary();
					break;
				case ObjectType.OLEFRAME:
					break;
				case ObjectType.MTEXT:
					template = this.readMText();
					break;
				case ObjectType.LEADER:
					template = this.readLeader();
					break;
				case ObjectType.TOLERANCE:
					template = this.readTolerance();
					break;
				case ObjectType.MLINE:
					template = this.readMLine();
					break;
				case ObjectType.BLOCK_CONTROL_OBJ:
					template = this.readBlockControlObject();
					this._builder.BlockRecords = (BlockRecordsTable)template.CadObject;
					break;
				case ObjectType.BLOCK_HEADER:
					template = this.readBlockHeader();
					break;
				case ObjectType.LAYER_CONTROL_OBJ:
					template = this.readDocumentTable(new LayersTable());
					this._builder.Layers = (LayersTable)template.CadObject;
					break;
				case ObjectType.LAYER:
					template = this.readLayer();
					break;
				case ObjectType.STYLE_CONTROL_OBJ:
					template = this.readDocumentTable(new TextStylesTable());
					this._builder.TextStyles = (TextStylesTable)template.CadObject;
					break;
				case ObjectType.STYLE:
					template = this.readTextStyle();
					break;
				case ObjectType.UNKNOW_36:
					break;
				case ObjectType.UNKNOW_37:
					break;
				case ObjectType.LTYPE_CONTROL_OBJ:
					template = this.readLTypeControlObject();
					this._builder.LineTypesTable = (LineTypesTable)template.CadObject;
					break;
				case ObjectType.LTYPE:
					template = this.readLType();
					break;
				case ObjectType.UNKNOW_3A:
					break;
				case ObjectType.UNKNOW_3B:
					break;
				case ObjectType.VIEW_CONTROL_OBJ:
					template = this.readDocumentTable(new ViewsTable());
					this._builder.Views = (ViewsTable)template.CadObject;
					break;
				case ObjectType.VIEW:
					template = this.readView();
					break;
				case ObjectType.UCS_CONTROL_OBJ:
					template = this.readDocumentTable(new UCSTable());
					this._builder.UCSs = (UCSTable)template.CadObject;
					break;
				case ObjectType.UCS:
					template = this.readUcs();
					break;
				case ObjectType.VPORT_CONTROL_OBJ:
					template = this.readDocumentTable(new VPortsTable());
					this._builder.VPorts = (VPortsTable)template.CadObject;
					break;
				case ObjectType.VPORT:
					template = this.readVPort();
					break;
				case ObjectType.APPID_CONTROL_OBJ:
					template = this.readDocumentTable(new AppIdsTable());
					this._builder.AppIds = (AppIdsTable)template.CadObject;
					break;
				case ObjectType.APPID:
					template = this.readAppId();
					break;
				case ObjectType.DIMSTYLE_CONTROL_OBJ:
					template = this.readDocumentTable(new DimensionStylesTable());
					this._builder.DimensionStyles = (DimensionStylesTable)template.CadObject;
					break;
				case ObjectType.DIMSTYLE:
					template = this.readDimStyle();
					break;
				case ObjectType.VP_ENT_HDR_CTRL_OBJ:
					template = this.readViewportEntityControl();
					break;
				case ObjectType.VP_ENT_HDR:
					template = this.readViewportEntityHeader();
					break;
				case ObjectType.GROUP:
					template = this.readGroup();
					break;
				case ObjectType.MLINESTYLE:
					template = this.readMLineStyle();
					break;
				case ObjectType.OLE2FRAME:
					break;
				case ObjectType.DUMMY:
					break;
				case ObjectType.LONG_TRANSACTION:
					break;
				case ObjectType.LWPOLYLINE:
					template = this.readLWPolyline();
					break;
				case ObjectType.HATCH:
					template = this.readHatch();
					break;
				case ObjectType.XRECORD:
					template = this.readXRecord();
					break;
				case ObjectType.ACDBPLACEHOLDER:
					template = this.readPlaceHolder();
					break;
				case ObjectType.VBA_PROJECT:
					break;
				case ObjectType.LAYOUT:
					template = this.readLayout();
					break;
				case ObjectType.ACAD_PROXY_ENTITY:
					break;
				case ObjectType.ACAD_PROXY_OBJECT:
					break;
				default:
					return this.readUnlistedType((short)type);
			}

			if (template == null)
				this._builder.Notify($"Object type not implemented: {type}", NotificationType.NotImplemented);

			return template;
		}

		private CadTemplate readUnlistedType(short classNumber)
		{
			if (!this._classes.TryGetValue(classNumber, out DxfClass c))
				return null;

			CadTemplate template = null;

			switch (c.DxfName)
			{
				case "ACDBDICTIONARYWDFLT":
					template = this.readDictionaryWithDefault();
					break;
				case "ACDBDETAILVIEWSTYLE":
				case "ACDBSECTIONVIEWSTYLE":
				case "ACAD_TABLE":
				case "CELLSTYLEMAP":
					break;
				case "DBCOLOR":
					template = this.readDwgColor();
					break;
				case "DICTIONARYVAR":
					template = this.readDictionaryVar();
					break;
				case "DICTIONARYWDFLT":
				case "FIELD":
					break;
				case "GROUP":
					template = this.readGroup();
					break;
				case "HATCH":
					template = this.readHatch();
					break;
				case "IDBUFFER":
				case "IMAGE":
				case "IMAGEDEF":
				case "IMAGEDEFREACTOR":
				case "LAYER_INDEX":
					break;
				case "LAYOUT":
					template = this.readLayout();
					break;
				case "LWPLINE":
				case "MATERIAL":
					break;
				case "MESH":
					template = this.readMesh();
					break;
				case "MULTILEADER":
					template = this.readMultiLeader();
					break;
				case "MLEADERSTYLE":
					template = this.readMultiLeaderStyle();
					break;
				case "OLE2FRAME":
					break;
				case "ACDBPLACEHOLDER":
					template = this.readPlaceHolder();
					break;
				case "PLOTSETTINGS":
				case "RASTERVARIABLES":
					break;
				case "SCALE":
					template = this.readScale();
					break;
				case "SORTENTSTABLE":
					template = this.readSortentsTable();
					break;
				case "SPATIAL_FILTER":
				case "SPATIAL_INDEX":
				case "TABLEGEOMETRY":
				case "TABLESTYLE":
				case "TABLESTYLES":
				case "VBA_PROJECT":
					break;
				case "VISUALSTYLE":
					template = this.readVisualStyle();
					break;
				case "WIPEOUT":
					template = this.readWipeout();
					break;
				case "WIPEOUTVARIABLE":
				case "WIPEOUTVARIABLES":
					break;
				case "XRECORD":
					template = this.readXRecord();
					break;
				default:
					break;
			}

			if (template == null)
				this._builder.Notify($"Unlisted object not implemented, DXF name: {c.DxfName}", NotificationType.NotImplemented);

			return template;
		}

		#region Text entities

		private CadTemplate readText()
		{
			TextEntity text = new TextEntity();
			CadTextEntityTemplate template = new CadTextEntityTemplate(text);

			this.readCommonTextData(template);

			return template;
		}

		private CadTemplate readAttribute()
		{
			AttributeEntity att = new AttributeEntity();
			CadTextEntityTemplate template = new CadTextEntityTemplate(att);

			this.readCommonTextData(template);

			this.readCommonAttData(att);

			return template;
		}

		private CadTemplate readAttributeDefinition()
		{
			AttributeDefinition attdef = new AttributeDefinition();
			CadTextEntityTemplate template = new CadTextEntityTemplate(attdef);

			this.readCommonTextData(template);

			this.readCommonAttData(attdef);

			//R2010+:
			if (this.R2010Plus)
				//Version RC ?		Repeated??
				attdef.Version = this._objectReader.ReadByte();

			//Common:
			//Prompt TV 3
			attdef.Prompt = this._textReader.ReadVariableText();

			return template;
		}

		private void readCommonTextData(CadTextEntityTemplate template)
		{
			this.readCommonEntityData(template);

			TextEntity text = (TextEntity)template.CadObject;

			double elevation = 0.0;
			XY pt = new XY();

			//R13-14 Only:
			if (this.R13_14Only)
			{
				//Elevation BD ---
				elevation = this._objectReader.ReadBitDouble();
				//Insertion pt 2RD 10
				pt = this._objectReader.Read2RawDouble();
				text.InsertPoint = new XYZ(pt.X, pt.Y, elevation);

				//Alignment pt 2RD 11
				pt = this._objectReader.Read2RawDouble();
				text.AlignmentPoint = new XYZ(pt.X, pt.Y, elevation);

				//Extrusion 3BD 210
				text.Normal = this._objectReader.Read3BitDouble();
				//Thickness BD 39
				text.Thickness = this._objectReader.ReadBitDouble();
				//Oblique ang BD 51
				text.ObliqueAngle = this._objectReader.ReadBitDouble();
				//Rotation ang BD 50
				text.Rotation = this._objectReader.ReadBitDouble();
				//Height BD 40
				text.Height = this._objectReader.ReadBitDouble();
				//Width factor BD 41
				text.WidthFactor = this._objectReader.ReadBitDouble();
				//Text value TV 1
				text.Value = this._textReader.ReadVariableText();
				//Generation BS 71
				text.Mirror = (TextMirrorFlag)this._objectReader.ReadBitShort();
				//Horiz align. BS 72
				text.HorizontalAlignment = (TextHorizontalAlignment)this._objectReader.ReadBitShort();
				//Vert align. BS 73
				text.VerticalAlignment = (TextVerticalAlignmentType)this._objectReader.ReadBitShort();

				//Common:
				//Common Entity Handle Data H 7 STYLE(hard pointer)
				template.StyleHandle = this.handleReference();
				return;
			}

			//DataFlags RC Used to determine presence of subsquent data
			byte dataFlags = this._objectReader.ReadByte();

			//Elevation RD --- present if !(DataFlags & 0x01)
			if ((dataFlags & 0x1) == 0)
				elevation = this._objectReader.ReadDouble();

			//Insertion pt 2RD 10
			pt = this._objectReader.Read2RawDouble();
			text.InsertPoint = new XYZ(pt.X, pt.Y, elevation);

			//Alignment pt 2DD 11 present if !(DataFlags & 0x02), use 10 & 20 values for 2 default values.
			if ((dataFlags & 0x2) == 0)
			{
				double x = this._objectReader.ReadBitDoubleWithDefault((double)text.InsertPoint.X);
				double y = this._objectReader.ReadBitDoubleWithDefault((double)text.InsertPoint.Y);
				text.AlignmentPoint = new XYZ(x, y, elevation);
			}

			//Extrusion BE 210
			text.Normal = this._objectReader.ReadBitExtrusion();
			//Thickness BT 39
			text.Thickness = this._objectReader.ReadBitThickness();

			//Oblique ang RD 51 present if !(DataFlags & 0x04)
			if ((dataFlags & 0x4) == 0)
				text.ObliqueAngle = this._objectReader.ReadDouble();
			//Rotation ang RD 50 present if !(DataFlags & 0x08)
			if ((dataFlags & 0x8) == 0)
				text.Rotation = this._objectReader.ReadDouble();
			//Height RD 40
			text.Height = this._objectReader.ReadDouble();
			//Width factor RD 41 present if !(DataFlags & 0x10)
			if ((dataFlags & 0x10) == 0)
				text.WidthFactor = this._objectReader.ReadDouble();

			//Text value TV 1
			text.Value = this._textReader.ReadVariableText();

			//Generation BS 71 present if !(DataFlags & 0x20)
			if ((dataFlags & 0x20) == 0)
				text.Mirror = (TextMirrorFlag)this._objectReader.ReadBitShort();
			//Horiz align. BS 72 present if !(DataFlags & 0x40)
			if ((dataFlags & 0x40) == 0)
				text.HorizontalAlignment = (TextHorizontalAlignment)this._objectReader.ReadBitShort();
			//Vert align. BS 73 present if !(DataFlags & 0x80)
			if ((dataFlags & 0x80) == 0)
				text.VerticalAlignment = (TextVerticalAlignmentType)this._objectReader.ReadBitShort();

			//Common:
			//Common Entity Handle Data H 7 STYLE(hard pointer)
			template.StyleHandle = this.handleReference();
		}

		private void readCommonAttData(AttributeBase att)
		{
			//R2010+:
			if (this.R2010Plus)
			{
				//Version RC ?
				att.Version = this._objectReader.ReadByte();
			}

			//R2018+:
			if (this.R2018Plus)
			{
				att.AttributeType = (AttributeType)this._objectReader.ReadByte();
			}

			switch (att.AttributeType)
			{
				case AttributeType.MultiLine:
				case AttributeType.ConstantMultiLine:
					//Attribute type is multi line
					//MTEXT fields … Here all fields of an embedded MTEXT object
					//are written, starting from the Entmode
					//(entity mode). The owner handle can be 0.
					short dataSize = this._objectReader.ReadBitShort();
					if (dataSize > 0)
					{
						//Annotative data bytes RC Byte array with length Annotative data size.
						var data = this._objectReader.ReadBytes(dataSize);
						//Registered application H Hard pointer.
						var appHanlde = this.handleReference(); //What to do??
																//Unknown BS 72? Value 0.
						this._objectReader.ReadBitShort();
					}
					break;
			}

			//Common:
			//Tag TV 2
			att.Tag = this._textReader.ReadVariableText();
			//Field length BS 73 unused
			short length = this._objectReader.ReadBitShort();
			//Flags RC 70 NOT bit-pair - coded.
			att.Flags = (AttributeFlags)this._objectReader.ReadByte();
			//R2007 +:
			if (this.R2007Plus)
			{
				//Lock position flag B 280
				att.IsReallyLocked = this._objectReader.ReadBit();
			}
		}

		#endregion Text entities

		private CadTemplate readDocumentTable<T>(Table<T> table, CadTableTemplate<T> template = null)
			where T : TableEntry
		{
			if (template == null)
				template = new CadTableTemplate<T>(table);

			this.readCommonNonEntityData(template);

			//Common:
			//Numentries BL 70
			//Blocks: 	Numentries BL 70 Doesn't count *MODEL_SPACE and *PAPER_SPACE
			//Layers: 	Numentries BL 70 Counts layer "0", too
			int numentries = this._objectReader.ReadBitLong();
			for (int i = 0; i < numentries; ++i)
				//numentries handles in the file (soft owner)
				template.EntryHandles.Add(this.handleReference());

			return template;
		}

		private CadTemplate readBlock()
		{
			Block block = new Block(new BlockRecord());
			CadEntityTemplate template = new CadEntityTemplate(block);

			this.readCommonEntityData(template);

			//Block name TV 2
			string name = this._textReader.ReadVariableText();
			if (!name.IsNullOrEmpty())
			{
				block.Name = name;
			}

			return template;
		}

		private CadTemplate readEndBlock()
		{
			BlockEnd block = new BlockEnd(new BlockRecord());
			CadEntityTemplate template = new CadEntityTemplate(block);

			this.readCommonEntityData(template);

			return template;
		}

		private CadTemplate readSeqend()
		{
			CadEntityTemplate template = new CadEntityTemplate(new Seqend());

			this.readCommonEntityData(template);

			return template;
		}

		#region Insert methods

		private CadTemplate readInsert()
		{
			CadInsertTemplate template = new CadInsertTemplate(new Insert());

			this.readInsertCommonData(template);
			this.readInsertCommonHandles(template);

			return template;
		}

		private CadTemplate readMInsert()
		{
			Insert insert = new Insert();
			CadInsertTemplate template = new CadInsertTemplate(insert);

			this.readInsertCommonData(template);

			//Common:
			//Numcols BS 70
			insert.ColumnCount = (ushort)this._objectReader.ReadBitShort();
			//Numrows BS 71
			insert.RowCount = (ushort)this._objectReader.ReadBitShort();
			//Col spacing BD 44
			insert.ColumnSpacing = this._objectReader.ReadBitDouble();
			//Row spacing BD 45
			insert.RowSpacing = this._objectReader.ReadBitDouble();

			this.readInsertCommonHandles(template);

			return template;
		}

		private void readInsertCommonData(CadInsertTemplate template)
		{
			Insert insert = template.CadObject as Insert;

			this.readCommonEntityData(template);

			//Ins pt 3BD 10
			insert.InsertPoint = this._objectReader.Read3BitDouble();

			//R13-R14 Only:
			if (this.R13_14Only)
			{
				XYZ scale = this._objectReader.Read3BitDouble();
				//X Scale BD 41
				insert.XScale = scale.X;
				//Y Scale BD 42
				insert.YScale = scale.Y;
				//Z Scale BD 43
				insert.ZScale = scale.Z;
			}

			//R2000 + Only:
			if (this.R2000Plus)
			{
				//Data flags BB
				//Scale Data Varies with Data flags:
				switch (this._objectReader.Read2Bits())
				{
					//00 – 41 value stored as a RD, followed by a 42 value stored as DD (use 41 for default value), and a 43 value stored as a DD(use 41 value for default value).
					case 0:
						insert.XScale = this._objectReader.ReadDouble();
						insert.YScale = this._objectReader.ReadBitDoubleWithDefault(insert.XScale);
						insert.ZScale = this._objectReader.ReadBitDoubleWithDefault(insert.XScale);
						break;
					//01 – 41 value is 1.0, 2 DD’s are present, each using 1.0 as the default value, representing the 42 and 43 values.
					case 1:
						insert.YScale = this._objectReader.ReadBitDoubleWithDefault(insert.XScale);
						insert.ZScale = this._objectReader.ReadBitDoubleWithDefault(insert.XScale);
						break;
					//10 – 41 value stored as a RD, and 42 & 43 values are not stored, assumed equal to 41 value.
					case 2:
						double xyz = this._objectReader.ReadDouble();
						insert.XScale = xyz;
						insert.YScale = xyz;
						insert.ZScale = xyz;
						break;
					//11 - scale is (1.0, 1.0, 1.0), no data stored.
					case 3:
						insert.XScale = 1;
						insert.YScale = 1;
						insert.ZScale = 1;
						break;
				}
			}

			//Common:
			//Rotation BD 50
			insert.Rotation = this._objectReader.ReadBitDouble();
			//Extrusion 3BD 210
			insert.Normal = this._objectReader.Read3BitDouble();
			//Has ATTRIBs B 66 Single bit; 1 if ATTRIBs follow.
			template.HasAtts = this._objectReader.ReadBit();
			template.OwnedObjectsCount = 0;

			//R2004+:
			if (this.R2004Plus && template.HasAtts)
				//Owned Object Count BL Number of objects owned by this object.
				template.OwnedObjectsCount = this._objectReader.ReadBitLong();
		}

		private void readInsertCommonHandles(CadInsertTemplate template)
		{
			//Common:
			//Common Entity Handle Data
			//H 2 BLOCK HEADER(hard pointer)
			template.BlockHeaderHandle = this.handleReference();

			if (!template.HasAtts)
				return;

			//R13 - R2000:
			if (this._version >= ACadVersion.AC1012 && this._version <= ACadVersion.AC1015)
			{
				//H[1st ATTRIB(soft pointer)] if 66 bit set; can be NULL
				template.FirstAttributeHandle = this.handleReference();
				//H[last ATTRIB](soft pointer)] if 66 bit set; can be NULL
				template.EndAttributeHandle = this.handleReference();
			}
			//R2004+:
			else if (this.R2004Plus)
			{
				for (int i = 0; i < template.OwnedObjectsCount; ++i)
					//H[ATTRIB(hard owner)] Repeats “Owned Object Count” times.
					template.AttributesHandles.Add(this.handleReference());
			}

			//Common:
			//H[SEQEND(hard owner)] if 66 bit set
			template.SeqendHandle = this.handleReference();
		}

		#endregion Insert methods

		private CadTemplate readVertex2D()
		{
			Vertex2D vertex = new Vertex2D();
			CadEntityTemplate template = new CadEntityTemplate(vertex);

			this.readCommonEntityData(template);

			//Flags EC 70 NOT bit-pair-coded.
			vertex.Flags = (VertexFlags)this._objectReader.ReadByte();
			//Point 3BD 10 NOTE THAT THE Z SEEMS TO ALWAYS BE 0.0! The Z must be taken from the 2D POLYLINE elevation.
			vertex.Location = this._objectReader.Read3BitDouble();

			//Start width BD 40 If it's negative, use the abs val for start AND end widths (and note that no end width will be present).
			//This is a compression trick for cases where the start and end widths are identical and non-0.
			double width = this._objectReader.ReadBitDouble();
			if (width < 0.0)
			{
				vertex.StartWidth = -width;
				vertex.EndWidth = -width;
			}
			else
			{
				vertex.StartWidth = width;
				//End width BD 41 Not present if the start width is < 0.0; see above.
				vertex.EndWidth = this._objectReader.ReadBitDouble();
			}

			//Bulge BD 42
			vertex.Bulge = this._objectReader.ReadBitDouble();

			//R2010+:
			if (this.R2010Plus)
				//Vertex ID BL 91
				vertex.Id = this._objectReader.ReadBitLong();

			//Common:
			//Tangent dir BD 50
			vertex.CurveTangent = this._objectReader.ReadBitDouble();

			return template;
		}

		private CadTemplate readVertex3D(Vertex vertex)
		{
			CadEntityTemplate template = new CadEntityTemplate(vertex);

			this.readCommonEntityData(template);

			//Flags EC 70 NOT bit-pair-coded.
			vertex.Flags = (VertexFlags)this._objectReader.ReadByte();
			//Point 3BD 10
			vertex.Location = this._objectReader.Read3BitDouble();

			return template;
		}

		private CadTemplate readPfaceVertex()
		{
			VertexFaceRecord face = new VertexFaceRecord();
			CadEntityTemplate template = new CadEntityTemplate(face);

			this.readCommonEntityData(template);

			//Vert index BS 71 1 - based vertex index(see DXF doc)
			face.Index1 = this._objectReader.ReadBitShort();
			//Vert index BS 72 1 - based vertex index(see DXF doc)
			face.Index2 = this._objectReader.ReadBitShort();
			//Vert index BS 73 1 - based vertex index(see DXF doc)
			face.Index3 = this._objectReader.ReadBitShort();
			//Vert index BS 74 1 - based vertex index(see DXF doc)
			face.Index4 = this._objectReader.ReadBitShort();

			return template;
		}

		private CadTemplate readPolyline2D()
		{
			Polyline2D pline = new Polyline2D();
			CadPolyLineTemplate template = new CadPolyLineTemplate(pline);

			this.readCommonEntityData(template);

			//Flags BS 70
			pline.Flags = (PolylineFlags)this._objectReader.ReadBitShort();
			//Curve type BS 75 Curve and smooth surface type.
			pline.SmoothSurface = (SmoothSurfaceType)this._objectReader.ReadBitShort();
			//Start width BD 40 Default start width
			pline.StartWidth = this._objectReader.ReadBitDouble();
			//End width BD 41 Default end width
			pline.EndWidth = this._objectReader.ReadBitDouble();
			//Thickness BT 39
			pline.Thickness = this._objectReader.ReadBitThickness();
			//Elevation BD 10 The 10-pt is (0,0,elev)
			pline.Elevation = this._objectReader.ReadBitDouble();
			//Extrusion BE 210
			pline.Normal = this._objectReader.ReadBitExtrusion();

			//R2004+:
			if (this.R2004Plus)
			{
				//Owned Object Count BL Number of objects owned by this object.
				int nownedObjects = this._objectReader.ReadBitLong();

				for (int i = 0; i < nownedObjects; ++i)
					template.VertexHandles.Add(this.handleReference());
			}

			//R13-R2000:
			if (this._version >= ACadVersion.AC1012 && this._version <= ACadVersion.AC1015)
			{
				//H first VERTEX (soft pointer)
				template.FirstVertexHandle = this.handleReference();
				//H last VERTEX (soft pointer)
				template.LastVertexHandle = this.handleReference();
			}

			//Common:
			//H SEQEND(hard owner)
			template.SeqendHandle = this.handleReference();

			return template;
		}

		private CadTemplate readPolyline3D()
		{
			Polyline3D pline = new Polyline3D();
			CadPolyLineTemplate template = new CadPolyLineTemplate(pline);

			this.readCommonEntityData(template);

			//Flags RC 70 NOT DIRECTLY THE 75. Bit-coded (76543210):
			byte flags = this._objectReader.ReadByte();

			//75 0 : Splined(75 value is 5)
			//1 : Splined(75 value is 6)
			bool splined = ((uint)flags & 0b1) > 0;
			//Should assign pline.SmoothSurface ??

			//(If either is set, set 70 bit 2(4) to indicate splined.)
			bool splined1 = ((uint)flags & 0b10) > 0;

			if (splined | splined1)
			{
				pline.Flags |= PolylineFlags.SplineFit;
			}

			//Flags RC 70 NOT DIRECTLY THE 70. Bit-coded (76543210):
			//0 : Closed(70 bit 0(1))
			//(Set 70 bit 3(8) because this is a 3D POLYLINE.)
			pline.Flags |= PolylineFlags.Polyline3D;
			if ((this._objectReader.ReadByte() & 1U) > 0U)
			{
				pline.Flags |= PolylineFlags.ClosedPolylineOrClosedPolygonMeshInM;
			}

			//R2004+:
			if (this.R2004Plus)
			{
				//Owned Object Count BL Number of objects owned by this object.
				int nownedObjects = this._objectReader.ReadBitLong();

				for (int i = 0; i < nownedObjects; ++i)
					template.VertexHandles.Add(this.handleReference());
			}

			//R13-R2000:
			if (this._version >= ACadVersion.AC1012 && this._version <= ACadVersion.AC1015)
			{
				//H first VERTEX (soft pointer)
				template.FirstVertexHandle = this.handleReference();
				//H last VERTEX (soft pointer)
				template.LastVertexHandle = this.handleReference();
			}

			//Common:
			//H SEQEND(hard owner)
			template.SeqendHandle = this.handleReference();

			return template;
		}

		private CadTemplate readArc()
		{
			Arc arc = new Arc();
			CadEntityTemplate template = new CadArcTemplate(arc);

			this.readCommonEntityData(template);

			//Center 3BD 10
			arc.Center = this._objectReader.Read3BitDouble();
			//Radius BD 40
			arc.Radius = this._objectReader.ReadBitDouble();
			//Thickness BT 39
			arc.Thickness = this._objectReader.ReadBitThickness();
			//Extrusion BE 210
			arc.Normal = this._objectReader.ReadBitExtrusion();
			//Start angle BD 50
			arc.StartAngle = this._objectReader.ReadBitDouble();
			//End angle BD 51
			arc.EndAngle = this._objectReader.ReadBitDouble();

			return template;
		}

		private CadTemplate readCircle()
		{
			Circle circle = new Circle();
			CadEntityTemplate template = new CadEntityTemplate(circle);

			this.readCommonEntityData(template);

			//Center 3BD 10
			circle.Center = this._objectReader.Read3BitDouble();
			//Radius BD 40
			circle.Radius = this._objectReader.ReadBitDouble();
			//Thickness BT 39
			circle.Thickness = this._objectReader.ReadBitThickness();
			//Extrusion BE 210
			circle.Normal = this._objectReader.ReadBitExtrusion();

			return template;
		}

		private CadTemplate readLine()
		{
			Line line = new Line();
			CadEntityTemplate template = new CadEntityTemplate(line);

			this.readCommonEntityData(template);

			//R13-R14 Only:
			if (this.R13_14Only)
			{
				//Start pt 3BD 10
				line.StartPoint = this._objectReader.Read3BitDouble();
				//End pt 3BD 11
				line.EndPoint = this._objectReader.Read3BitDouble();
			}

			//R2000+:
			if (this.R2000Plus)
			{
				//Z’s are zero bit B
				bool flag = this._objectReader.ReadBit();
				//Start Point x RD 10
				double startX = this._objectReader.ReadDouble();
				//End Point x DD 11 Use 10 value for default
				double endX = this._objectReader.ReadBitDoubleWithDefault(startX);
				//Start Point y RD 20
				double startY = this._objectReader.ReadDouble();
				//End Point y DD 21 Use 20 value for default
				double endY = this._objectReader.ReadBitDoubleWithDefault(startY);

				double startZ = 0.0;
				double endZ = 0.0;

				if (!flag)
				{
					//Start Point z RD 30 Present only if “Z’s are zero bit” is 0
					startZ = this._objectReader.ReadDouble();
					//End Point z DD 31 Present only if “Z’s are zero bit” is 0, use 30 value for default.
					endZ = this._objectReader.ReadBitDoubleWithDefault(startZ);
				}

				line.StartPoint = new XYZ(startX, startY, startZ);
				line.EndPoint = new XYZ(endX, endY, endZ);
			}

			//Common:
			//Thickness BT 39
			line.Thickness = this._objectReader.ReadBitThickness();
			//Extrusion BE 210
			line.Normal = this._objectReader.ReadBitExtrusion();

			return template;
		}

		#region Dimensions

		private CadTemplate readDimOrdinate()
		{
			DimensionOrdinate dimension = new DimensionOrdinate();
			CadDimensionTemplate template = new CadDimensionTemplate(dimension);

			this.readCommonDimensionData(template);

			//Common:
			//10 - pt 3BD 10 See DXF documentation.
			dimension.DefinitionPoint = this._objectReader.Read3BitDouble();
			//13 - pt 3BD 13 See DXF documentation.
			dimension.FeatureLocation = this._objectReader.Read3BitDouble();
			//14 - pt 3BD 14 See DXF documentation.
			dimension.LeaderEndpoint = this._objectReader.Read3BitDouble();

			byte flags = (this._objectReader.ReadByte());
			dimension.IsOrdinateTypeX = (flags & 0b01) != 0;

			this.readCommonDimensionHandles(template);

			return template;
		}

		private CadTemplate readDimLinear()
		{
			DimensionLinear dimension = new DimensionLinear();
			CadDimensionTemplate template = new CadDimensionTemplate(dimension);

			this.readCommonDimensionData(template);

			this.readCommonDimensionAlignedData(template);

			//Dim rot BD 50 Linear dimension rotation; see DXF documentation.
			dimension.Rotation = this._objectReader.ReadBitDouble();

			this.readCommonDimensionHandles(template);

			return template;
		}

		private CadTemplate readDimAligned()
		{
			DimensionLinear dimension = new DimensionLinear();
			CadDimensionTemplate template = new CadDimensionTemplate(dimension);

			this.readCommonDimensionData(template);

			this.readCommonDimensionAlignedData(template);

			this.readCommonDimensionHandles(template);

			return template;
		}

		private CadTemplate readDimAngular3pt()
		{
			DimensionAngular3Pt dimension = new DimensionAngular3Pt();
			CadDimensionTemplate template = new CadDimensionTemplate(dimension);

			this.readCommonDimensionData(template);

			//Common:
			//10 - pt 3BD 10 See DXF documentation.
			dimension.DefinitionPoint = this._objectReader.Read3BitDouble();
			//13 - pt 3BD 13 See DXF documentation.
			dimension.FirstPoint = this._objectReader.Read3BitDouble();
			//14 - pt 3BD 14 See DXF documentation.
			dimension.SecondPoint = this._objectReader.Read3BitDouble();
			//15-pt 3BD 15 See DXF documentation.
			dimension.AngleVertex = this._objectReader.Read3BitDouble();

			this.readCommonDimensionHandles(template);

			return template;
		}

		private CadTemplate readDimLine2pt()
		{
			DimensionAngular2Line dimension = new DimensionAngular2Line();
			CadDimensionTemplate template = new CadDimensionTemplate(dimension);

			this.readCommonDimensionData(template);

			//Common:
			//16-pt 2RD 16 See DXF documentation.
			XY xy = this._objectReader.Read2RawDouble();
			dimension.DimensionArc = new XYZ(xy.X, xy.Y, dimension.TextMiddlePoint.Z);

			//13 - pt 3BD 13 See DXF documentation.
			dimension.FirstPoint = this._objectReader.Read3BitDouble();
			//14 - pt 3BD 14 See DXF documentation.
			dimension.SecondPoint = this._objectReader.Read3BitDouble();
			//15-pt 3BD 15 See DXF documentation.
			dimension.AngleVertex = this._objectReader.Read3BitDouble();
			//10 - pt 3BD 10 See DXF documentation.
			dimension.DefinitionPoint = this._objectReader.Read3BitDouble();

			this.readCommonDimensionHandles(template);

			return template;
		}

		private CadTemplate readDimRadius()
		{
			DimensionRadius dimension = new DimensionRadius();
			CadDimensionTemplate template = new CadDimensionTemplate(dimension);

			this.readCommonDimensionData(template);

			//Common:
			//10 - pt 3BD 10 See DXF documentation.
			dimension.DefinitionPoint = this._objectReader.Read3BitDouble();
			//15-pt 3BD 15 See DXF documentation.
			dimension.AngleVertex = this._objectReader.Read3BitDouble();
			//Leader len D 40 Leader length.
			dimension.LeaderLength = this._objectReader.ReadBitDouble();

			this.readCommonDimensionHandles(template);

			return template;
		}

		private CadTemplate readDimDiameter()
		{
			DimensionDiameter dimension = new DimensionDiameter();
			CadDimensionTemplate template = new CadDimensionTemplate(dimension);

			this.readCommonDimensionData(template);

			//Common:
			//10 - pt 3BD 10 See DXF documentation.
			dimension.DefinitionPoint = this._objectReader.Read3BitDouble();
			//15-pt 3BD 15 See DXF documentation.
			dimension.AngleVertex = this._objectReader.Read3BitDouble();
			//Leader len D 40 Leader length.
			dimension.LeaderLength = this._objectReader.ReadBitDouble();

			this.readCommonDimensionHandles(template);

			return template;
		}

		private void readCommonDimensionData(CadDimensionTemplate template)
		{
			this.readCommonEntityData(template);

			Dimension dimension = template.CadObject as Dimension;

			//R2010:
			if (this.R2010Plus)
				//Version RC 280 0 = R2010
				dimension.Version = this._objectReader.ReadByte();

			//Common:
			//Extrusion 3BD 210
			dimension.Normal = this._objectReader.Read3BitDouble();
			//Text midpt 2RD 11 See DXF documentation.
			XY midpt = this._objectReader.Read2RawDouble();
			//Elevation BD 11 Z - coord for the ECS points(11, 12, 16).
			//12 (The 16 remains (0,0,0) in entgets of this entity,
			//since the 16 is not used in this type of dimension
			//and is not present in the binary form here.)
			double elevation = this._objectReader.ReadBitDouble();
			dimension.TextMiddlePoint = new XYZ(midpt.X, midpt.Y, elevation);

			//Flags 1 RC 70 Non - bit - pair - coded.
			//NOT the 70 group, but helps define it.
			//Apparently only the two lowest bit are used:
			//76543210:
			//Bit 0 : The OPPOSITE of bit 7(128) of 70.
			//Bit 1 : Same as bit 5(32) of the 70(but 32 is not doc'd by ACAD).
			//The actual 70 - group value comes from 3 things:
			//6 for being an ordinate DIMENSION, plus whatever bits "Flags 1" and "Flags 2" specify.

			byte flags = (this._objectReader.ReadByte());
			dimension.IsTextUserDefinedLocation = (flags & 0b01) == 0;

			//User text TV 1
			dimension.Text = this._textReader.ReadVariableText();

			//Text rot BD 53 See DXF documentation.
			dimension.TextRotation = this._objectReader.ReadBitDouble();
			//Horiz dir BD 51 See DXF documentation.
			dimension.HorizontalDirection = this._objectReader.ReadBitDouble();

			///<see cref="DwgObjectWriter.writeCommonDimensionData"></see>
			//TODO: readDimension insert scale and rotation not implemented

			//Ins X - scale BD 41 Undoc'd. These apply to the insertion of the
			//Ins Y - scale BD 42 anonymous block. None of them can be
			//Ins Z - scale BD 43 dealt with via entget/entmake/entmod.
			var insertionScaleFactor = new XYZ(this._objectReader.ReadBitDouble(), this._objectReader.ReadBitDouble(), this._objectReader.ReadBitDouble());

			//Ins rotation BD 54 The last 2(43 and 54) are reported by DXFOUT(when not default values).
			//ALL OF THEM can be set via DXFIN, however.
			var insertionRotation = this._objectReader.ReadBitDouble();

			//R2000 +:
			if (this.R2000Plus)
			{
				//Attachment Point BS 71
				dimension.AttachmentPoint = (AttachmentPointType)this._objectReader.ReadBitShort();
				//Linespacing Style BS 72
				dimension.LineSpacingStyle = (LineSpacingStyleType)this._objectReader.ReadBitShort();
				//Linespacing Factor BD 41
				dimension.LineSpacingFactor = this._objectReader.ReadBitDouble();
				//Actual Measurement BD 42
				this._objectReader.ReadBitDouble();
			}

			//R2007 +:
			if (this.R2007Plus)
			{
				//Unknown B 73
				this._objectReader.ReadBit();
				//Flip arrow1 B 74
				dimension.FlipArrow1 = this._objectReader.ReadBit();
				//Flip arrow2 B 75
				dimension.FlipArrow2 = this._objectReader.ReadBit();
			}

			//Common:
			//12 - pt 2RD 12 See DXF documentation.
			XY pt = this._objectReader.Read2RawDouble();
			dimension.InsertionPoint = new XYZ((double)pt.X, (double)pt.Y, elevation);
		}

		private void readCommonDimensionAlignedData(CadDimensionTemplate template)
		{
			DimensionAligned dimension = (DimensionAligned)template.CadObject;

			//Common:
			//13 - pt 3BD 13 See DXF documentation.
			dimension.FirstPoint = this._objectReader.Read3BitDouble();
			//14 - pt 3BD 14 See DXF documentation.
			dimension.SecondPoint = this._objectReader.Read3BitDouble();
			//10 - pt 3BD 10 See DXF documentation.
			dimension.DefinitionPoint = this._objectReader.Read3BitDouble();

			//Ext ln rot BD 52 Extension line rotation; see DXF documentation.
			dimension.ExtLineRotation = this._objectReader.ReadBitDouble();
		}

		[Obsolete("Can be moved to the common dimension data")]
		private void readCommonDimensionHandles(CadDimensionTemplate template)
		{
			//Common Entity Handle Data
			//H 3 DIMSTYLE(hard pointer)
			template.StyleHandle = this.handleReference();
			//H 2 anonymous BLOCK(hard pointer)
			template.BlockHandle = this.handleReference();
		}

		#endregion

		private CadTemplate readPoint()
		{
			Point pt = new Point();
			CadEntityTemplate template = new CadEntityTemplate(pt);

			this.readCommonEntityData(template);

			//Point 3BD 10
			pt.Location = this._objectReader.Read3BitDouble();
			//Thickness BT 39
			pt.Thickness = this._objectReader.ReadBitThickness();
			//Extrusion BE 210
			pt.Normal = this._objectReader.ReadBitExtrusion();
			//X - axis ang BD 50 See DXF documentation
			pt.Rotation = this._objectReader.ReadBitDouble();

			return template;
		}

		private CadTemplate read3dFace()
		{
			Face3D face = new Face3D();
			CadEntityTemplate template = new CadEntityTemplate(face);

			this.readCommonEntityData(template);

			//R13 - R14 Only:
			if (this.R13_14Only)
			{
				//1st corner 3BD 10
				face.FirstCorner = this._objectReader.Read3BitDouble();
				//2nd corner 3BD 11
				face.SecondCorner = this._objectReader.Read3BitDouble();
				//3rd corner 3BD 12
				face.ThirdCorner = this._objectReader.Read3BitDouble();
				//4th corner 3BD 13
				face.FourthCorner = this._objectReader.Read3BitDouble();
				//Invis flags BS 70 Invisible edge flags
				face.Flags = (InvisibleEdgeFlags)this._objectReader.ReadBitShort();
			}

			//R2000 +:
			if (this.R2000Plus)
			{
				//Has no flag ind. B
				bool noFlags = this._objectReader.ReadBit();
				//Z is zero bit B
				bool zIsZero = this._objectReader.ReadBit();

				//1st corner x RD 10
				double x = this._objectReader.ReadDouble();
				//1st corner y RD 20
				double y = this._objectReader.ReadDouble();
				//1st corner z RD 30 Present only if “Z is zero bit” is 0.
				double z = 0.0;

				if (!zIsZero)
					z = this._objectReader.ReadDouble();

				face.FirstCorner = new XYZ(x, y, z);

				//2nd corner 3DD 11 Use 10 value as default point
				face.SecondCorner = this._objectReader.Read3BitDoubleWithDefault(face.FirstCorner);
				//3rd corner 3DD 12 Use 11 value as default point
				face.ThirdCorner = this._objectReader.Read3BitDoubleWithDefault(face.SecondCorner);
				//4th corner 3DD 13 Use 12 value as default point
				face.FourthCorner = this._objectReader.Read3BitDoubleWithDefault(face.ThirdCorner);

				//Invis flags BS 70 Present it “Has no flag ind.” is 0.
				if (!noFlags)
					face.Flags = (InvisibleEdgeFlags)this._objectReader.ReadBitShort();
			}

			return template;
		}

		private CadTemplate readPolyfaceMesh()
		{
			CadPolyfaceMeshTemplate template = new CadPolyfaceMeshTemplate(new PolyfaceMesh());

			//Common Entity Data
			this.readCommonEntityData(template);

			//Numverts BS 71 Number of vertices in the mesh.
			short nvertices = this._objectReader.ReadBitShort();
			//Numfaces BS 72 Number of faces
			short nfaces = this._objectReader.ReadBitShort();

			//R2004 +:
			if (this.R2004Plus)
			{
				//Owned Object Count BL Number of objects owned by this object.
				int ownedVertices = this._objectReader.ReadBitLong();
				//H[VERTEX(soft pointer)] Repeats “Owned Object Count” times.
				for (int i = 0; i < ownedVertices; i++)
				{
					template.VerticesHandles.Add(this.handleReference());
				}
			}

			//R13 - R2000:
			if (this.R13_15Only)
			{
				//H first VERTEX(soft pointer)
				template.FirstVerticeHandle = this.handleReference();
				//H last VERTEX(soft pointer)
				template.LastVerticeHandle = this.handleReference();
			}

			//Common:
			//H SEQEND(hard owner)
			template.SeqendHandle = this.handleReference();

			return template;
		}

		private CadTemplate readPolylineMesh()
		{
			return null;
		}

		private CadTemplate readSolid()
		{
			Solid solid = new Solid();
			CadEntityTemplate template = new CadEntityTemplate(solid);

			//Common Entity Data
			this.readCommonEntityData(template);

			//Thickness BT 39
			solid.Thickness = this._objectReader.ReadBitThickness();

			//Elevation BD ---Z for 10 - 13.
			double elevation = this._objectReader.ReadBitDouble();

			//1st corner 2RD 10
			XY firstCorner = this._objectReader.Read2RawDouble();
			solid.FirstCorner = new XYZ(firstCorner.X, firstCorner.Y, elevation);

			//2nd corner 2RD 11
			XY point2D2 = this._objectReader.Read2RawDouble();
			solid.SecondCorner = new XYZ(point2D2.X, point2D2.Y, elevation);

			//3rd corner 2RD 12
			XY point2D3 = this._objectReader.Read2RawDouble();
			solid.ThirdCorner = new XYZ(point2D3.X, point2D3.Y, elevation);

			//4th corner 2RD 13
			XY point2D4 = this._objectReader.Read2RawDouble();
			solid.FourthCorner = new XYZ(point2D4.X, point2D4.Y, elevation);

			//Extrusion BE 210
			solid.Normal = this._objectReader.ReadBitExtrusion();

			return template;
		}

		private CadTemplate readShape()
		{
			Shape shape = new Shape();
			CadShapeTemplate template = new CadShapeTemplate(shape);

			this.readCommonEntityData(template);

			//Ins pt 3BD 10
			shape.InsertionPoint = this._objectReader.Read3BitDouble();
			//Scale BD 40 Scale factor, default value 1.
			shape.Size = this._objectReader.ReadBitDouble();
			//Rotation BD 50 Rotation in radians, default value 0.
			shape.Rotation = this._objectReader.ReadBitDouble();
			//Width factor BD 41 Width factor, default value 1.
			shape.RelativeXScale = this._objectReader.ReadBitDouble();
			//Oblique BD 51 Oblique angle in radians, default value 0.
			shape.ObliqueAngle = this._objectReader.ReadBitDouble();
			//Thickness BD 39
			shape.Thickness = this._objectReader.ReadBitDouble();

			//Shapeno BS 2
			//This is the shape index.
			//In DXF the shape name is stored.
			//When reading from DXF, the shape is found by iterating over all the text styles
			//(SHAPEFILE, see paragraph 20.4.56) and when the text style contains a shape file,
			//iterating over all the shapes until the one with the matching name is found.
			template.ShapeIndex = (ushort)this._objectReader.ReadBitShort();

			//Extrusion 3BD 210
			shape.Normal = this._objectReader.Read3BitDouble();

			//H SHAPEFILE (hard pointer)
			template.ShapeFileHandle = this.handleReference();

			return template;
		}

		private CadTemplate readViewport()
		{
			Viewport viewport = new Viewport();
			CadViewportTemplate template = new CadViewportTemplate(viewport);

			//Common Entity Data
			this.readCommonEntityData(template);

			//Center 3BD 10
			viewport.Center = this._objectReader.Read3BitDouble();
			//Width BD 40
			viewport.Width = this._objectReader.ReadBitDouble();
			//Height BD 41
			viewport.Height = this._objectReader.ReadBitDouble();

			//R2000 +:
			if (this.R2000Plus)
			{
				//View Target 3BD 17
				viewport.ViewTarget = this._objectReader.Read3BitDouble();
				//View Direction 3BD 16
				viewport.ViewDirection = this._objectReader.Read3BitDouble();
				//View Twist Angle BD 51
				viewport.TwistAngle = this._objectReader.ReadBitDouble();
				//View Height BD 45
				viewport.ViewHeight = this._objectReader.ReadBitDouble();
				//Lens Length BD 42
				viewport.LensLength = this._objectReader.ReadBitDouble();
				//Front Clip Z BD 43
				viewport.FrontClipPlane = this._objectReader.ReadBitDouble();
				//Back Clip Z BD 44
				viewport.BackClipPlane = this._objectReader.ReadBitDouble();
				//Snap Angle BD 50
				viewport.SnapAngle = this._objectReader.ReadBitDouble();
				//View Center 2RD 12
				viewport.ViewCenter = this._objectReader.Read2RawDouble();
				//Snap Base 2RD 13
				viewport.SnapBase = this._objectReader.Read2RawDouble();
				//Snap Spacing 2RD 14
				viewport.SnapSpacing = this._objectReader.Read2RawDouble();
				//Grid Spacing 2RD 15
				viewport.GridSpacing = this._objectReader.Read2RawDouble();
				//Circle Zoom BS 72
				viewport.CircleZoomPercent = this._objectReader.ReadBitShort();
			}

			//R2007 +:
			if (this.R2007Plus)
				//Grid Major BS 61
				viewport.MajorGridLineFrequency = this._objectReader.ReadBitShort();

			int frozenLayerCount = 0;
			//R2000 +:
			if (this.R2000Plus)
			{
				//Frozen Layer Count BL
				frozenLayerCount = this._objectReader.ReadBitLong();
				//Status Flags BL 90
				viewport.Status = (ViewportStatusFlags)this._objectReader.ReadBitLong();
				//Style Sheet TV 1
				viewport.StyleSheetName = this._textReader.ReadVariableText();
				//Render Mode RC 281
				viewport.RenderMode = (RenderMode)this._objectReader.ReadByte();
				//UCS at origin B 74
				viewport.DisplayUcsIcon = this._objectReader.ReadBit();
				//UCS per Viewport B 71
				viewport.UcsPerViewport = this._objectReader.ReadBit();
				//UCS Origin 3BD 110
				viewport.UcsOrigin = this._objectReader.Read3BitDouble();
				//UCS X Axis 3BD 111
				viewport.UcsXAxis = this._objectReader.Read3BitDouble();
				//UCS Y Axis 3BD 112
				viewport.UcsYAxis = this._objectReader.Read3BitDouble();
				//UCS Elevation BD 146
				viewport.Elevation = this._objectReader.ReadBitDouble();
				//UCS Ortho View Type BS 79
				viewport.UcsOrthographicType = (OrthographicType)this._objectReader.ReadBitShort();
			}

			//R2004 +:
			if (this.R2004Plus)
				//ShadePlot Mode BS 170
				viewport.ShadePlotMode = (ShadePlotMode)this._objectReader.ReadBitShort();

			//R2007 +:
			if (this.R2007Plus)
			{
				//Use def. lights B 292
				viewport.UseDefaultLighting = this._objectReader.ReadBit();
				//Def.lighting type RC 282
				viewport.DefaultLightingType = (LightingType)this._objectReader.ReadByte();
				//Brightness BD 141
				viewport.Brightness = this._objectReader.ReadBitDouble();
				//Contrast BD 142
				viewport.Constrast = this._objectReader.ReadBitDouble();
				//Ambient light color CMC 63
				viewport.AmbientLightColor = this._objectReader.ReadCmColor();
			}

			//R13 - R14 Only:
			if (this.R13_14Only)
				//H VIEWPORT ENT HEADER(hard pointer)
				template.ViewportHeaderHandle = this.handleReference();

			//R2000 +:
			if (this.R2000Plus)
			{
				for (int i = 0; i < frozenLayerCount; ++i)
					//H 341 Frozen Layer Handles(use count from above)
					//(hard pointer until R2000, soft pointer from R2004 onwards)
					template.FrozenLayerHandles.Add(this.handleReference());

				//H 340 Clip boundary handle(soft pointer)
				template.BoundaryHandle = this.handleReference();
			}

			//R2000:
			if (this._version == ACadVersion.AC1015)
				//H VIEWPORT ENT HEADER((hard pointer))
				template.ViewportHeaderHandle = this.handleReference();

			//R2000 +:
			if (this.R2000Plus)
			{
				//H 345 Named UCS Handle(hard pointer)
				template.NamedUcsHandle = this.handleReference();
				//H 346 Base UCS Handle(hard pointer)
				template.BaseUcsHandle = this.handleReference();
			}

			//R2007 +:
			if (this.R2007Plus)
			{
				//H 332 Background(soft pointer)
				long backgroundHandle = (long)this.handleReference();
				//H 348 Visual Style(hard pointer)
				long visualStyleHandle = (long)this.handleReference();
				//H 333 Shadeplot ID(soft pointer)
				long shadePlotIdHandle = (long)this.handleReference();
				//H 361 Sun(hard owner)
				long sunHandle = (long)this.handleReference();
			}

			return template;
		}

		private CadTemplate readEllipse()
		{
			Ellipse ellipse = new Ellipse();
			CadEntityTemplate template = new CadEntityTemplate(ellipse);

			this.readCommonEntityData(template);

			//Center 3BD 10 (WCS)
			ellipse.Center = this._objectReader.Read3BitDouble();
			//SM axis vec 3BD 11 Semi-major axis vector (WCS)
			ellipse.EndPoint = this._objectReader.Read3BitDouble();
			//Extrusion 3BD 210
			ellipse.Normal = this._objectReader.Read3BitDouble();
			//Axis ratio BD 40 Minor/major axis ratio
			ellipse.RadiusRatio = this._objectReader.ReadBitDouble();
			//Beg angle BD 41 Starting angle (eccentric anomaly, radians)
			ellipse.StartParameter = this._objectReader.ReadBitDouble();
			//End angle BD 42 Ending angle (eccentric anomaly, radians)
			ellipse.EndParameter = this._objectReader.ReadBitDouble();

			return template;
		}

		private CadTemplate readSpline()
		{
			Spline spline = new Spline();
			CadEntityTemplate template = new CadEntityTemplate(spline);

			this.readCommonEntityData(template);

			//Scenario BL a flag which is 2 for fitpts only, 1 for ctrlpts/knots.
			//In 2013 the meaning is somehwat more sophisticated, see knot parameter below.
			int scenario = this._objectReader.ReadBitLong();

			//R2013+:
			if (this.R2013Plus)
			{
				//Spline flags 1 BL Spline flags 1:
				//method fit points = 1,
				//CV frame show = 2,
				//Is closed = 4. 
				//At this point the regular spline flags closed bit is made equal to this bit.
				//Value is overwritten below in scenario 2 though, 
				//Use knot parameter = 8
				spline.Flags1 = (SplineFlags1)this._mergedReaders.ReadBitLong();

				//Knot parameter BL Knot parameter:
				//Chord = 0,
				//Square root = 1,
				//Uniform = 2,
				//Custom = 15
				//The scenario flag becomes 1 if the knot parameter is Custom or has no fit data, otherwise 2.
				spline.KnotParameterization = (KnotParameterization)this._mergedReaders.ReadBitLong();

				scenario = (spline.KnotParameterization == KnotParameterization.Custom || (spline.Flags1 & SplineFlags1.UseKnotParameter) == 0) ? 1 : 2;
			}
			else if (scenario == 2)
			{
				spline.Flags1 |= SplineFlags1.MethodFitPoints;
			}
			else
			{
				//If the spline does not have fit data, then the knot parameter should become Custom.
				spline.KnotParameterization = KnotParameterization.Custom;
			}

			//Common:
			//Degree BL degree of this spline
			spline.Degree = this._objectReader.ReadBitLong();

			int numfitpts = 0;
			int numknots = 0;
			int numctrlpts = 0;
			bool flag = false;
			switch (scenario)
			{
				case 1:
					//Rational B flag bit 2
					if (this._objectReader.ReadBit())
						spline.Flags |= SplineFlags.Rational;
					//Closed B flag bit 0
					if (this._objectReader.ReadBit())
						spline.Flags |= SplineFlags.Closed;
					//Periodic B flag bit 1
					if (this._objectReader.ReadBit())
						spline.Flags |= SplineFlags.Periodic;
					//Knot tol BD 42
					spline.KnotTolerance = this._objectReader.ReadBitDouble();
					//Ctrl tol BD 43
					spline.ControlPointTolerance = this._objectReader.ReadBitDouble();

					//Numknots BL 72 This is stored as a LONG
					//although it is defined in DXF as a short.
					//You can see this if you create a spline with >=256 knots.
					numknots = this._objectReader.ReadBitLong();
					//Numctrlpts BL 73 Number of 10's (and 41's, if weighted) that follow.
					//Same, stored as LONG, defined in DXF as a short.
					numctrlpts = this._objectReader.ReadBitLong();
					//Weight B Seems to be an echo of the 4 bit on the flag for "weights present".
					flag = this._objectReader.ReadBit();
					break;
				case 2:
					//Fit Tol BD 44
					spline.FitTolerance = this._objectReader.ReadBitDouble();
					//Beg tan vec 3BD 12 Beginning tangent direction vector (normalized).
					spline.StartTangent = this._objectReader.Read3BitDouble();
					//End tan vec 3BD 13 Ending tangent direction vector (normalized).
					spline.EndTangent = this._objectReader.Read3BitDouble();
					//num fit pts BL 74 Number of fit points.
					//Stored as a LONG, although it is defined in DXF as a short.
					//You can see this if you create a spline with >=256 fit points
					numfitpts = this._objectReader.ReadBitLong();
					break;
			}

			for (int i = 0; i < numknots; i++)
			{
				//Knot BD knot value
				spline.Knots.Add(this._objectReader.ReadBitDouble());
			}
			for (int j = 0; j < numctrlpts; j++)
			{
				//Control pt 3BD 10
				spline.ControlPoints.Add(this._objectReader.Read3BitDouble());
				if (flag)
				{
					//Weight D 41 if present as indicated by 4 bit on flag
					spline.Weights.Add(this._objectReader.ReadBitDouble());
				}
			}
			for (int k = 0; k < numfitpts; k++)
			{
				//Fit pt 3BD
				spline.FitPoints.Add(this._objectReader.Read3BitDouble());
			}

			return template;
		}

		private CadTemplate readRay()
		{
			Ray ray = new Ray();
			CadEntityTemplate template = new CadEntityTemplate(ray);

			this.readCommonEntityData(template);

			//Point 3BD 10
			ray.StartPoint = this._objectReader.Read3BitDouble();
			//Vector 3BD 11
			ray.Direction = this._objectReader.Read3BitDouble();

			return template;
		}

		private CadTemplate readXLine()
		{
			XLine xline = new XLine();
			CadEntityTemplate template = new CadEntityTemplate(xline);

			this.readCommonEntityData(template);

			//3 RD: a point on the construction line
			xline.FirstPoint = this._objectReader.Read3BitDouble();
			//3 RD : another point
			xline.Direction = this._objectReader.Read3BitDouble();

			return template;
		}

		private CadTemplate readDictionaryWithDefault()
		{
			CadDictionaryWithDefault dictionary = new CadDictionaryWithDefault();
			CadDictionaryWithDefaultTemplate template = new CadDictionaryWithDefaultTemplate(dictionary);

			this.readCommonDictionary(template);

			//H 7 Default entry (hard pointer)
			template.DefaultEntryHandle = this.handleReference();

			return template;
		}

		private CadTemplate readDictionary()
		{
			CadDictionary cadDictionary = new CadDictionary();
			CadDictionaryTemplate template = new CadDictionaryTemplate(cadDictionary);

			this.readCommonDictionary(template);

			return template;
		}

		private void readCommonDictionary(CadDictionaryTemplate template)
		{
			this.readCommonNonEntityData(template);

			//Common:
			//Numitems L number of dictonary items
			int nentries = this._objectReader.ReadBitLong();

			//R14 Only:
			if (this._version == ACadVersion.AC1014)
			{
				//Unknown R14 RC Unknown R14 byte, has always been 0
				byte zero = this._objectReader.ReadByte();
			}
			//R2000 +:
			if (this.R2000Plus)
			{
				//Cloning flag BS 281
				template.CadObject.ClonningFlags = (DictionaryCloningFlags)this._objectReader.ReadBitShort();
				//Hard Owner flag RC 280
				template.CadObject.HardOwnerFlag = this._objectReader.ReadByte() > 0;
			}

			//Common:
			for (int i = 0; i < nentries; ++i)
			{
				//Text TV string name of dictionary entry, numitems entries
				string name = this._textReader.ReadVariableText();
				//Handle refs H parenthandle (soft relative pointer)
				//[Reactors(soft pointer)]
				//xdicobjhandle(hard owner)
				//itemhandles (soft owner)
				ulong handle = this.handleReference();

				if (handle == 0 || string.IsNullOrEmpty(name))
					continue;

				template.Entries.Add(name, handle);
			}
		}

		private CadTemplate readDictionaryVar()
		{
			DictionaryVariable dictvar = new DictionaryVariable();
			CadTemplate<DictionaryVariable> template = new CadTemplate<DictionaryVariable>(dictvar);

			this.readCommonNonEntityData(template);

			//Intval RC an integer value
			this._objectReader.ReadByte();

			//BS a string
			dictvar.Value = this._textReader.ReadVariableText();

			return template;
		}

		private CadTemplate readMText()
		{
			MText mtext = new MText();
			CadTextEntityTemplate template = new CadTextEntityTemplate(mtext);

			this.readCommonEntityData(template);

			//Insertion pt3 BD 10 First picked point. (Location relative to text depends on attachment point (71).)
			mtext.InsertPoint = this._objectReader.Read3BitDouble();
			//Extrusion 3BD 210 Undocumented; appears in DXF and entget, but ACAD doesn't even bother to adjust it to unit length.
			mtext.Normal = this._objectReader.Read3BitDouble();
			//X-axis dir 3BD 11 Apparently the text x-axis vector. (Why not just a rotation?) ACAD maintains it as a unit vector.
			mtext.AlignmentPoint = this._objectReader.Read3BitDouble();
			//Rect width BD 41 Reference rectangle width (width picked by the user).
			mtext.RectangleWidth = this._objectReader.ReadBitDouble();

			//R2007+:
			if (this.R2007Plus)
			{
				//Rect height BD 46 Reference rectangle height.
				mtext.RectangleHeight = this._objectReader.ReadBitDouble();
			}

			//Common:
			//Text height BD 40 Undocumented
			mtext.Height = this._objectReader.ReadBitDouble();
			//Attachment BS 71 Similar to justification; see DXF doc
			mtext.AttachmentPoint = (AttachmentPointType)this._objectReader.ReadBitShort();
			//Drawing dir BS 72 Left to right, etc.; see DXF doc
			mtext.DrawingDirection = (DrawingDirectionType)this._objectReader.ReadBitShort();
			//Extents ht BD ---Undocumented and not present in DXF or entget
			this._objectReader.ReadBitDouble();
			//Extents wid BD ---Undocumented and not present in DXF or entget
			this._objectReader.ReadBitDouble();
			//Text TV 1 All text in one long string
			mtext.Value = this._textReader.ReadVariableText();

			//H 7 STYLE (hard pointer)
			template.StyleHandle = this.handleReference();

			//R2000+:
			if (this.R2000Plus)
			{
				//Linespacing Style BS 73
				mtext.LineSpacingStyle = (LineSpacingStyleType)this._objectReader.ReadBitShort();
				//Linespacing Factor BD 44
				mtext.LineSpacing = this._objectReader.ReadBitDouble();
				//Unknown bit B
				this._objectReader.ReadBit();
			}

			//R2004+:
			if (this.R2004Plus)
			{
				//Background flags BL 90 0 = no background, 1 = background fill, 2 = background fill with drawing fill color, 0x10 = text frame (R2018+)
				mtext.BackgroundFillFlags = (BackgroundFillFlags)this._objectReader.ReadBitLong();

				//background flags has bit 0x01 set, or in case of R2018 bit 0x10:
				if ((mtext.BackgroundFillFlags & BackgroundFillFlags.UseBackgroundFillColor) != BackgroundFillFlags.None
					|| this._version > ACadVersion.AC1027
					&& (mtext.BackgroundFillFlags & BackgroundFillFlags.TextFrame) > 0)
				{
					//Background scale factor	BL 45 default = 1.5
					mtext.BackgroundScale = this._objectReader.ReadBitDouble();
					//Background color CMC 63
					mtext.BackgroundColor = this._mergedReaders.ReadCmColor();
					//Background transparency BL 441
					mtext.BackgroundTransparency = new Transparency((short)this._objectReader.ReadBitLong());
				}
			}

			//R2018+
			if (!this.R2018Plus)
				return template;

			//Is NOT annotative B
			mtext.IsAnnotative = !this._objectReader.ReadBit();

			//IF MTEXT is not annotative
			if (!mtext.IsAnnotative)
			{
				//Version BS Default 0
				var version = this._objectReader.ReadBitShort();
				//Default flag B Default true
				var defaultFlag = this._objectReader.ReadBit();

				//BEGIN REDUNDANT FIELDS(see above for descriptions)
				//Registered application H Hard pointer
				ulong appHandle = this.handleReference();

				//TODO: finish Mtext reader, save redundant fields??

				//Attachment point BL
				AttachmentPointType attachmentPoint = (AttachmentPointType)this._objectReader.ReadBitLong();
				//X - axis dir 3BD 10
				this._objectReader.Read3BitDouble();
				//Insertion point 3BD 11
				this._objectReader.Read3BitDouble();
				//Rect width BD 40
				this._objectReader.ReadBitDouble();
				//Rect height BD 41
				this._objectReader.ReadBitDouble();
				//Extents width BD 42
				this._objectReader.ReadBitDouble();
				//Extents height BD 43
				this._objectReader.ReadBitDouble();
				//END REDUNDANT FIELDS

				//Column type BS 71 0 = No columns, 1 = static columns, 2 = dynamic columns
				mtext.Column.ColumnType = (ColumnType)this._objectReader.ReadBitShort();
				//IF Has Columns data(column type is not 0)
				if (mtext.Column.ColumnType != ColumnType.NoColumns)
				{
					//Column height count BL 72
					int count = this._objectReader.ReadBitLong();
					//Columnn width BD 44
					mtext.Column.ColumnWidth = this._objectReader.ReadBitDouble();
					//Gutter BD 45
					mtext.Column.ColumnGutter = this._objectReader.ReadBitDouble();
					//Auto height? B 73
					mtext.Column.ColumnAutoHeight = this._objectReader.ReadBit();
					//Flow reversed? B 74
					mtext.Column.ColumnFlowReversed = this._objectReader.ReadBit();

					//IF not auto height and column type is dynamic columns
					if (!mtext.Column.ColumnAutoHeight && mtext.Column.ColumnType == ColumnType.DynamicColumns && count > 0)
					{
						for (int i = 0; i < count; ++i)
						{
							//Column height BD 46
							mtext.Column.ColumnHeights.Add(this._objectReader.ReadBitDouble());
						}
					}
				}
			}

			return template;
		}

		private CadTemplate readLeader()
		{
			Leader leader = new Leader();
			CadLeaderTemplate template = new CadLeaderTemplate(leader);

			this.readCommonEntityData(template);

			//Unknown bit B --- Always seems to be 0.
			this._objectReader.ReadBit();

			//Annot type BS --- Annotation type (NOT bit-coded):
			//Value 0 : MTEXT
			//Value 1 : TOLERANCE
			//Value 2 : INSERT
			//Value 3 : None
			leader.CreationType = (LeaderCreationType)this._objectReader.ReadBitShort();
			//path type BS ---
			leader.PathType = (LeaderPathType)this._objectReader.ReadBitShort();

			//numpts BL --- number of points
			int npts = this._objectReader.ReadBitLong();
			for (int i = 0; i < npts; i++)
			{
				//point 3BD 10 As many as counter above specifies.
				leader.Vertices.Add(this._objectReader.Read3BitDouble());
			}

			//Origin 3BD --- The leader plane origin (by default it’s the first point)
			//Is necessary to store this value?
			this._objectReader.Read3BitDouble();
			//Extrusion 3BD 210
			leader.Normal = this._objectReader.Read3BitDouble();
			//x direction 3BD 211
			leader.HorizontalDirection = this._objectReader.Read3BitDouble();
			//offsettoblockinspt 3BD 212 Used when the BLOCK option is used. Seems to be an unused feature.
			leader.BlockOffset = this._objectReader.Read3BitDouble();

			//R14+:
			if (this._version >= ACadVersion.AC1014)
			{
				//Endptproj 3BD --- A non-planar leader gives a point that projects the endpoint back to the annotation.
				//It's the offset from the endpoint of the leader to the annotation, taking into account the extrusion direction.
				leader.AnnotationOffset = this._objectReader.Read3BitDouble();
			}

			//R13-R14 Only:
			if (this.R13_14Only)
			{
				//DIMGAP BD --- The value of DIMGAP in the associated DIMSTYLE at the time of creation, multiplied by the dimscale in that dimstyle.
				leader.Style.DimensionLineGap = this._objectReader.ReadBitDouble();
			}

			//Common:
			if (this._version <= ACadVersion.AC1021)
			{
				//For higher versions this values are wrong and it works best if they are not read
				//Box height BD 40 MTEXT extents height. (A text box is slightly taller, probably by some DIMvar amount.)
				leader.TextHeight = this._objectReader.ReadBitDouble();
				//Box width BD 41 MTEXT extents width. (A text box is slightly wider, probably by some DIMvar amount.)
				leader.TextWidth = this._objectReader.ReadBitDouble();
			}

			//Hooklineonxdir B hook line is on x direction if 1
			leader.HookLineDirection = this._objectReader.ReadBit();
			//Arrowheadon B arrowhead on indicator
			leader.ArrowHeadEnabled = this._objectReader.ReadBit();

			//R13-R14 Only:
			if (this.R13_14Only)
			{
				//Arrowheadtype BS arrowhead type
				this._objectReader.ReadBitShort();
				//Dimasz BD DIMASZ at the time of creation, multiplied by DIMSCALE
				template.Dimasz = this._objectReader.ReadBitDouble();
				//Unknown B
				this._objectReader.ReadBit();
				//Unknown B
				this._objectReader.ReadBit();
				//Unknown BS
				this._objectReader.ReadBitShort();
				//Byblockcolor BS
				this._objectReader.ReadBitShort();
				//Unknown B
				this._objectReader.ReadBit();
				//Unknown B
				this._objectReader.ReadBit();
			}

			//R2000+:
			if (this.R2000Plus)
			{
				//Unknown BS
				this._objectReader.ReadBitShort();
				//Unknown B
				this._objectReader.ReadBit();
				//Unknown B
				this._objectReader.ReadBit();
			}

			//H 340 Associated annotation
			template.AnnotationHandle = this.handleReference();
			//H 2 DIMSTYLE (hard pointer)
			template.DIMSTYLEHandle = this.handleReference();

			return template;
		}

		private CadTemplate readMultiLeader()
		{
			MultiLeader mLeader = new MultiLeader();
			CadMLeaderTemplate template = new CadMLeaderTemplate(mLeader);

			this.readCommonEntityData(template);

			if (this.R2010Plus)
			{
				//	270 Version, expected to be 2
				var f270 = this._objectReader.ReadBitShort();
			}

			mLeader.ContextData = this.readMultiLeaderAnnotContext(template);

			//	Multileader Common data
			//	340 Leader StyleId (handle)
			template.LeaderStyleHandle = this.handleReference();
			//BL	90  Property Override Flags (int32)
			mLeader.PropertyOverrideFlags = (MultiLeaderPropertyOverrideFlags)this._objectReader.ReadBitLong();
			//BS	170 LeaderLineType (short)
			mLeader.PathType = (MultiLeaderPathType)this._objectReader.ReadBitShort();
			//CMC	91  Leade LineColor (Color)
			mLeader.LineColor = _mergedReaders.ReadCmColor();
			//H 	341 LeaderLineTypeID (handle/LineType)
			template.LeaderLineTypeHandle = this.handleReference();

			//BL	171 LeaderLine Weight
			mLeader.LeaderLineWeight = (LineweightType)this._objectReader.ReadBitLong();
			//B  290 Enable Landing
			mLeader.EnableLanding = this._objectReader.ReadBit();
			//B  291 Enable Dogleg
			mLeader.EnableDogleg = this._objectReader.ReadBit();

			//  41  Dogleg Length / Landing distance
			mLeader.LandingDistance = this._objectReader.ReadBitDouble();
			//  342 Arrowhead ID
			template.ArrowheadHandle = this.handleReference();

			//  42  Arrowhead Size
			mLeader.ArrowheadSize = this._objectReader.ReadBitDouble();
			//BS	172 Content Type
			mLeader.ContentType = (LeaderContentType)this._objectReader.ReadBitShort();
			//H		343 Text Style ID (handle/TextStyle)
			template.MTextStyleHandle = this.handleReference();

			//  173 Text Left Attachment Type
			mLeader.TextLeftAttachment = (TextAttachmentType)this._objectReader.ReadBitShort();
			//  95  Text Right Attachement Type
			mLeader.TextRightAttachment = (TextAttachmentType)this._objectReader.ReadBitShort();
			//  174 Text Angle Type
			mLeader.TextAngle = (TextAngleType)this._objectReader.ReadBitShort();
			//  175 Text Alignment Type
			mLeader.TextAlignment = (TextAlignmentType)this._objectReader.ReadBitShort();
			//  92  Text Color
			mLeader.TextColor = this._mergedReaders.ReadCmColor();
			//  292 Enable Frame Text
			mLeader.TextFrame = this._objectReader.ReadBit();
			//  344 Block Content ID
			template.BlockContentHandle = this.handleReference();
			//  93  Block Content Color
			mLeader.BlockContentColor = this._mergedReaders.ReadCmColor();
			//  10  Block Content Scale
			mLeader.BlockContentScale = this._objectReader.Read3BitDouble();
			//  43  Block Content Rotation
			mLeader.BlockContentRotation = this._objectReader.ReadBitDouble();
			//  176 Block Content Connection Type
			mLeader.BlockContentConnection = (BlockContentConnectionType)this._objectReader.ReadBitShort();
			//  293 Enable Annotation Scale/Is annotative
			mLeader.EnableAnnotationScale = this._objectReader.ReadBit();

			//-R2007
			if (this.R2007Pre)
			{
				//	BL number of arrow  heads
				int arrowHeadCount = this._objectReader.ReadBitLong();
				for (int ah = 0; ah < arrowHeadCount; ah++)
				{
					//	//  DXF:	94  BL Arrowhead Index (DXF)
					//	//	ODA:	94 B Is Default
					//	int arrowheadIndex = _objectReader.ReadBitLong();
					bool isDefault = _objectReader.ReadBit();

					//  345 Arrowhead ID
					template.ArrowheadHandles.Add(this.handleReference(), isDefault);
				}
			}

			//	BL Number of Block Labels 
			int blockLabelCount = this._objectReader.ReadBitLong();
			for (int bl = 0; bl < blockLabelCount; bl++)
			{
				//  330 Block Attribute definition handle (hard pointer)
				var attributeHandle = this.handleReference();
				var blockAttribute = new MultiLeader.BlockAttribute()
				{
					//  302 Block Attribute Text String
					Text = this._textReader.ReadVariableText(),
					//  177 Block Attribute Index
					Index = this._objectReader.ReadBitShort(),
					//  44  Block Attribute Width
					Width = this._objectReader.ReadBitDouble()
				};
				mLeader.BlockAttributes.Add(blockAttribute);
				template.BlockAttributeHandles.Add(blockAttribute, attributeHandle);
			}

			//  294 Text Direction Negative
			mLeader.TextDirectionNegative = this._objectReader.ReadBit();
			//  178 Text Align in IPE
			mLeader.TextAligninIPE = this._objectReader.ReadBitShort();
			//  179 Text Attachment Point
			mLeader.TextAttachmentPoint = (TextAttachmentPointType)this._objectReader.ReadBitShort();
			//	45	BD	ScaleFactor
			mLeader.ScaleFactor = this._objectReader.ReadBitDouble();

			if (this.R2010Plus)
			{
				//  271 Text attachment direction for MText contents
				mLeader.TextAttachmentDirection = (TextAttachmentDirectionType)this._objectReader.ReadBitShort();
				//  272 Bottom text attachment direction (sequence my be interchanged)
				mLeader.TextBottomAttachment = (TextAttachmentType)this._objectReader.ReadBitShort();
				//  273 Top text attachment direction
				mLeader.TextTopAttachment = (TextAttachmentType)this._objectReader.ReadBitShort();
			}

			if (this.R2013Plus)
			{
				//	295 Leader extended to text
				mLeader.ExtendedToText = this._objectReader.ReadBit();
			}

			return template;
		}

		private MultiLeaderAnnotContext readMultiLeaderAnnotContext(CadMLeaderTemplate template)
		{
			MultiLeaderAnnotContext annotContext = new MultiLeaderAnnotContext();

			//	BL	-	Number of leader roots
			int leaderRootCount = this._objectReader.ReadBitLong();
			for (int i = 0; i < leaderRootCount; i++)
			{
				annotContext.LeaderRoots.Add(this.readLeaderRoot(template));
			}

			//	Common
			//	BD	40	Overall scale
			annotContext.ScaleFactor = this._objectReader.ReadBitDouble();
			//	3BD	10	Content base point
			annotContext.ContentBasePoint = this._objectReader.Read3BitDouble();
			//	BD	41	Text height
			annotContext.TextHeight = this._objectReader.ReadBitDouble();
			//	BD	140	Arrow head size
			annotContext.ArrowheadSize = this._objectReader.ReadBitDouble();
			//  BD	145	Landing gap
			annotContext.LandingGap = this._objectReader.ReadBitDouble();
			//	BS	174	Style left text attachment type. See also MLEADER style left text attachment type for values. Relevant if mleader attachment direction is horizontal.
			annotContext.TextLeftAttachment = (TextAttachmentType)this._objectReader.ReadBitShort();
			//	BS	175	Style right text attachment type. See also MLEADER style left text attachment type for values. Relevant if mleader attachment direction is horizontal.
			annotContext.TextRightAttachment = (TextAttachmentType)this._objectReader.ReadBitShort();
			//	BS	176	Text align type (0 = left, 1 = center, 2 = right)
			annotContext.TextAlignment = (TextAlignmentType)this._objectReader.ReadBitShort();
			//	BS	177	Attachment type (0 = content extents, 1 = insertion point).
			annotContext.BlockContentConnection = (BlockContentConnectionType)this._objectReader.ReadBitShort();
			//	B	290	Has text contents
			annotContext.HasTextContents = this._objectReader.ReadBit();
			if (annotContext.HasTextContents)
			{
				//	TV	304	Text label
				annotContext.TextLabel = this._textReader.ReadVariableText();
				//	3BD	11	Normal vector
				annotContext.TextNormal = this._objectReader.Read3BitDouble();
				//	H	340	Text style handle (hard pointer)
				template.AnnotContextTextStyleHandle = this.handleReference();
				//	3BD	12	Location
				annotContext.TextLocation = this._objectReader.Read3BitDouble();
				//	3BD	13	Direction
				annotContext.Direction = this._objectReader.Read3BitDouble();
				//	BD	42	Rotation (radians)
				annotContext.TextRotation = this._objectReader.ReadBitDouble();
				//	BD	43	Boundary width
				annotContext.BoundaryWidth = this._objectReader.ReadBitDouble();
				//	BD	44	Boundary height
				annotContext.BoundaryHeight = this._objectReader.ReadBitDouble();
				//	BD	45	Line spacing factor
				annotContext.LineSpacingFactor = this._objectReader.ReadBitDouble();
				//	BS	170	Line spacing style (1 = at least, 2 = exactly)
				annotContext.LineSpacing = (LineSpacingStyle)this._objectReader.ReadBitShort();
				//	CMC	90	Text color
				annotContext.TextColor = this._objectReader.ReadCmColor();
				//	BS	171	Alignment (1 = left, 2 = center, 3 = right)
				annotContext.TextAttachmentPoint = (TextAttachmentPointType)this._objectReader.ReadBitShort();
				//	BS	172	Flow direction (1 = horizontal, 3 = vertical, 6 = by style)
				annotContext.FlowDirection = (FlowDirectionType)this._objectReader.ReadBitShort();
				//	CMC	91	Background fill color
				annotContext.BackgroundFillColor = this._objectReader.ReadCmColor();
				//	BD	141	Background scale factor
				annotContext.BackgroundScaleFactor = this._objectReader.ReadBitDouble();
				//	BL	92	Background transparency
				annotContext.BackgroundTransparency = this._objectReader.ReadBitLong();
				//	B	291	Is background fill enabled
				annotContext.BackgroundFillEnabled = this._objectReader.ReadBit();
				//	B	292	Is background mask fill on
				annotContext.BackgroundMaskFillOn = this._objectReader.ReadBit();
				//	BS	173	Column type (ODA writes 0), *TODO: what meaning for values?
				annotContext.ColumnType = this._objectReader.ReadBitShort();
				//	B	293	Is text height automatic?
				annotContext.TextHeightAutomatic = this._objectReader.ReadBit();
				//	BD	142	Column width
				annotContext.ColumnWidth = this._objectReader.ReadBitDouble();
				//	BD	143	Column gutter
				annotContext.ColumnGutter = this._objectReader.ReadBitDouble();
				//	B	294	Column flow reversed
				annotContext.ColumnFlowReversed = this._objectReader.ReadBit();

				//	Column sizes
				//  BD	144	Column size
				int columnSizesCount = this._objectReader.ReadBitLong();
				for (int i = 0; i < columnSizesCount; i++)
				{
					annotContext.ColumnSizes.Add(this._objectReader.ReadBitDouble());
				}

				//	B	295	Word break
				annotContext.WordBreak = this._objectReader.ReadBit();
				//	B	Unknown
				this._objectReader.ReadBit();
				//	ELSE(Has text contents)
			}
			else if (annotContext.HasContentsBlock = this._objectReader.ReadBit())
			{
				//B	296	Has contents block
				//IF Has contents block
				//	H	341	AcDbBlockTableRecord handle (soft pointer)
				template.AnnotContextBlockRecordHandle = this.handleReference();
				//	3BD	14	Normal vector
				annotContext.BlockContentNormal = this._objectReader.Read3BitDouble();
				//	3BD	15	Location
				annotContext.BlockContentLocation = this._objectReader.Read3BitDouble();
				//	3BD	16	Scale vector
				annotContext.BlockContentScale = this._objectReader.Read3BitDouble();
				//	BD	46	Rotation (radians)
				annotContext.BlockContentRotation = this._objectReader.ReadBitDouble();
				//  CMC	93	Block color
				annotContext.BlockContentColor = this._objectReader.ReadCmColor();
				//	BD (16)	47	16 doubles containing the complete transformation
				//	matrix. Order of transformation is:
				//	- Rotation,
				//	- OCS to WCS (using normal vector),
				//	- Scaling (using scale vector)
				//	- Translation (using location)
				double m00 = this._objectReader.ReadBitDouble();
				double m10 = this._objectReader.ReadBitDouble();
				double m20 = this._objectReader.ReadBitDouble();
				double m30 = this._objectReader.ReadBitDouble();

				double m01 = this._objectReader.ReadBitDouble();
				double m11 = this._objectReader.ReadBitDouble();
				double m21 = this._objectReader.ReadBitDouble();
				double m31 = this._objectReader.ReadBitDouble();

				double m02 = this._objectReader.ReadBitDouble();
				double m12 = this._objectReader.ReadBitDouble();
				double m22 = this._objectReader.ReadBitDouble();
				double m32 = this._objectReader.ReadBitDouble();

				double m03 = this._objectReader.ReadBitDouble();
				double m13 = this._objectReader.ReadBitDouble();
				double m23 = this._objectReader.ReadBitDouble();
				double m33 = this._objectReader.ReadBitDouble();

				annotContext.TransformationMatrix = new Matrix4(
						m00, m10, m20, m30,
						m01, m11, m21, m31,
						m02, m12, m22, m32,
						m03, m13, m23, m33);
			}
			//END IF Has contents block
			//END IF Has text contents

			//	3BD	110	Base point
			annotContext.BasePoint = this._objectReader.Read3BitDouble();
			//	3BD	111	Base direction
			annotContext.BaseDirection = this._objectReader.Read3BitDouble();
			//	3BD	112	Base vertical
			annotContext.BaseVertical = this._objectReader.Read3BitDouble();
			//	B	297	Is normal reversed?
			annotContext.NormalReversed = this._objectReader.ReadBit();

			if (this.R2010Plus)
			{
				//	BS	273	Style top attachment
				annotContext.TextTopAttachment = (TextAttachmentType)this._objectReader.ReadBitShort();
				//	BS	272	Style bottom attachment
				annotContext.TextBottomAttachment = (TextAttachmentType)this._objectReader.ReadBitShort();
			}

			return annotContext;
		}

		private LeaderRoot readLeaderRoot(CadMLeaderTemplate template)
		{
			LeaderRoot leaderRoot = new LeaderRoot();

			//	B		290		Is content valid(ODA writes true)/DXF: Has Set Last Leader Line Point
			leaderRoot.ContentValid = this._objectReader.ReadBit();
			//	B		291		Unknown(ODA writes true)/DXF: Has Set Dogleg Vector
			leaderRoot.Unknown = this._objectReader.ReadBit();
			//	3BD		10		Connection point/DXF: Last Leader Line Point
			leaderRoot.ConnectionPoint = this._objectReader.Read3BitDouble();
			//	3BD		11		Direction/DXF: Dogleg vector
			leaderRoot.Direction = this._objectReader.Read3BitDouble();

			//	Break start/end point pairs
			//	BL		Number of break start / end point pairs
			//	3BD		12		Break start point
			//	3BD		13		Break end point
			int breakStartEndPointCount = this._objectReader.ReadBitLong();
			for (int bsep = 0; bsep < breakStartEndPointCount; bsep++)
			{
				leaderRoot.BreakStartEndPointsPairs.Add(new StartEndPointPair(
					this._objectReader.Read3BitDouble(),
					this._objectReader.Read3BitDouble()));
			}

			//	BL		90		Leader index
			leaderRoot.LeaderIndex = this._objectReader.ReadBitLong();
			//	BD		40		Landing distance
			leaderRoot.LandingDistance = this._objectReader.ReadBitDouble();

			//	Leader lines
			//	BL		Number of leader lines
			int leaderLineCount = this._objectReader.ReadBitLong();
			for (int ll = 0; ll < leaderLineCount; ll++)
			{
				leaderRoot.Lines.Add(this.readLeaderLine(template));
			}

			if (this.R2010Plus)
			{
				//	BS	271	Attachment direction(0 = horizontal, 1 = vertical, default is 0)
				leaderRoot.TextAttachmentDirection = (TextAttachmentDirectionType)this._objectReader.ReadBitShort();
			}

			return leaderRoot;
		}

		private LeaderLine readLeaderLine(CadMLeaderTemplate template)
		{
			LeaderLine leaderLine = new LeaderLine();
			CadMLeaderTemplate.LeaderLineSubTemplate leaderLineSubTemplate = new CadMLeaderTemplate.LeaderLineSubTemplate(leaderLine);
			template.LeaderLineSubTemplates.Add(leaderLineSubTemplate);

			//	Points
			//	BL	-	Number of points
			int pointCount = this._objectReader.ReadBitLong();
			for (int p = 0; p < pointCount; p++)
			{
				//	3BD		10		Point
				leaderLine.Points.Add(this._objectReader.Read3BitDouble());
			}

			//	Add optional Break Info (one or more)
			//	BL	Break info count
			leaderLine.BreakInfoCount = this._objectReader.ReadBitLong();
			if (leaderLine.BreakInfoCount > 0)
			{
				//	BL	90		Segment index
				leaderLine.SegmentIndex = this._objectReader.ReadBitLong();

				//	Start/end point pairs
				//	3BD	11	Start Point
				//	3BD	12	End point
				int startEndPointCount = this._objectReader.ReadBitLong();
				for (int sep = 0; sep < startEndPointCount; sep++)
				{
					leaderLine.StartEndPoints.Add(new StartEndPointPair(
						this._objectReader.Read3BitDouble(),
						this._objectReader.Read3BitDouble()));
				}
			}

			//	BL	91	Leader line index
			leaderLine.Index = this._objectReader.ReadBitLong();

			if (this.R2010Plus)
			{
				//	BS	170	Leader type(0 = invisible leader, 1 = straight leader, 2 = spline leader)
				leaderLine.PathType = (MultiLeaderPathType)this._objectReader.ReadBitShort();
				//	CMC	92	Line color
				leaderLine.LineColor = this._objectReader.ReadCmColor();
				//	H	340	Line type handle(hard pointer)
				leaderLineSubTemplate.LineTypeHandle = this.handleReference();
				//	BL	171	Line weight
				leaderLine.LineWeight = (LineweightType)this._objectReader.ReadBitLong();
				//	BD	40	Arrow size
				leaderLine.ArrowheadSize = this._objectReader.ReadBitDouble();
				//	H	341	Arrow symbol handle(hard pointer)
				leaderLineSubTemplate.ArrowSymbolHandle = this.handleReference();
				//	BL	93	Override flags (1 = leader type, 2 = line color, 4 = line type, 8 = line weight, 16 = arrow size, 32 = arrow symbol(handle)
				leaderLine.OverrideFlags = (LeaderLinePropertOverrideFlags)this._objectReader.ReadBitLong();
			}

			return leaderLine;
		}

		private CadTemplate readMultiLeaderStyle()
		{
			if (!this.R2010Plus)
			{
				return null;
			}

			MultiLeaderStyle mLeaderStyle = new MultiLeaderStyle();
			CadMLeaderStyleTemplate template = new CadMLeaderStyleTemplate(mLeaderStyle);

			this.readCommonNonEntityData(template);

			//	BS	179	Version expected: 2
			var version = this._objectReader.ReadBitShort();

			//	BS	170	Content type (see paragraph on LEADER for more details).
			mLeaderStyle.ContentType = (LeaderContentType)this._objectReader.ReadBitShort();
			//	BS	171	Draw multi-leader order (0 = draw content first, 1 = draw leader first)
			mLeaderStyle.MultiLeaderDrawOrder = (MultiLeaderDrawOrderType)this._objectReader.ReadBitShort();
			//	BS	172	Draw leader order (0 = draw leader head first, 1 = draw leader tail first)
			mLeaderStyle.LeaderDrawOrder = (LeaderDrawOrderType)this._objectReader.ReadBitShort();
			//	BL	90	Maximum number of points for leader
			mLeaderStyle.MaxLeaderSegmentsPoints = this._objectReader.ReadBitShort();
			//	BD	40	First segment angle (radians)
			mLeaderStyle.FirstSegmentAngleConstraint = this._objectReader.ReadBitDouble();
			//	BD	41	Second segment angle (radians)
			mLeaderStyle.SecondSegmentAngleConstraint = this._objectReader.ReadBitDouble();
			//	BS	173	Leader type (see paragraph on LEADER for more details).
			mLeaderStyle.PathType = (MultiLeaderPathType)this._objectReader.ReadBitShort();
			//	CMC	91	Leader line color
			mLeaderStyle.LineColor = this._mergedReaders.ReadCmColor();
			//	H	340	Leader line type handle (hard pointer)
			template.LeaderLineTypeHandle = this.handleReference();
			//	BL	92	Leader line weight
			mLeaderStyle.LeaderLineWeight = (LineweightType)this._objectReader.ReadBitLong();
			//	B	290	Is landing enabled?
			mLeaderStyle.EnableLanding = this._objectReader.ReadBit();
			//	BD	42	Landing gap
			mLeaderStyle.LandingGap = this._objectReader.ReadBitDouble();
			//	B	291	Auto include landing (is dog-leg enabled?)
			mLeaderStyle.EnableDogleg = this._objectReader.ReadBit();
			//	BD	43	Landing distance
			mLeaderStyle.LandingDistance = this._objectReader.ReadBitDouble();
			//	TV	3	Style description
			mLeaderStyle.Description = this._mergedReaders.ReadVariableText();
			//	H	341	Arrow head block handle (hard pointer)
			template.ArrowheadHandle = this.handleReference();
			//	BD	44	Arrow head size
			mLeaderStyle.ArrowheadSize = this._objectReader.ReadBitDouble();
			//	TV	300	Text default
			mLeaderStyle.DefaultTextContents = this._mergedReaders.ReadVariableText();
			//	H	342	Text style handle (hard pointer)
			template.MTextStyleHandle = this.handleReference();
			//	BS	174	Left attachment (see paragraph on LEADER for more details).
			mLeaderStyle.TextLeftAttachment = (TextAttachmentType)this._objectReader.ReadBitShort();
			//	BS	178	Right attachment (see paragraph on LEADER for more details).
			mLeaderStyle.TextRightAttachment = (TextAttachmentType)this._objectReader.ReadBitShort();
			if (this.R2010Plus)
			{//	IF IsNewFormat OR DXF file
			 //	BS	175	Text angle type (see paragraph on LEADER for more details).
				mLeaderStyle.TextAngle = (TextAngleType)this._objectReader.ReadBitShort();

			}   //	END IF IsNewFormat OR DXF file
				//	BS	176	Text alignment type
			mLeaderStyle.TextAlignment = (TextAlignmentType)this._objectReader.ReadBitShort();
			//	CMC	93	Text color
			mLeaderStyle.TextColor = this._mergedReaders.ReadCmColor();
			//	BD	45	Text height
			mLeaderStyle.TextHeight = this._objectReader.ReadBitDouble();
			//	B	292	Text frame enabled
			mLeaderStyle.TextFrame = this._objectReader.ReadBit();
			if (this.R2010Plus)
			{//	IF IsNewFormat OR DXF file
			 //	B	297	Always align text left
				mLeaderStyle.TextAlignAlwaysLeft = this._objectReader.ReadBit();
			}//	END IF IsNewFormat OR DXF file
<<<<<<< HEAD
			//	BD	46	Align space
			mLeaderStyle.AlignSpace = this._objectReader.ReadBitDouble();
=======
			 //	BD	46	Align space
			mLeaderStyle.AlignSpace = _objectReader.ReadBitDouble();
>>>>>>> 1ff7f51f
			//	H	343	Block handle (hard pointer)
			template.BlockContentHandle = this.handleReference();
			//	CMC	94	Block color
			mLeaderStyle.BlockContentColor = this._mergedReaders.ReadCmColor();
			//	3BD	47,49,140	Block scale vector
			mLeaderStyle.BlockContentScale = this._objectReader.Read3BitDouble();
			//	B	293	Is block scale enabled
			mLeaderStyle.EnableBlockContentScale = this._objectReader.ReadBit();
			//	BD	141	Block rotation (radians)
			mLeaderStyle.BlockContentRotation = this._objectReader.ReadBitDouble();
			//	B	294	Is block rotation enabled
			mLeaderStyle.EnableBlockContentRotation = this._objectReader.ReadBit();
			//	BS	177	Block connection type (0 = MLeader connects to the block extents, 1 = MLeader connects to the block base point)
			mLeaderStyle.BlockContentConnection = (BlockContentConnectionType)this._objectReader.ReadBitShort();
			//	BD	142	Scale factor
			mLeaderStyle.ScaleFactor = this._objectReader.ReadBitDouble();
			//	B	295	Property changed, meaning not totally clear
			//	might be set to true if something changed after loading,
			//	or might be used to trigger updates in dependent MLeaders.
			//	sequence seems to be different in DXF
			mLeaderStyle.OverwritePropertyValue = this._objectReader.ReadBit();
			//	B	296	Is annotative?
			mLeaderStyle.IsAnnotative = this._objectReader.ReadBit();
			//	BD	143	Break size
			mLeaderStyle.BreakGapSize = this._objectReader.ReadBitDouble();

			//	BS	271	Attachment direction (see paragraph on LEADER for more details).
			mLeaderStyle.TextAttachmentDirection = (TextAttachmentDirectionType)this._objectReader.ReadBitShort();
			//	BS	273	Top attachment (see paragraph on LEADER for more details).
			mLeaderStyle.TextBottomAttachment = (TextAttachmentType)this._objectReader.ReadBitShort();
			//	BS	272	Bottom attachment (see paragraph on LEADER for more details).
			mLeaderStyle.TextTopAttachment = (TextAttachmentType)this._objectReader.ReadBitShort();

			return template;
		}

		private CadTemplate readTolerance()
		{
			Tolerance tolerance = new Tolerance();
			CadToleranceTemplate template = new CadToleranceTemplate(tolerance);

			//Common Entity Data
			this.readCommonEntityData(template);

			//R13 - R14 Only:
			if (this.R13_14Only)
			{
				//Unknown short S
				short s = this._objectReader.ReadBitShort();
				//Height BD --
				double height = this._objectReader.ReadBitDouble();
				//Dimgap(?) BD dimgap at time of creation, *dimscale
				double dimscale = this._objectReader.ReadBitDouble();
			}

			//Common:
			//Ins pt 3BD 10
			tolerance.InsertionPoint = this._objectReader.Read3BitDouble();
			//X direction 3BD 11
			tolerance.Direction = this._objectReader.Read3BitDouble();
			//Extrusion 3BD 210 etc.
			tolerance.Normal = this._objectReader.Read3BitDouble();
			//Text string BS 1
			tolerance.Text = this._textReader.ReadVariableText();

			//Common Entity Handle Data
			//H DIMSTYLE(hard pointer)
			template.DimensionStyleHandle = this.handleReference();

			return template;
		}

		private CadTemplate readMLine()
		{
			MLine mline = new MLine();
			CadMLineTemplate template = new CadMLineTemplate(mline);

			this.readCommonEntityData(template);

			//Scale BD 40
			mline.ScaleFactor = this._objectReader.ReadBitDouble();
			//Just EC top (0), bottom(2), or center(1)
			mline.Justification = (MLineJustification)this._objectReader.ReadByte();
			//Base point 3BD 10
			mline.StartPoint = this._objectReader.Read3BitDouble();
			//Extrusion 3BD 210 etc.
			mline.Normal = this._objectReader.Read3BitDouble();

			//Openclosed BS open (1), closed(3)
			mline.Flags |= this._objectReader.ReadBitShort() == 3 ? MLineFlags.Closed : MLineFlags.Has;

			//Linesinstyle RC 73
			int nlines = (int)this._objectReader.ReadByte();

			//Numverts BS 72
			int nverts = (int)this._objectReader.ReadBitShort();
			for (int i = 0; i < nverts; ++i)
			{
				MLine.Vertex vertex = new MLine.Vertex();

				//vertex 3BD
				vertex.Position = this._objectReader.Read3BitDouble();
				//vertex direction 3BD
				vertex.Direction = this._objectReader.Read3BitDouble();
				//miter direction 3BD
				vertex.Miter = this._objectReader.Read3BitDouble();

				for (int j = 0; j < nlines; ++j)
				{
					MLine.Vertex.Segment element = new MLine.Vertex.Segment();

					//numsegparms BS
					int nsegparms = (int)this._objectReader.ReadBitShort();
					for (int k = 0; k < nsegparms; ++k)
					{
						//segparm BD segment parameter
						element.Parameters.Add(this._objectReader.ReadBitDouble());
					}

					//numareafillparms BS
					int nfillparms = (int)this._objectReader.ReadBitShort();
					for (int k = 0; k < nfillparms; ++k)
					{
						//areafillparm BD area fill parameter
						element.AreaFillParameters.Add(this._objectReader.ReadBitDouble());
					}

					vertex.Segments.Add(element);
				}

				mline.Vertices.Add(vertex);
			}

			//H mline style oject handle (hard pointer)
			template.MLineStyleHandle = this.handleReference();

			return template;
		}

		private CadTemplate readBlockControlObject()
		{
			CadBlockCtrlObjectTemplate template = new CadBlockCtrlObjectTemplate(
				new BlockRecordsTable());

			this.readDocumentTable(template.CadObject, template);

			//*MODEL_SPACE and *PAPER_SPACE(hard owner).
			template.ModelSpaceHandle = this.handleReference();
			template.PaperSpaceHandle = this.handleReference();

			return template;
		}

		private CadTemplate readBlockHeader()
		{
			BlockRecord record = new BlockRecord();
			Block block = record.BlockEntity;

			CadBlockRecordTemplate template = new CadBlockRecordTemplate(record);
			this._builder.BlockRecordTemplates.Add(template);

			this.readCommonNonEntityData(template);

			//Common:
			//Entry name TV 2
			//Warning: names ended with a number are not readed in this method
			string name = this._textReader.ReadVariableText();
			if (name.Equals(BlockRecord.ModelSpaceName, System.StringComparison.CurrentCultureIgnoreCase) ||
				name.Equals(BlockRecord.PaperSpaceName, System.StringComparison.CurrentCultureIgnoreCase))
				record.Name = name;

			this.readXrefDependantBit(template.CadObject);

			//Anonymous B 1 if this is an anonymous block (1 bit)
			if (this._objectReader.ReadBit())
				block.Flags |= BlockTypeFlags.Anonymous;

			//Hasatts B 1 if block contains attdefs (2 bit)
			bool hasatts = this._objectReader.ReadBit();

			//Blkisxref B 1 if block is xref (4 bit)
			if (this._objectReader.ReadBit())
				block.Flags |= BlockTypeFlags.XRef;

			//Xrefoverlaid B 1 if an overlaid xref (8 bit)
			if (this._objectReader.ReadBit())
				block.Flags |= BlockTypeFlags.XRefOverlay;

			//R2000+:
			if (this.R2000Plus)
			{
				//Loaded Bit B 0 indicates loaded for an xref
				this._objectReader.ReadBit();
			}

			//R2004+:
			int nownedObjects = 0;
			if (this.R2004Plus
				&& !block.Flags.HasFlag(BlockTypeFlags.XRef)
				&& !block.Flags.HasFlag(BlockTypeFlags.XRefOverlay))
				//Owned Object Count BL Number of objects owned by this object.
				nownedObjects = this._objectReader.ReadBitLong();

			//Common:
			//Base pt 3BD 10 Base point of block.
			block.BasePoint = this._objectReader.Read3BitDouble();
			//Xref pname TV 1 Xref pathname. That's right: DXF 1 AND 3!
			//3 1 appears in a tblnext/ search elist; 3 appears in an entget.
			block.XrefPath = this._textReader.ReadVariableText();

			//R2000+:
			int insertCount = 0;
			if (this.R2000Plus)
			{
				//Insert Count RC A sequence of zero or more non-zero RC’s, followed by a terminating 0 RC.The total number of these indicates how many insert handles will be present.
				for (byte i = this._objectReader.ReadByte(); i != 0; i = this._objectReader.ReadByte())
					++insertCount;

				//Block Description TV 4 Block description.
				block.Comments = this._textReader.ReadVariableText();

				//Size of preview data BL Indicates number of bytes of data following.
				int n = this._objectReader.ReadBitLong();
				List<byte> data = new List<byte>();
				for (int index = 0; index < n; ++index)
				{
					//Binary Preview Data N*RC 310
					data.Add(this._objectReader.ReadByte());
				}

				record.Preview = data.ToArray();
			}

			//R2007+:
			if (this.R2007Plus)
			{
				//Insert units BS 70
				record.Units = (UnitsType)this._objectReader.ReadBitShort();
				//Explodable B 280
				record.IsExplodable = this._objectReader.ReadBit();
				//Block scaling RC 281
				record.CanScale = this._objectReader.ReadByte() > 0;
			}

			//NULL(hard pointer)
			this.handleReference();
			//BLOCK entity. (hard owner)
			//Block begin object
			template.BeginBlockHandle = this.handleReference();

			//R13-R2000:
			if (this._version >= ACadVersion.AC1012 && this._version <= ACadVersion.AC1015
					&& !block.Flags.HasFlag(BlockTypeFlags.XRef)
					&& !block.Flags.HasFlag(BlockTypeFlags.XRefOverlay))
			{
				//first entity in the def. (soft pointer)
				template.FirstEntityHandle = this.handleReference();
				//last entity in the def. (soft pointer)
				template.LastEntityHandle = this.handleReference();
			}

			//R2004+:
			if (this.R2004Plus)
			{
				for (int i = 0; i < nownedObjects; ++i)
					//H[ENTITY(hard owner)] Repeats “Owned Object Count” times.
					template.OwnedObjectsHandlers.Add(this.handleReference());
			}

			//Common:
			//ENDBLK entity. (hard owner)
			template.EndBlockHandle = this.handleReference();

			//R2000+:
			if (this.R2000Plus)
			{
				//Insert Handles H N insert handles, where N corresponds to the number of insert count entries above(soft pointer).
				for (int i = 0; i < insertCount; ++i)
				{
					//Entries	//TODO: necessary to store the insert handles??
					template.InsertHandles.Add(this.handleReference());
				}
				//Layout Handle H(hard pointer)
				template.LayoutHandle = this.handleReference();
			}

			return template;
		}

		private CadTemplate readLayer()
		{
			//Initialize the template with the default layer
			Layer layer = new Layer();
			CadLayerTemplate template = new CadLayerTemplate(layer);

			this.readCommonNonEntityData(template);

			//Common:
			//Entry name TV 2
			layer.Name = this._textReader.ReadVariableText();

			this.readXrefDependantBit(template.CadObject);

			//R13-R14 Only:
			if (this.R13_14Only)
			{
				//Frozen B 70 if frozen (1 bit)
				if (this._objectReader.ReadBit())
					layer.Flags |= LayerFlags.Frozen;

				//On B if on.
				layer.IsOn = this._objectReader.ReadBit();

				//Frz in new B 70 if frozen by default in new viewports (2 bit)
				if (this._objectReader.ReadBit())
					layer.Flags |= LayerFlags.FrozenNewViewports;

				//Locked B 70 if locked (4 bit)
				if (this._objectReader.ReadBit())
					layer.Flags |= LayerFlags.Locked;
			}
			//R2000+:
			if (this.R2000Plus)
			{
				//Values BS 70,290,370
				short values = this._objectReader.ReadBitShort();

				//contains frozen (1 bit),
				if (((uint)values & 0b1) > 0)
					layer.Flags |= LayerFlags.Frozen;

				//on (2 bit)
				layer.IsOn = (values & 0b10) == 0;

				//frozen by default in new viewports (4 bit)
				if (((uint)values & 0b100) > 0)
					layer.Flags |= LayerFlags.FrozenNewViewports;
				//locked (8 bit)
				if (((uint)values & 0b1000) > 0)
					layer.Flags |= LayerFlags.Locked;

				//plotting flag (16 bit),
				layer.PlotFlag = ((uint)values & 0b10000) > 0;

				//and lineweight (mask with 0x03E0)
				byte lineweight = (byte)((values & 0x3E0) >> 5);
				layer.LineWeight = CadUtils.ToValue(lineweight);
			}

			//Common:
			//Color CMC 62
			layer.Color = this._mergedReaders.ReadCmColor();

			//TODO: This is not the Layer control handle
			template.LayerControlHandle = this.handleReference();
			//Handle refs H Layer control (soft pointer)
			//[Reactors(soft pointer)]
			//xdicobjhandle(hard owner)
			//External reference block handle(hard pointer)

			//R2000+:
			if (this.R2000Plus)
				//H 390 Plotstyle (hard pointer), by default points to PLACEHOLDER with handle 0x0f.
				template.PlotStyleHandle = this.handleReference();

			//R2007+:
			if (this.R2007Plus)
			{
				//H 347 Material
				template.MaterialHandle = this.handleReference();
			}

			//Common:
			//H 6 linetype (hard pointer)
			template.LineTypeHandle = this.handleReference();

			if (this.R2013Plus)
			{
				//H Unknown handle (hard pointer). Always seems to be NULL.
				this.handleReference();
			}

			return template;
		}

		private CadTemplate readTextStyle()
		{
			TextStyle style = new TextStyle();
			CadTableEntryTemplate<TextStyle> template = new CadTableEntryTemplate<TextStyle>(style);

			this.readCommonNonEntityData(template);

			//Common:
			//Entry name TV 2
			string name = this._textReader.ReadVariableText();
			if (!string.IsNullOrWhiteSpace(name))
			{
				style.Name = name;
			}

			this.readXrefDependantBit(template.CadObject);

			//shape file B 1 if a shape file rather than a font (1 bit)
			if (this._objectReader.ReadBit())
				style.Flags |= StyleFlags.IsShape;
			//Vertical B 1 if vertical (4 bit of flag)
			if (this._objectReader.ReadBit())
				style.Flags |= StyleFlags.VerticalText;
			//Fixed height BD 40
			style.Height = this._objectReader.ReadBitDouble();
			//Width factor BD 41
			style.Width = this._objectReader.ReadBitDouble();
			//Oblique ang BD 50
			style.ObliqueAngle = this._objectReader.ReadBitDouble();
			//Generation RC 71 Generation flags (not bit-pair coded).
			style.MirrorFlag = (TextMirrorFlag)this._objectReader.ReadByte();
			//Last height BD 42
			style.LastHeight = this._objectReader.ReadBitDouble();
			//Font name TV 3
			style.Filename = this._textReader.ReadVariableText();
			//Bigfont name TV 4
			style.BigFontFilename = this._textReader.ReadVariableText();

			ulong styleControl = this.handleReference();

			return template;
		}

		private CadTemplate readLTypeControlObject()
		{
			CadTableTemplate<LineType> template = new CadTableTemplate<LineType>(
				new LineTypesTable());

			this.readDocumentTable(template.CadObject, template);

			//the linetypes, ending with BYLAYER and BYBLOCK.
			//all are soft owner references except BYLAYER and 
			//BYBLOCK, which are hard owner references.
			template.EntryHandles.Add(this.handleReference());
			template.EntryHandles.Add(this.handleReference());

			return template;
		}

		private CadTemplate readLType()
		{
			LineType ltype = new LineType();
			CadLineTypeTemplate template = new CadLineTypeTemplate(ltype);

			this.readCommonNonEntityData(template);

			//Common:
			//Entry name TV 2
			ltype.Name = this._textReader.ReadVariableText();

			this.readXrefDependantBit(template.CadObject);

			//Description TV 3
			ltype.Description = this._textReader.ReadVariableText();
			//Pattern Len BD 40
			template.TotalLen = this._objectReader.ReadBitDouble();
			//Alignment RC 72 Always 'A'.
			ltype.Alignment = this._objectReader.ReadRawChar();

			//Numdashes RC 73 The number of repetitions of the 49...74 data.
			int ndashes = this._objectReader.ReadByte();
			//Hold the text flag
			bool isText = false;
			for (int i = 0; i < ndashes; i++)
			{
				CadLineTypeTemplate.SegmentTemplate segment = new CadLineTypeTemplate.SegmentTemplate();

				//Dash length BD 49 Dash or dot specifier.
				segment.Segment.Length = this._objectReader.ReadBitDouble();
				//Complex shapecode BS 75 Shape number if shapeflag is 2, or index into the string area if shapeflag is 4.
				segment.Segment.ShapeNumber = this._objectReader.ReadBitShort();

				//X - offset RD 44 (0.0 for a simple dash.)
				//Y - offset RD 45(0.0 for a simple dash.)
				XY offset = new XY(this._objectReader.ReadDouble(), this._objectReader.ReadDouble());
				segment.Segment.Offset = offset;

				//Scale BD 46 (1.0 for a simple dash.)
				segment.Segment.Scale = this._objectReader.ReadBitDouble();
				//Rotation BD 50 (0.0 for a simple dash.)
				segment.Segment.Rotation = this._objectReader.ReadBitDouble();
				//Shapeflag BS 74 bit coded:
				segment.Segment.Shapeflag = (LinetypeShapeFlags)this._objectReader.ReadBitShort();

				if (segment.Segment.Shapeflag.HasFlag(LinetypeShapeFlags.Text))
					isText = true;

				//Add the segment to the type
				template.SegmentTemplates.Add(segment);
			}

			//R2004 and earlier:
			if (this._version <= ACadVersion.AC1018)
			{
				//Strings area X 9 256 bytes of text area. The complex dashes that have text use this area via the 75-group indices. It's basically a pile of 0-terminated strings. First byte is always 0 for R13 and data starts at byte 1. In R14 it is not a valid data start from byte 0.
				//(The 9 - group is undocumented.)
				byte[] textarea = this._objectReader.ReadBytes(256);
				//TODO: Read the line type text area
			}
			//R2007+:
			if (this.R2007Plus && isText)
			{
				byte[] textarea = this._objectReader.ReadBytes(512);
				//TODO: Read the line type text area
			}

			//Common:
			//Handle refs H Ltype control(soft pointer)
			//[Reactors (soft pointer)]
			//xdicobjhandle(hard owner)
			//External reference block handle(hard pointer)
			template.LtypeControlHandle = this.handleReference();

			//340 shapefile for dash/shape (1 each) (hard pointer)
			for (int i = 0; i < ndashes; i++)
			{
				template.SegmentTemplates[i].StyleHandle = this.handleReference();
			}

			this._builder.LineTypes.Add(ltype.Name, ltype);

			return template;
		}

		private CadTemplate readView()
		{
			View view = new View();
			CadViewTemplate template = new CadViewTemplate(view);

			this.readCommonNonEntityData(template);

			//Common:
			//Entry name TV 2
			view.Name = this._textReader.ReadVariableText();

			this.readXrefDependantBit(view);

			//View height BD 40
			view.Height = this._objectReader.ReadBitDouble();
			//View width BD 41
			view.Width = this._objectReader.ReadBitDouble();
			//View center 2RD 10(Not bit - pair coded.)
			view.Center = this._objectReader.Read2RawDouble();
			//Target 3BD 12
			view.Target = this._objectReader.Read3BitDouble();
			//View dir 3BD 11 DXF doc suggests from target toward camera.
			view.Direction = this._objectReader.Read3BitDouble();
			//Twist angle BD 50 Radians
			view.Angle = this._objectReader.ReadBitDouble();
			//Lens length BD 42
			view.LensLength = this._objectReader.ReadBitDouble();
			//Front clip BD 43
			view.FrontClipping = this._objectReader.ReadBitDouble();
			//Back clip BD 44
			view.BackClipping = this._objectReader.ReadBitDouble();

			//View mode X 71 4 bits: 0123
			//Note that only bits 0, 1, 2, and 4 of the 71 can be specified -- not bit 3 (8).
			//0 : 71's bit 0 (1)
			if (this._objectReader.ReadBit())
				view.ViewMode |= ViewModeType.PerspectiveView;
			//1 : 71's bit 1 (2)
			if (this._objectReader.ReadBit())
				view.ViewMode |= ViewModeType.FrontClipping;
			//2 : 71's bit 2 (4)
			if (this._objectReader.ReadBit())
				view.ViewMode |= ViewModeType.BackClipping;
			//3 : OPPOSITE of 71's bit 4 (16)
			if (this._objectReader.ReadBit())
				view.ViewMode |= ViewModeType.FrontClippingZ;

			//R2000+:
			if (this.R2000Plus)
			{
				//Render Mode RC 281
				view.RenderMode = (RenderMode)this._objectReader.ReadByte();
			}

			//R2007+:
			if (this.R2007Plus)
			{
				//Use default lights B ? Default value is true
				this._mergedReaders.ReadBit();
				//Default lighting RC ? Default value is 1
				this._mergedReaders.ReadByte();
				//Brightness BD ? Default value is 0
				this._mergedReaders.ReadBitDouble();
				//Contrast BD ? Default value is 0
				this._mergedReaders.ReadBitDouble();
				//Abient color CMC? Default value is indexed color 250
				this._mergedReaders.ReadCmColor();
			}

			//Common:
			//Pspace flag B 70 Bit 0(1) of the 70 - group.
			if (this._objectReader.ReadBit())
				view.Flags |= (StandardFlags)0b1;

			if (this.R2000Plus)
			{
				view.IsUcsAssociated = this._objectReader.ReadBit();
				if (view.IsUcsAssociated)
				{
					//Origin 3BD 10 This and next 4 R2000 items are present only if 72 value is 1.
					view.UcsOrigin = this._objectReader.Read3BitDouble();
					//X-direction 3BD 11
					view.UcsXAxis = this._objectReader.Read3BitDouble();
					//Y-direction 3BD 12
					view.UcsYAxis = this._objectReader.Read3BitDouble();
					//Elevation BD 146
					view.UcsElevation = this._objectReader.ReadBitDouble();
					//OrthographicViewType BS 79
					view.UcsOrthographicType = (OrthographicType)this._objectReader.ReadBitShort();
				}
			}

			//Common:
			//Handle refs H view control object (soft pointer)
			this.handleReference();

			//R2007+:
			if (this.R2007Plus)
			{
				//Camera plottable B 73
				view.IsPlottable = this._objectReader.ReadBit();

				//Background handle H 332 soft pointer
				this.handleReference();
				//Visual style H 348 hard pointer
				this.handleReference();
				//Sun H 361 hard owner
				this.handleReference();
			}

			if (this.R2000Plus && view.IsUcsAssociated)
			{
				//Base UCS Handle H 346 hard pointer
				template.UcsHandle = this.handleReference();
				//Named UCS Handle H 345 hard pointer
				template.NamedUcsHandle = this.handleReference();
			}

			//R2007+:
			if (this.R2007Plus)
			{
				//Live section H 334 soft pointer
				this.handleReference();
			}

			return template;
		}

		private CadTemplate readUcs()
		{
			UCS ucs = new UCS();
			CadTemplate<UCS> template = new CadTemplate<UCS>(ucs);

			this.readCommonNonEntityData(template);

			//Common:
			//Entry name TV 2
			ucs.Name = this._textReader.ReadVariableText();

			this.readXrefDependantBit(ucs);

			//Origin 3BD 10
			ucs.Origin = this._objectReader.Read3BitDouble();
			//X - direction 3BD 11
			ucs.XAxis = this._objectReader.Read3BitDouble();
			//Y - direction 3BD 12
			ucs.YAxis = this._objectReader.Read3BitDouble();

			//R2000+:
			if (this.R2000Plus)
			{
				//Elevation BD 146
				ucs.Elevation = this._objectReader.ReadBitDouble();
				//OrthographicViewType BS 79	//dxf docs: 79	Always 0
				ucs.OrthographicViewType = (OrthographicType)this._objectReader.ReadBitShort();
				//OrthographicType BS 71
				ucs.OrthographicType = (OrthographicType)this._objectReader.ReadBitShort();
			}

			//Common:
			//Handle refs H ucs control object (soft pointer)
			long control = (long)this.handleReference();

			//R2000 +:
			if (this.R2000Plus)
			{
				//Base UCS Handle H 346 hard pointer
				long baseUcs = (long)this.handleReference();
				//Named UCS Handle H -hard pointer, not present in DXF
				long namedHandle = (long)this.handleReference();
			}

			return template;
		}

		private CadTemplate readVPort()
		{
			VPort vport = new VPort();
			CadVPortTemplate template = new CadVPortTemplate(vport);

			this.readCommonNonEntityData(template);

			//Common:
			//Entry name TV 2
			vport.Name = this._textReader.ReadVariableText();

			this.readXrefDependantBit(vport);

			//View height BD 40
			vport.ViewHeight = this._objectReader.ReadBitDouble();
			//Aspect ratio BD 41 The number stored here is actually the aspect ratio times the view height (40),
			//so this number must be divided by the 40-value to produce the aspect ratio that entget gives.
			//(R13 quirk; R12 has just the aspect ratio.)
			vport.AspectRatio = this._objectReader.ReadBitDouble() / vport.ViewHeight;
			//View Center 2RD 12 DCS. (If it's plan view, add the view target (17) to get the WCS coordinates.
			//Careful! Sometimes you have to SAVE/OPEN to update the .dwg file.) Note that it's WSC in R12.
			vport.Center = this._objectReader.Read2RawDouble();
			//View target 3BD 17
			vport.Target = this._objectReader.Read3BitDouble();
			//View dir 3BD 16
			vport.Direction = this._objectReader.Read3BitDouble();
			//View twist BD 51
			vport.TwistAngle = this._objectReader.ReadBitDouble();
			//Lens length BD 42
			vport.LensLength = this._objectReader.ReadBitDouble();
			//Front clip BD 43
			vport.FrontClippingPlane = this._objectReader.ReadBitDouble();
			//Back clip BD 44
			vport.BackClippingPlane = this._objectReader.ReadBitDouble();

			//View mode X 71 4 bits: 0123
			//Note that only bits 0, 1, 2, and 4 are given here; see UCSFOLLOW below for bit 3(8) of the 71.
			//0 : 71's bit 0 (1)
			if (this._objectReader.ReadBit())
				vport.ViewMode |= ViewModeType.PerspectiveView;
			//1 : 71's bit 1 (2)
			if (this._objectReader.ReadBit())
				vport.ViewMode |= ViewModeType.FrontClipping;
			//2 : 71's bit 2 (4)
			if (this._objectReader.ReadBit())
				vport.ViewMode |= ViewModeType.BackClipping;
			//3 : OPPOSITE of 71's bit 4 (16)
			if (this._objectReader.ReadBit())
				vport.ViewMode |= ViewModeType.FrontClippingZ;

			//R2000+:
			if (this.R2000Plus)
			{
				//Render Mode RC 281
				vport.RenderMode = (RenderMode)this._objectReader.ReadByte();
			}

			//R2007+:
			if (this.R2007Plus)
			{
				//Use default lights B 292
				vport.UseDefaultLighting = this._objectReader.ReadBit();
				//Default lighting type RC 282
				vport.DefaultLighting = (DefaultLightingType)this._objectReader.ReadByte();
				//Brightness BD 141
				vport.Brightness = this._objectReader.ReadBitDouble();
				//Constrast BD 142
				vport.Contrast = this._objectReader.ReadBitDouble();
				//Ambient Color CMC 63
				vport.AmbientColor = this._mergedReaders.ReadCmColor();
			}

			//Common:
			//Lower left 2RD 10 In fractions of screen width and height.
			vport.BottomLeft = this._objectReader.Read2RawDouble();
			//Upper right 2RD 11 In fractions of screen width and height.
			vport.TopRight = this._objectReader.Read2RawDouble();

			//UCSFOLLOW B 71 UCSFOLLOW. Bit 3 (8) of the 71-group.
			if (this._objectReader.ReadBit())
				vport.ViewMode |= ViewModeType.Follow;

			//Circle zoom BS 72 Circle zoom percent.
			vport.CircleZoomPercent = this._objectReader.ReadBitShort();

			//Fast zoom B 73
			this._objectReader.ReadBit();

			//UCSICON X 74 2 bits: 01
			//0 : 74's bit 0 (1)
			if (this._objectReader.ReadBit())
				vport.UcsIconDisplay = UscIconType.OnLower;
			//1 : 74's bit 1 (2)
			if (this._objectReader.ReadBit())
				vport.UcsIconDisplay = UscIconType.OnOrigin;

			//Grid on/off B 76
			vport.ShowGrid = this._objectReader.ReadBit();
			//Grd spacing 2RD 15
			vport.GridSpacing = this._objectReader.Read2RawDouble();
			//Snap on/off B 75
			vport.SnapOn = this._objectReader.ReadBit();

			//Snap style B 77
			vport.IsometricSnap = this._objectReader.ReadBit();

			//Snap isopair BS 78
			vport.SnapIsoPair = this._objectReader.ReadBitShort();
			//Snap rot BD 50
			vport.SnapRotation = this._objectReader.ReadBitDouble();
			//Snap base 2RD 13
			vport.SnapBasePoint = this._objectReader.Read2RawDouble();
			//Snp spacing 2RD 14
			vport.SnapSpacing = this._objectReader.Read2RawDouble();

			//R2000+:
			if (this.R2000Plus)
			{
				//Unknown B
				this._objectReader.ReadBit();

				//UCS per Viewport B 71
				bool ucsPerViewport = this._objectReader.ReadBit();
				//UCS Origin 3BD 110
				vport.Origin = this._objectReader.Read3BitDouble();
				//UCS X Axis 3BD 111
				vport.XAxis = this._objectReader.Read3BitDouble();
				//UCS Y Axis 3BD 112
				vport.YAxis = this._objectReader.Read3BitDouble();
				//UCS Elevation BD 146
				vport.Elevation = this._objectReader.ReadBitDouble();
				//UCS Orthographic type BS 79
				vport.OrthographicType = (OrthographicType)this._objectReader.ReadBitShort();
			}

			//R2007+:
			if (this.R2007Plus)
			{
				//Grid flags BS 60
				vport.GridFlags = (GridFlags)this._objectReader.ReadBitShort();
				//Grid major BS 61
				vport.MinorGridLinesPerMajorGridLine = this._objectReader.ReadBitShort();
			}

			//Common:
			//Handle refs H Vport control(soft pointer)
			//[Reactors(soft pointer)]
			//xdicobjhandle(hard owner)
			//External reference block handle(hard pointer)
			template.VportControlHandle = this.handleReference();

			//R2007+:
			if (this.R2007Plus)
			{
				//Background handle H 332 soft pointer
				template.BackgroundHandle = this.handleReference();
				//Visual Style handle H 348 hard pointer
				template.StyleHandle = this.handleReference();
				//Sun handle H 361 hard owner
				template.SunHandle = this.handleReference();
			}

			//R2000+:
			if (this.R2000Plus)
			{
				//Named UCS Handle H 345 hard pointer
				template.NamedUcsHandle = this.handleReference();
				//Base UCS Handle H 346 hard pointer
				template.BaseUcsHandle = this.handleReference();
			}

			return template;
		}

		private CadTemplate readAppId()
		{
			AppId appId = new AppId();
			CadTemplate template = new CadTemplate<AppId>(appId);

			this.readCommonNonEntityData(template);

			appId.Name = this._textReader.ReadVariableText();

			this.readXrefDependantBit(appId);

			//Unknown RC 71 Undoc'd 71-group; doesn't even appear in DXF or an entget if it's 0.
			this._objectReader.ReadByte();

			//External reference block handle(hard pointer)	??
			this.handleReference();

			return template;
		}

		private CadTemplate readDimStyle()
		{
			DimensionStyle dimStyle = new DimensionStyle();
			CadDimensionStyleTemplate template = new CadDimensionStyleTemplate(dimStyle);

			this.readCommonNonEntityData(template);

			//Common:
			//Entry name TV 2
			dimStyle.Name = this._textReader.ReadVariableText();

			this.readXrefDependantBit(dimStyle);

			//R13 & R14 Only:
			if (this.R13_14Only)
			{
				//DIMTOL B 71
				dimStyle.GenerateTolerances = this._objectReader.ReadBit();
				//DIMLIM B 72
				dimStyle.LimitsGeneration = this._objectReader.ReadBit();
				//DIMTIH B 73
				dimStyle.TextOutsideHorizontal = this._objectReader.ReadBit();
				//DIMTOH B 74
				dimStyle.SuppressFirstExtensionLine = this._objectReader.ReadBit();
				//DIMSE1 B 75
				dimStyle.SuppressSecondExtensionLine = this._objectReader.ReadBit();
				//DIMSE2 B 76
				dimStyle.TextInsideHorizontal = this._objectReader.ReadBit();
				//DIMALT B 170
				dimStyle.AlternateUnitDimensioning = this._objectReader.ReadBit();
				//DIMTOFL B 172
				dimStyle.TextOutsideExtensions = this._objectReader.ReadBit();
				//DIMSAH B 173
				dimStyle.SeparateArrowBlocks = this._objectReader.ReadBit();
				//DIMTIX B 174
				dimStyle.TextInsideExtensions = this._objectReader.ReadBit();
				//DIMSOXD B 175
				dimStyle.SuppressOutsideExtensions = this._objectReader.ReadBit();
				//DIMALTD RC 171
				dimStyle.AlternateUnitDecimalPlaces = this._objectReader.ReadByte();
				//DIMZIN RC 78
				dimStyle.ZeroHandling = (ZeroHandling)this._objectReader.ReadRawChar();
				//DIMSD1 B 281
				dimStyle.SuppressFirstDimensionLine = this._objectReader.ReadBit();
				//DIMSD2 B 282
				dimStyle.SuppressSecondDimensionLine = this._objectReader.ReadBit();
				//DIMTOLJ RC 283
				dimStyle.ToleranceAlignment = (ToleranceAlignment)this._objectReader.ReadRawChar();
				//DIMJUST RC 280
				dimStyle.TextHorizontalAlignment = (DimensionTextHorizontalAlignment)this._objectReader.ReadByte();
				//DIMFIT RC 287
				dimStyle.DimensionFit = (short)this._objectReader.ReadRawChar();
				//DIMUPT B 288
				dimStyle.CursorUpdate = this._objectReader.ReadBit();
				//DIMTZIN RC 284
				dimStyle.ToleranceZeroHandling = (ZeroHandling)this._objectReader.ReadByte();
				//DIMALTZ RC 285
				dimStyle.AlternateUnitZeroHandling = (ZeroHandling)this._objectReader.ReadByte();
				//DIMALTTZ RC 286
				dimStyle.AlternateUnitToleranceZeroHandling = (ZeroHandling)this._objectReader.ReadByte();
				//DIMTAD RC 77
				dimStyle.TextVerticalAlignment = (DimensionTextVerticalAlignment)this._objectReader.ReadByte();
				//DIMUNIT BS 270
				dimStyle.DimensionUnit = this._objectReader.ReadBitShort();
				//DIMAUNIT BS 275
				dimStyle.AngularUnit = (AngularUnitFormat)this._objectReader.ReadBitShort();
				//DIMDEC BS 271
				dimStyle.DecimalPlaces = this._objectReader.ReadBitShort();
				//DIMTDEC BS 272
				dimStyle.ToleranceDecimalPlaces = this._objectReader.ReadBitShort();
				//DIMALTU BS 273
				dimStyle.AlternateUnitFormat = (LinearUnitFormat)this._objectReader.ReadBitShort();
				//DIMALTTD BS 274
				dimStyle.AlternateUnitToleranceDecimalPlaces = this._objectReader.ReadBitShort();
				//DIMSCALE BD 40
				dimStyle.ScaleFactor = this._objectReader.ReadBitDouble();
				//DIMASZ BD 41
				dimStyle.ArrowSize = this._objectReader.ReadBitDouble();
				//DIMEXO BD 42
				dimStyle.ExtensionLineOffset = this._objectReader.ReadBitDouble();
				//DIMDLI BD 43
				dimStyle.DimensionLineIncrement = this._objectReader.ReadBitDouble();
				//DIMEXE BD 44
				dimStyle.ExtensionLineExtension = this._objectReader.ReadBitDouble();
				//DIMRND BD 45
				dimStyle.Rounding = this._objectReader.ReadBitDouble();
				//DIMDLE BD 46
				dimStyle.DimensionLineExtension = this._objectReader.ReadBitDouble();
				//DIMTP BD 47
				dimStyle.PlusTolerance = this._objectReader.ReadBitDouble();
				//DIMTM BD 48
				dimStyle.MinusTolerance = this._objectReader.ReadBitDouble();
				//DIMTXT BD 140
				dimStyle.TextHeight = this._objectReader.ReadBitDouble();
				//DIMCEN BD 141
				dimStyle.CenterMarkSize = this._objectReader.ReadBitDouble();
				//DIMTSZ BD 142
				dimStyle.TickSize = this._objectReader.ReadBitDouble();
				//DIMALTF BD 143
				dimStyle.AlternateUnitScaleFactor = this._objectReader.ReadBitDouble();
				//DIMLFAC BD 144
				dimStyle.LinearScaleFactor = this._objectReader.ReadBitDouble();
				//DIMTVP BD 145
				dimStyle.TextVerticalPosition = this._objectReader.ReadBitDouble();
				//DIMTFAC BD 146
				dimStyle.ToleranceScaleFactor = this._objectReader.ReadBitDouble();
				//DIMGAP BD 147
				dimStyle.DimensionLineGap = this._objectReader.ReadBitDouble();
				//DIMPOST T 3
				dimStyle.PostFix = this._textReader.ReadVariableText();
				//DIMAPOST T 4
				dimStyle.AlternateDimensioningSuffix = this._textReader.ReadVariableText();

				//DIMBLK T 5
				template.DIMBL_Name = this._textReader.ReadVariableText();
				//DIMBLK1 T 6
				template.DIMBLK1_Name = this._textReader.ReadVariableText();
				//DIMBLK2 T 7
				template.DIMBLK2_Name = this._textReader.ReadVariableText();

				//DIMCLRD BS 176
				dimStyle.DimensionLineColor = this._objectReader.ReadColorByIndex();
				//DIMCLRE BS 177
				dimStyle.ExtensionLineColor = this._objectReader.ReadColorByIndex();
				//DIMCLRT BS 178
				dimStyle.TextColor = this._objectReader.ReadColorByIndex();
			}

			//R2000+:
			if (this.R2000Plus)
			{
				//DIMPOST TV 3
				dimStyle.PostFix = this._textReader.ReadVariableText();
				//DIMAPOST TV 4
				dimStyle.AlternateDimensioningSuffix = this._textReader.ReadVariableText();
				//DIMSCALE BD 40
				dimStyle.ScaleFactor = this._objectReader.ReadBitDouble();
				//DIMASZ BD 41
				dimStyle.ArrowSize = this._objectReader.ReadBitDouble();
				//DIMEXO BD 42
				dimStyle.ExtensionLineOffset = this._objectReader.ReadBitDouble();
				//DIMDLI BD 43
				dimStyle.DimensionLineIncrement = this._objectReader.ReadBitDouble();
				//DIMEXE BD 44
				dimStyle.ExtensionLineExtension = this._objectReader.ReadBitDouble();
				//DIMRND BD 45
				dimStyle.Rounding = this._objectReader.ReadBitDouble();
				//DIMDLE BD 46
				dimStyle.DimensionLineExtension = this._objectReader.ReadBitDouble();
				//DIMTP BD 47
				dimStyle.PlusTolerance = this._objectReader.ReadBitDouble();
				//DIMTM BD 48
				dimStyle.MinusTolerance = this._objectReader.ReadBitDouble();
			}

			//R2007+:
			if (this.R2007Plus)
			{
				//DIMFXL BD 49
				dimStyle.FixedExtensionLineLength = this._objectReader.ReadBitDouble();
				//DIMJOGANG BD 50
				dimStyle.JoggedRadiusDimensionTransverseSegmentAngle = this._objectReader.ReadBitDouble();
				//DIMTFILL BS 69
				dimStyle.TextBackgroundFillMode = (DimensionTextBackgroundFillMode)this._objectReader.ReadBitShort();
				//DIMTFILLCLR CMC 70
				dimStyle.TextBackgroundColor = this._mergedReaders.ReadCmColor();
			}

			//R2000+:
			if (this.R2000Plus)
			{
				//DIMTOL B 71
				dimStyle.GenerateTolerances = this._objectReader.ReadBit();
				//DIMLIM B 72
				dimStyle.LimitsGeneration = this._objectReader.ReadBit();
				//DIMTIH B 73
				dimStyle.TextInsideHorizontal = this._objectReader.ReadBit();
				//DIMTOH B 74
				dimStyle.TextOutsideHorizontal = this._objectReader.ReadBit();
				//DIMSE1 B 75
				dimStyle.SuppressFirstExtensionLine = this._objectReader.ReadBit();
				//DIMSE2 B 76
				dimStyle.SuppressSecondExtensionLine = this._objectReader.ReadBit();
				//DIMTAD BS 77
				dimStyle.TextVerticalAlignment = (DimensionTextVerticalAlignment)this._objectReader.ReadBitShort();
				//DIMZIN BS 78
				dimStyle.ZeroHandling = (ZeroHandling)this._objectReader.ReadBitShort();
				//DIMAZIN BS 79
				dimStyle.AngularZeroHandling = (ZeroHandling)this._objectReader.ReadBitShort();
			}

			//R2007 +:
			if (this.R2007Plus)
				//DIMARCSYM BS 90
				dimStyle.ArcLengthSymbolPosition = (ArcLengthSymbolPosition)this._objectReader.ReadBitShort();

			//R2000 +:
			if (this.R2000Plus)
			{
				//DIMTXT BD 140
				dimStyle.TextHeight = this._objectReader.ReadBitDouble();
				//DIMCEN BD 141
				dimStyle.CenterMarkSize = this._objectReader.ReadBitDouble();
				//DIMTSZ BD 142
				dimStyle.TickSize = this._objectReader.ReadBitDouble();
				//DIMALTF BD 143
				dimStyle.AlternateUnitScaleFactor = this._objectReader.ReadBitDouble();
				//DIMLFAC BD 144
				dimStyle.LinearScaleFactor = this._objectReader.ReadBitDouble();
				//DIMTVP BD 145
				dimStyle.TextVerticalPosition = this._objectReader.ReadBitDouble();
				//DIMTFAC BD 146
				dimStyle.ToleranceScaleFactor = this._objectReader.ReadBitDouble();
				//DIMGAP BD 147
				dimStyle.DimensionLineGap = this._objectReader.ReadBitDouble();
				//DIMALTRND BD 148
				dimStyle.AlternateUnitRounding = this._objectReader.ReadBitDouble();
				//DIMALT B 170
				dimStyle.AlternateUnitDimensioning = this._objectReader.ReadBit();
				//DIMALTD BS 171
				dimStyle.AlternateUnitDecimalPlaces = this._objectReader.ReadBitShort();
				//DIMTOFL B 172
				dimStyle.TextOutsideExtensions = this._objectReader.ReadBit();
				//DIMSAH B 173
				dimStyle.SeparateArrowBlocks = this._objectReader.ReadBit();
				//DIMTIX B 174
				dimStyle.TextInsideExtensions = this._objectReader.ReadBit();
				//DIMSOXD B 175
				dimStyle.SuppressOutsideExtensions = this._objectReader.ReadBit();
				//DIMCLRD BS 176
				dimStyle.DimensionLineColor = this._mergedReaders.ReadCmColor();
				//DIMCLRE BS 177
				dimStyle.ExtensionLineColor = this._mergedReaders.ReadCmColor();
				//DIMCLRT BS 178
				dimStyle.TextColor = this._mergedReaders.ReadCmColor();
				//DIMADEC BS 179
				dimStyle.AngularDimensionDecimalPlaces = this._objectReader.ReadBitShort();
				//DIMDEC BS 271
				dimStyle.DecimalPlaces = this._objectReader.ReadBitShort();
				//DIMTDEC BS 272
				dimStyle.ToleranceDecimalPlaces = this._objectReader.ReadBitShort();
				//DIMALTU BS 273
				dimStyle.AlternateUnitFormat = (LinearUnitFormat)this._objectReader.ReadBitShort();
				//DIMALTTD BS 274
				dimStyle.AlternateUnitToleranceDecimalPlaces = this._objectReader.ReadBitShort();
				//DIMAUNIT BS 275
				dimStyle.AngularUnit = (AngularUnitFormat)this._objectReader.ReadBitShort();
				//DIMFRAC BS 276
				dimStyle.FractionFormat = (FractionFormat)this._objectReader.ReadBitShort();
				//DIMLUNIT BS 277
				dimStyle.LinearUnitFormat = (LinearUnitFormat)this._objectReader.ReadBitShort();
				//DIMDSEP BS 278
				dimStyle.DecimalSeparator = (char)this._objectReader.ReadBitShort();
				//DIMTMOVE BS 279
				dimStyle.TextMovement = (TextMovement)this._objectReader.ReadBitShort();
				//DIMJUST BS 280
				dimStyle.TextHorizontalAlignment = (DimensionTextHorizontalAlignment)this._objectReader.ReadBitShort();
				//DIMSD1 B 281
				dimStyle.SuppressFirstDimensionLine = this._objectReader.ReadBit();
				//DIMSD2 B 282
				dimStyle.SuppressSecondDimensionLine = this._objectReader.ReadBit();
				//DIMTOLJ BS 283
				dimStyle.ToleranceAlignment = (ToleranceAlignment)this._objectReader.ReadBitShort();
				//DIMTZIN BS 284
				dimStyle.ToleranceZeroHandling = (ZeroHandling)this._objectReader.ReadBitShort();
				//DIMALTZ BS 285
				dimStyle.AlternateUnitZeroHandling = (ZeroHandling)this._objectReader.ReadBitShort();
				//DIMALTTZ BS 286
				dimStyle.AlternateUnitToleranceZeroHandling = (ZeroHandling)this._objectReader.ReadBitShort();
				//DIMUPT B 288
				dimStyle.CursorUpdate = this._objectReader.ReadBit();
				//DIMFIT BS 287
				dimStyle.DimensionFit = this._objectReader.ReadBitShort();
			}

			//R2007+:
			if (this.R2007Plus)
				//DIMFXLON B 290
				dimStyle.IsExtensionLineLengthFixed = this._objectReader.ReadBit();

			//R2010+:
			if (this.R2010Plus)
			{
				//DIMTXTDIRECTION B 295
				dimStyle.TextDirection = this._objectReader.ReadBit() ? TextDirection.RightToLeft : TextDirection.LeftToRight;
				//DIMALTMZF BD ?
				dimStyle.AltMzf = this._objectReader.ReadBitDouble();
				//DIMALTMZS T ?
				dimStyle.AltMzs = this._textReader.ReadVariableText();
				//DIMMZF BD ?
				dimStyle.Mzf = this._objectReader.ReadBitDouble();
				//DIMMZS T ?
				dimStyle.Mzs = this._textReader.ReadVariableText();
			}

			//R2000+:
			if (this.R2000Plus)
			{
				//DIMLWD BS 371
				dimStyle.DimensionLineWeight = (LineweightType)this._objectReader.ReadBitShort();
				//DIMLWE BS 372
				dimStyle.ExtensionLineWeight = (LineweightType)this._objectReader.ReadBitShort();
			}

			//Common:
			//Unknown B 70 Seems to set the 0 - bit(1) of the 70 - group.
			this._objectReader.ReadBit();

			//External reference block handle(hard pointer)
			long block = (long)this.handleReference();

			//340 shapefile(DIMTXSTY)(hard pointer)
			template.TextStyleHandle = this.handleReference();

			//R2000+:
			if (this.R2000Plus)
			{
				//341 leader block(DIMLDRBLK) (hard pointer)
				template.DIMLDRBLK = this.handleReference();
				//342 dimblk(DIMBLK)(hard pointer)
				template.DIMBLK = this.handleReference();
				//343 dimblk1(DIMBLK1)(hard pointer)
				template.DIMBLK1 = this.handleReference();
				//344 dimblk2(DIMBLK2)(hard pointer)
				template.DIMBLK2 = this.handleReference();
			}

			//R2007+:
			if (this.R2007Plus)
			{
				//345 dimltype(hard pointer)
				template.Dimltype = this.handleReference();
				//346 dimltex1(hard pointer)
				template.Dimltex1 = this.handleReference();
				//347 dimltex2(hard pointer)
				template.Dimltex2 = this.handleReference();
			}

			return template;
		}

		private CadTemplate readViewportEntityControl()
		{
			return null;

			DwgViewportEntityControlTemplate template = new DwgViewportEntityControlTemplate();

			this.readCommonNonEntityData(template);

			//Common:
			//Numentries BL 70
			int numentries = this._objectReader.ReadBitLong();
			for (int i = 0; i < numentries; ++i)
				//Handle refs H NULL(soft pointer)	xdicobjhandle(hard owner)	the apps(soft owner)
				template.EntryHandles.Add(this.handleReference());

			return template;
		}

		private CadTemplate readViewportEntityHeader()
		{
			//Viewport viewport = new Viewport();
			//DwgViewportTemplate template = new DwgViewportTemplate(viewport);

			//this.readCommonNonEntityData(template);

			////Common:
			////Entry name TV 2
			//viewport.StyleSheetName = this._textReader.ReadVariableText();

			//this.readXrefDependantBit(viewport);

			////1 flag B The 1 bit of the 70 group
			//this._objectReader.ReadBit();

			////Handle refs H viewport entity control (soft pointer)
			//this.handleReference();
			////xdicobjhandle (hard owner)
			//this.handleReference();
			////External reference block handle (hard pointer)
			//this.handleReference();

			//TODO: transform the viewport ent into the viewport

			return null;
		}

		private CadTemplate readGroup()
		{
			Group group = new Group();
			DwgGroupTemplate template = new DwgGroupTemplate(group);

			this.readCommonNonEntityData(template);

			//Str TV name of group
			group.Description = this._textReader.ReadVariableText();

			//Unnamed BS 1 if group has no name
			group.IsUnnamed = this._objectReader.ReadBitShort() > 0;
			//Selectable BS 1 if group selectable
			group.Selectable = this._objectReader.ReadBitShort() > 0;

			//Numhandles BL # objhandles in this group
			int numhandles = this._objectReader.ReadBitLong();
			for (int index = 0; index < numhandles; ++index)
				//the entries in the group(hard pointer)
				template.Handles.Add(this.handleReference());

			return template;
		}

		private CadTemplate readMLineStyle()
		{
			MLineStyle mlineStyle = new MLineStyle();
			CadMLineStyleTemplate template = new CadMLineStyleTemplate(mlineStyle);

			this.readCommonNonEntityData(template);

			//Common:
			//Name TV Name of this style
			mlineStyle.Name = this._textReader.ReadVariableText();
			//Desc TV Description of this style
			mlineStyle.Description = this._textReader.ReadVariableText();
			//Flags BS A short which reconstitutes the mlinestyle flags as defined in DXF.
			//Here are the bits as they relate to DXF:
			/*
			 DWG bit goes with DXF bit
				1				2
				2				1
				16				16
				32				64
				64				32
				256				256
				512				1024
				1024			512
			 */
			short flags = this._objectReader.ReadBitShort();
			if (((uint)flags & 1U) > 0U)
				mlineStyle.Flags |= MLineStyleFlags.DisplayJoints;
			if (((uint)flags & 2U) > 0U)
				mlineStyle.Flags |= MLineStyleFlags.FillOn;
			if (((uint)flags & 16U) > 0U)
				mlineStyle.Flags |= MLineStyleFlags.StartSquareCap;
			if (((uint)flags & 32U) > 0U)
				mlineStyle.Flags |= MLineStyleFlags.StartRoundCap;
			if (((uint)flags & 64U) > 0U)
				mlineStyle.Flags |= MLineStyleFlags.StartInnerArcsCap;
			if (((uint)flags & 256U) > 0U)
				mlineStyle.Flags |= MLineStyleFlags.EndSquareCap;
			if (((uint)flags & 512U) > 0U)
				mlineStyle.Flags |= MLineStyleFlags.EndRoundCap;
			if (((uint)flags & 1024U) > 0U)
				mlineStyle.Flags |= MLineStyleFlags.EndInnerArcsCap;

			//fillcolor CMC Fill color for this style
			mlineStyle.FillColor = this._mergedReaders.ReadCmColor();
			//startang BD Start angle
			mlineStyle.StartAngle = this._objectReader.ReadBitDouble();
			//endang BD End angle
			mlineStyle.EndAngle = this._objectReader.ReadBitDouble();

			//linesinstyle RC Number of lines in this style
			int nlines = this._objectReader.ReadByte();
			for (int i = 0; i < nlines; ++i)
			{
				MLineStyle.Element element = new MLineStyle.Element();
				CadMLineStyleTemplate.ElementTemplate elementTemplate = new CadMLineStyleTemplate.ElementTemplate(element);

				//Offset BD Offset of this segment
				element.Offset = this._objectReader.ReadBitDouble();
				//Color CMC Color of this segment
				element.Color = this._mergedReaders.ReadCmColor();

				//R2018+:
				if (this.R2018Plus)
				{
					//Line type handle H Line type handle (hard pointer)
					elementTemplate.LinetypeHandle = this.handleReference();
				}
				//Before R2018:
				else
				{
					//Ltindex BS Linetype index (yes, index)
					elementTemplate.LinetypeIndex = this._objectReader.ReadBitShort();
				}

				template.ElementTemplates.Add(elementTemplate);
				mlineStyle.Elements.Add(element);
			}

			return template;
		}

		private CadTemplate readLWPolyline()
		{
			LwPolyline lwPolyline = new LwPolyline();
			CadEntityTemplate template = new CadEntityTemplate(lwPolyline);

			try
			{
				this.readCommonEntityData(template);

				//B : bytes containing the LWPOLYLINE entity data.
				//This excludes the common entity data.
				//More specifically: it starts at the LWPOLYLINE flags (BS), and ends with the width array (BD).

				short flags = this._objectReader.ReadBitShort();
				if ((flags & 0x100) != 0)
					lwPolyline.Flags |= LwPolylineFlags.Plinegen;
				if ((flags & 0x200) != 0)
					lwPolyline.Flags |= LwPolylineFlags.Closed;

				if ((flags & 0x4u) != 0)
				{
					lwPolyline.ConstantWidth = this._objectReader.ReadBitDouble();
				}

				if ((flags & 0x8u) != 0)
				{
					lwPolyline.Elevation = this._objectReader.ReadBitDouble();
				}

				if ((flags & 0x2u) != 0)
				{
					lwPolyline.Thickness = this._objectReader.ReadBitDouble();
				}

				if ((flags & (true ? 1u : 0u)) != 0)
				{
					lwPolyline.Normal = this._objectReader.Read3BitDouble();
				}

				int nvertices = this._objectReader.ReadBitLong();
				int nbulges = 0;

				if (((uint)flags & 0x10) != 0)
				{
					nbulges = this._objectReader.ReadBitLong();
				}

				int nids = 0;
				if (((uint)flags & 0x400) != 0)
				{
					nids = this._objectReader.ReadBitLong();
				}

				int ndiffwidth = 0;
				if (((uint)flags & 0x20) != 0)
				{
					ndiffwidth = this._objectReader.ReadBitLong();
				}

				if (this.R13_14Only)
				{
					for (int i = 0; i < nvertices; i++)
					{
						Vertex2D v = new Vertex2D();
						XY loc = this._objectReader.Read2RawDouble();
						lwPolyline.Vertices.Add(new LwPolyline.Vertex(loc));
					}
				}

				if (this.R2000Plus && nvertices > 0)
				{
					XY loc = this._objectReader.Read2RawDouble();
					lwPolyline.Vertices.Add(new LwPolyline.Vertex(loc));
					for (int j = 1; j < nvertices; j++)
					{
						loc = this._objectReader.Read2BitDoubleWithDefault(loc);
						lwPolyline.Vertices.Add(new LwPolyline.Vertex(loc));
					}
				}

				for (int k = 0; k < nbulges; k++)
				{
					lwPolyline.Vertices[k].Bulge = this._objectReader.ReadBitDouble();
				}

				for (int l = 0; l < nids; l++)
				{
					lwPolyline.Vertices[l].Id = this._objectReader.ReadBitLong();
				}

				for (int m = 0; m < ndiffwidth; m++)
				{
					LwPolyline.Vertex vertex = lwPolyline.Vertices[m];
					vertex.StartWidth = this._objectReader.ReadBitDouble();
					vertex.EndWidth = this._objectReader.ReadBitDouble();
				}
			}
			catch (System.Exception ex)
			{
				this._builder.Notify($"Exception while reading LwPolyline: {ex.GetType().FullName}", NotificationType.Error, ex);
				return template;
			}

			return template;
		}

		private CadTemplate readHatch()
		{
			Hatch hatch = new Hatch();
			CadHatchTemplate template = new CadHatchTemplate(hatch);

			this.readCommonEntityData(template);

			//R2004+:
			if (this.R2004Plus)
			{
				//Is Gradient Fill BL 450 Non-zero indicates a gradient fill is used.
				hatch.GradientColor.Enabled = this._objectReader.ReadBitLong() != 0;

				//Reserved BL 451
				hatch.GradientColor.Reserved = this._objectReader.ReadBitLong();
				//Gradient Angle BD 460
				hatch.GradientColor.Angle = this._objectReader.ReadBitDouble();
				//Gradient Shift BD 461
				hatch.GradientColor.Shift = this._objectReader.ReadBitDouble();
				//Single Color Grad.BL 452
				hatch.GradientColor.IsSingleColorGradient = (uint)this._objectReader.ReadBitLong() > 0U;
				//Gradient Tint BD 462
				hatch.GradientColor.ColorTint = this._objectReader.ReadBitDouble();

				//# of Gradient Colors BL 453
				int ncolors = this._objectReader.ReadBitLong();
				for (int i = 0; i < ncolors; ++i)
				{
					GradientColor color = new GradientColor();

					//Gradient Value double BD 463
					color.Value = this._objectReader.ReadBitDouble();
					//RGB Color
					color.Color = this._mergedReaders.ReadCmColor();

					hatch.GradientColor.Colors.Add(color);
				}

				//Gradient Name TV 470
				hatch.GradientColor.Name = this._textReader.ReadVariableText();
			}

			//Common:
			//Z coord BD 30 X, Y always 0.0
			hatch.Elevation = this._objectReader.ReadBitDouble();
			//Extrusion 3BD 210
			hatch.Normal = this._objectReader.Read3BitDouble();
			//Name TV 2 name of hatch
			hatch.Pattern = new HatchPattern(this._textReader.ReadVariableText());
			//Solidfill B 70 1 if solidfill, else 0
			hatch.IsSolid = this._objectReader.ReadBit();
			//Associative B 71 1 if associative, else 0
			hatch.IsAssociative = this._objectReader.ReadBit();

			//Numpaths BL 91 Number of paths enclosing the hatch
			int npaths = this._objectReader.ReadBitLong();
			bool hasDerivedBoundary = false;

			#region Read the boundary path data

			for (int i = 0; i < npaths; i++)
			{
				CadHatchTemplate.CadBoundaryPathTemplate pathTemplate = new CadHatchTemplate.CadBoundaryPathTemplate();

				//Pathflag BL 92 Path flag
				pathTemplate.Path.Flags = (BoundaryPathFlags)this._objectReader.ReadBitLong();

				if (pathTemplate.Path.Flags.HasFlag(BoundaryPathFlags.Derived))
					hasDerivedBoundary = true;

				if (!pathTemplate.Path.Flags.HasFlag(BoundaryPathFlags.Polyline))
				{
					//Numpathsegs BL 93 number of segments in this path
					int nsegments = this._objectReader.ReadBitLong();
					for (int j = 0; j < nsegments; ++j)
					{
						//pathtypestatus RC 72 type of path
						Hatch.BoundaryPath.EdgeType pathTypeStatus = (Hatch.BoundaryPath.EdgeType)this._objectReader.ReadByte();
						switch (pathTypeStatus)
						{
							case Hatch.BoundaryPath.EdgeType.Line:
								pathTemplate.Path.Edges.Add(new Hatch.BoundaryPath.Line
								{
									//pt0 2RD 10 first endpoint
									Start = this._objectReader.Read2RawDouble(),
									//pt1 2RD 11 second endpoint
									End = this._objectReader.Read2RawDouble()
								});
								break;
							case Hatch.BoundaryPath.EdgeType.CircularArc:
								pathTemplate.Path.Edges.Add(new Hatch.BoundaryPath.Arc
								{
									//pt0 2RD 10 center
									Center = this._objectReader.Read2RawDouble(),
									//radius BD 40 radius
									Radius = this._objectReader.ReadBitDouble(),
									//startangle BD 50 start angle
									StartAngle = this._objectReader.ReadBitDouble(),
									//endangle BD 51 endangle
									EndAngle = this._objectReader.ReadBitDouble(),
									//isccw B 73 1 if counter clockwise, otherwise 0
									CounterClockWise = this._objectReader.ReadBit()
								});
								break;
							case Hatch.BoundaryPath.EdgeType.EllipticArc:
								pathTemplate.Path.Edges.Add(new Hatch.BoundaryPath.Ellipse
								{
									//pt0 2RD 10 center
									Center = this._objectReader.Read2RawDouble(),
									//endpoint 2RD 11 endpoint of major axis
									MajorAxisEndPoint = this._objectReader.Read2RawDouble(),
									//minormajoratio BD 40 ratio of minor to major axis
									MinorToMajorRatio = this._objectReader.ReadBitDouble(),
									//startangle BD 50 start angle
									StartAngle = this._objectReader.ReadBitDouble(),
									//endangle BD 51 endangle
									EndAngle = this._objectReader.ReadBitDouble(),
									//isccw B 73 1 if counter clockwise, otherwise 0
									CounterClockWise = this._objectReader.ReadBit()
								});
								break;
							case Hatch.BoundaryPath.EdgeType.Spline:
								Hatch.BoundaryPath.Spline splineEdge = new Hatch.BoundaryPath.Spline();

								//degree BL 94 degree of the spline
								splineEdge.Degree = this._objectReader.ReadBitLong();
								//isrational B 73 1 if rational(has weights), else 0
								splineEdge.Rational = this._objectReader.ReadBit();
								//isperiodic B 74 1 if periodic, else 0
								splineEdge.Periodic = this._objectReader.ReadBit();

								//numknots BL 95 number of knots
								int numknots = this._objectReader.ReadBitLong();
								//numctlpts BL 96 number of control points
								int numctlpts = this._objectReader.ReadBitLong();

								for (int k = 0; k < numknots; ++k)
									//knot BD 40 knot value
									splineEdge.Knots.Add(this._objectReader.ReadBitDouble());

								for (int p = 0; p < numctlpts; ++p)
								{
									//pt0 2RD 10 control point
									var cp = this._objectReader.Read2RawDouble();

									double wheight = 0;
									if (splineEdge.Rational)
										//weight BD 40 weight
										wheight = this._objectReader.ReadBitDouble();

									//Add the control point and its wheight
									splineEdge.ControlPoints.Add(new XYZ(cp.X, cp.Y, wheight));
								}

								//R24:
								if (this.R2010Plus)
								{
									//Numfitpoints BL 97 number of fit points
									int nfitPoints = this._objectReader.ReadBitLong();
									if (nfitPoints > 0)
									{
										for (int fp = 0; fp < nfitPoints; ++fp)
										{
											//Fitpoint 2RD 11
											splineEdge.FitPoints.Add(this._objectReader.Read2RawDouble());
										}

										//Start tangent 2RD 12
										splineEdge.StartTangent = this._objectReader.Read2RawDouble();
										//End tangent 2RD 13
										splineEdge.EndTangent = this._objectReader.Read2RawDouble();
									}
								}

								//Add the spline
								pathTemplate.Path.Edges.Add(splineEdge);
								break;
						}
					}
				}
				else    //POLYLINE PATH
				{
					Hatch.BoundaryPath.Polyline pline = new Hatch.BoundaryPath.Polyline();
					//bulgespresent B 72 bulges are present if 1
					bool bulgespresent = this._objectReader.ReadBit();
					//closed B 73 1 if closed
					pline.IsClosed = this._objectReader.ReadBit();

					//numpathsegs BL 91 number of path segments
					int numpathsegs = this._objectReader.ReadBitLong();
					for (int index = 0; index < numpathsegs; ++index)
					{
						//pt0 2RD 10 point on polyline
						XY vertex = this._objectReader.Read2RawDouble();

						if (bulgespresent)
						{
							//bulge BD 42 bulge
							double bulge = this._objectReader.ReadBitDouble();
							pline.Bulges.Add(bulge);
						}

						//Add the vertex
						pline.Vertices.Add(new XY(vertex.X, vertex.Y));
					}

					pathTemplate.Path.Edges.Add(pline);
				}

				//numboundaryobjhandles BL 97 Number of boundary object handles for this path
				int numboundaryobjhandles = this._objectReader.ReadBitLong();
				for (int h = 0; h < numboundaryobjhandles; h++)
				{
					//boundaryhandle H 330 boundary handle(soft pointer)
					pathTemplate.Handles.Add(this.handleReference());
				}

				template.PathTempaltes.Add(pathTemplate);
			}

			#endregion Read the boundary path data

			//style BS 75 style of hatch 0==odd parity, 1==outermost, 2==whole area
			hatch.Style = (HatchStyleType)this._objectReader.ReadBitShort();
			//patterntype BS 76 pattern type 0==user-defined, 1==predefined, 2==custom
			hatch.PatternType = (HatchPatternType)this._objectReader.ReadBitShort();

			if (!hatch.IsSolid)
			{
				//angle BD 52 hatch angle
				hatch.PatternAngle = this._objectReader.ReadBitDouble();
				//scaleorspacing BD 41 scale or spacing(pattern fill only)
				hatch.PatternScale = this._objectReader.ReadBitDouble();
				//doublehatch B 77 1 for double hatch
				hatch.IsDouble = this._objectReader.ReadBit();

				//numdeflines BS 78 number of definition lines
				int numdeflines = this._objectReader.ReadBitShort();
				for (int li = 0; li < numdeflines; ++li)
				{
					HatchPattern.Line line = new HatchPattern.Line();
					//angle BD 53 line angle
					line.Angle = this._objectReader.ReadBitDouble();
					//pt0 2BD 43 / 44 pattern through this point(X, Y)
					line.BasePoint = this._objectReader.Read2BitDouble();
					//offset 2BD 45 / 56 pattern line offset
					line.Offset = this._objectReader.Read2BitDouble();

					//  numdashes BS 79 number of dash length items
					int ndashes = this._objectReader.ReadBitShort();
					for (int ds = 0; ds < ndashes; ++ds)
					{
						//dashlength BD 49 dash length
						line.DashLengths.Add(this._objectReader.ReadBitDouble());
					}

					hatch.Pattern.Lines.Add(line);
				}
			}

			if (hasDerivedBoundary)
				//pixelsize BD 47 pixel size
				hatch.PixelSize = this._objectReader.ReadBitDouble();

			//numseedpoints BL 98 number of seed points
			int numseedpoints = this._objectReader.ReadBitLong();
			for (int sp = 0; sp < numseedpoints; ++sp)
			{
				//pt0 2RD 10 seed point
				XY spt = this._objectReader.Read2RawDouble();
				hatch.SeedPoints.Add(spt);
			}

			return template;
		}

		private CadTemplate readSortentsTable()
		{
			SortEntitiesTable sortTable = new SortEntitiesTable();
			CadSortensTableTemplate template = new CadSortensTableTemplate(sortTable);

			this.readCommonNonEntityData(template);

			//Common:
			//Numentries BL number of entries
			int numentries = this._mergedReaders.ReadBitLong();
			//Sorthandle H
			for (int i = 0; i < numentries; i++)
			{
				//Sort handle(numentries of these, CODE 0, i.e.part of the main bit stream, not of the handle bit stream!).
				//The sort handle does not have to point to an entity (but it can).
				//This is just the handle used for determining the drawing order of the entity specified by the entity handle in the handle bit stream.
				//When the sortentstable doesn’t have a
				//mapping from entity handle to sort handle, then the entity’s own handle is used for sorting.
				ulong sortHandle = this._objectReader.HandleReference();
				ulong entityHandle = this.handleReference();

				template.Values.Add((sortHandle, entityHandle));
			}

			//owner handle (soft pointer)
			template.BlockOwnerHandle = this.handleReference();

			return template;
		}

		private CadTemplate readVisualStyle()
		{
			VisualStyle visualStyle = new VisualStyle();
			CadTemplate<VisualStyle> template = new CadTemplate<VisualStyle>(visualStyle);

			this.readCommonNonEntityData(template);

			//WARNING: this object is not documented, the fields have been found using exploration methods and matching them with the dxf file

			visualStyle.Description = this._textReader.ReadVariableText();
			visualStyle.Type = this._objectReader.ReadBitLong();

#if TEST
			var objValues = DwgStreamReaderBase.Explore(_objectReader);
			var textValues = DwgStreamReaderBase.Explore(_textReader);
#endif

			return null;
		}

		private CadTemplate readWipeout()
		{
			Wipeout wipeout = new Wipeout();
			CadWipeoutTemplate template = new CadWipeoutTemplate(wipeout);

			this.readCommonEntityData(template);

			//WARNING: this object is not documented, the fields have been found using exploration methods and matching them with the dxf file

			wipeout.ClassVersion = this._objectReader.ReadBitLong();

			wipeout.InsertPoint = this._objectReader.Read3BitDouble();
			wipeout.UVector = this._objectReader.Read3BitDouble();
			wipeout.VVector = this._objectReader.Read3BitDouble();

			wipeout.Size = this._objectReader.Read2RawDouble();

			wipeout.Flags = (ImageDisplayFlags)this._objectReader.ReadBitShort();
			wipeout.ClippingState = this._objectReader.ReadBit();
			wipeout.Brightness = this._objectReader.ReadByte();
			wipeout.Contrast = this._objectReader.ReadByte();
			wipeout.Fade = this._objectReader.ReadByte();

			if (this._version > ACadVersion.AC1021)
			{
				//Unknown bit
				this._objectReader.ReadBit();
			}

			wipeout.ClipType = (ClipType)this._objectReader.ReadBitShort();
			switch (wipeout.ClipType)
			{
				case ClipType.Rectangular:
					wipeout.ClipBoundaryVertices.Add(this._objectReader.Read2RawDouble());
					wipeout.ClipBoundaryVertices.Add(this._objectReader.Read2RawDouble());
					break;
				case ClipType.Polygonal:
					int nvertices = this._objectReader.ReadBitLong();
					for (int i = 0; i < nvertices; i++)
					{
						wipeout.ClipBoundaryVertices.Add(this._objectReader.Read2RawDouble());
					}
					break;
				default:
					break;
			}

			template.ImgHandle_1 = this.handleReference();
			template.ImgHandle_2 = this.handleReference();

			return template;
		}

		private CadTemplate readXRecord()
		{
			XRecord xRecord = new XRecord();
			CadXRecordTemplate template = new CadXRecordTemplate(xRecord);

			this.readCommonNonEntityData(template);

			//Common:
			//Numdatabytes BL number of databytes
			long offset = this._objectReader.ReadBitLong();

			//Databytes X databytes, however many there are to the handles
			while (this._objectReader.Position < offset)
			{
				//Common:
				//XRECORD data is pairs of:
				//RS indicator number, then data. The indicator number indicates the DXF number of the data,
				//then the data follows, so for instance an indicator of 1 would be followed by the string length (RC),
				//the dwgcodepage (RC), and then the string, for R13-R2004 files. For R2007+,
				//a string contains a short length N, and then N Unicode characters (2 bytes each).
				//An indicator of 70 would mean a 2 byte short following. An indicator of 10 indicates
				//3 8-byte doubles following. An indicator of 40 means 1 8-byte double. These indicator
				//numbers all follow the normal DXF convention for group codes.
				var code = this._objectReader.ReadShort();
				var groupCode = GroupCodeValue.TransformValue(code);

				switch (groupCode)
				{
					case GroupCodeValueType.None:
						break;
					case GroupCodeValueType.String:
						xRecord.Entries.Add(new XRecord.Entry(code, this._objectReader.ReadTextUnicode()));
						break;
					case GroupCodeValueType.Point3D:
						xRecord.Entries.Add(new XRecord.Entry(code,
							new XYZ(
								this._objectReader.ReadDouble(),
								this._objectReader.ReadDouble(),
								this._objectReader.ReadDouble()
								)));
						break;
					case GroupCodeValueType.Double:
						xRecord.Entries.Add(new XRecord.Entry(code, this._objectReader.ReadDouble()));
						break;
					case GroupCodeValueType.Int16:
						xRecord.Entries.Add(new XRecord.Entry(code, this._objectReader.ReadShort()));
						break;
					case GroupCodeValueType.Int32:
						xRecord.Entries.Add(new XRecord.Entry(code, this._objectReader.ReadRawLong()));
						break;
					case GroupCodeValueType.Int64:
						xRecord.Entries.Add(new XRecord.Entry(code, this._objectReader.ReadRawLong()));
						break;
					case GroupCodeValueType.Handle:
						xRecord.Entries.Add(new XRecord.Entry(code, this._objectReader.ReadTextUnicode()));
						break;
					case GroupCodeValueType.Bool:
						xRecord.Entries.Add(new XRecord.Entry(code, this._objectReader.ReadByte() > 0));
						break;
					case GroupCodeValueType.Chunk:
						xRecord.Entries.Add(new XRecord.Entry(code, this._objectReader.ReadBytes(this._objectReader.ReadByte())));
						break;
					default:
						break;
				}
			}

			//R2000+:
			if (this.R2000Plus)
			{
				//Cloning flag BS 280
				xRecord.ClonningFlags = (DictionaryCloningFlags)this._objectReader.ReadBitShort();
			}

			long size = this._objectInitialPos + (long)(this._size * 8U) - 7L;
			while (this._handlesReader.PositionInBits() < size)
			{
				//Handle refs H parenthandle (soft pointer)
				//[Reactors(soft pointer)]
				//xdictionary(hard owner)
				//objid object handles, as many as you can read until you run out of data
				this.handleReference();
			}

			return template;
		}

		private CadTemplate readMesh()
		{
			return null;
		}

		private CadTemplate readPlaceHolder()
		{
			CadTemplate<AcdbPlaceHolder> template = new CadTemplate<AcdbPlaceHolder>(new AcdbPlaceHolder());

			this.readCommonNonEntityData(template);

			return template;
		}

		private CadTemplate readScale()
		{
			Scale scale = new Scale();
			CadTemplate<Scale> template = new CadTemplate<Scale>(scale);

			this.readCommonNonEntityData(template);

			//BS	70	Unknown(ODA writes 0).
			scale.Unknown = this._mergedReaders.ReadBitShort();
			//TV	300	Name
			scale.Name = this._mergedReaders.ReadVariableText();
			//BD	140	Paper units(numerator)
			scale.PaperUnits = this._mergedReaders.ReadBitDouble();
			//BD	141	Drawing units(denominator, divided by 10).
			scale.DrawingUnits = this._mergedReaders.ReadBitDouble();
			//B	290	Has unit scale
			scale.IsUnitScale = this._mergedReaders.ReadBit();

			return template;
		}

		private CadTemplate readLayout()
		{
			Layout layout = new Layout();
			CadLayoutTemplate template = new CadLayoutTemplate(layout);

			this.readCommonNonEntityData(template);

			this.readPlotSettings(layout);

			//Common:
			//Layout name TV 1 layout name
			layout.Name = this._textReader.ReadVariableText();
			//Tab order BL 71 layout tab order
			layout.TabOrder = this._objectReader.ReadBitLong();
			//Flag BS 70 layout flags
			layout.LayoutFlags = (LayoutFlags)this._objectReader.ReadBitShort();
			//Ucs origin 3BD 13 layout ucs origin
			layout.Origin = this._objectReader.Read3BitDouble();
			//Limmin 2RD 10 layout minimum limits
			layout.MinLimits = this._objectReader.Read2RawDouble();
			//Limmax 2RD 11 layout maximum limits
			layout.MaxLimits = this._objectReader.Read2RawDouble();
			//Inspoint 3BD 12 layout insertion base point
			layout.InsertionBasePoint = this._objectReader.Read3BitDouble();
			//Ucs x axis 3BD 16 layout ucs x axis direction
			layout.XAxis = this._objectReader.Read3BitDouble();
			//Ucs y axis 3BD 17 layout ucs y axis direction
			layout.YAxis = this._objectReader.Read3BitDouble();
			//Elevation BD 146 layout elevation
			layout.Elevation = this._objectReader.ReadBitDouble();
			//Orthoview type BS 76 layout orthographic view type of UCS
			layout.UcsOrthographicType = (OrthographicType)this._objectReader.ReadBitShort();
			//Extmin 3BD 14 layout extent min
			layout.MinExtents = this._objectReader.Read3BitDouble();
			//Extmax 3BD 15 layout extent max
			layout.MaxExtents = this._objectReader.Read3BitDouble();

			int nLayouts = 0;
			//R2004 +:
			if (this.R2004Plus)
				//Viewport count RL # of viewports in this layout
				nLayouts = this._objectReader.ReadBitLong();

			//Common:
			//330 associated paperspace block record handle(soft pointer)
			template.PaperSpaceBlockHandle = this.handleReference();
			//331 last active viewport handle(soft pointer)
			template.ActiveViewportHandle = this.handleReference();
			//346 base ucs handle(hard pointer)
			template.BaseUcsHandle = this.handleReference();
			//345 named ucs handle(hard pointer)
			template.NamesUcsHandle = this.handleReference();

			//R2004+:
			if (this.R2004Plus)
			{
				//Viewport handle(repeats Viewport count times) (soft pointer)
				for (int i = 0; i < nLayouts; ++i)
					template.ViewportHandles.Add(this.handleReference());
			}

			return template;
		}

		private void readPlotSettings(PlotSettings plot)
		{
			//Common:
			//Page setup name TV 1 plotsettings page setup name
			plot.PageName = this._textReader.ReadVariableText();
			//Printer / Config TV 2 plotsettings printer or configuration file
			plot.SystemPrinterName = this._textReader.ReadVariableText();
			//Plot layout flags BS 70 plotsettings plot layout flag
			plot.Flags = (PlotFlags)this._objectReader.ReadBitShort();

			PaperMargin margin = new PaperMargin()
			{
				//Left Margin BD 40 plotsettings left margin in millimeters
				Left = this._objectReader.ReadBitDouble(),
				//Bottom Margin BD 41 plotsettings bottom margin in millimeters
				Bottom = this._objectReader.ReadBitDouble(),
				//Right Margin BD 42 plotsettings right margin in millimeters
				Right = this._objectReader.ReadBitDouble(),
				//Top Margin BD 43 plotsettings top margin in millimeters
				Top = this._objectReader.ReadBitDouble()
			};
			plot.UnprintableMargin = margin;

			//Paper Width BD 44 plotsettings paper width in millimeters
			plot.PaperWidth = this._objectReader.ReadBitDouble();
			//Paper Height BD 45 plotsettings paper height in millimeters
			plot.PaperHeight = this._objectReader.ReadBitDouble();

			//Paper Size TV 4 plotsettings paper size
			plot.PaperSize = this._textReader.ReadVariableText();

			//Plot origin 2BD 46,47 plotsettings origin offset in millimeters
			plot.PlotOriginX = this._objectReader.ReadBitDouble();
			plot.PlotOriginY = this._objectReader.ReadBitDouble();

			//Paper units BS 72 plotsettings plot paper units
			plot.PaperUnits = (PlotPaperUnits)this._objectReader.ReadBitShort();
			//Plot rotation BS 73 plotsettings plot rotation
			plot.PaperRotation = (PlotRotation)this._objectReader.ReadBitShort();
			//Plot type BS 74 plotsettings plot type
			plot.PlotType = (PlotType)this._objectReader.ReadBitShort();

			//Window min 2BD 48,49 plotsettings plot window area lower left
			plot.WindowLowerLeftX = this._objectReader.ReadBitDouble();
			plot.WindowLowerLeftY = this._objectReader.ReadBitDouble();
			//Window max 2BD 140,141 plotsettings plot window area upper right
			plot.WindowUpperLeftX = this._objectReader.ReadBitDouble();
			plot.WindowUpperLeftY = this._objectReader.ReadBitDouble();

			//R13 - R2000 Only:
			if (this._version >= ACadVersion.AC1012 && this._version <= ACadVersion.AC1015)
				//Plot view name T 6 plotsettings plot view name
				plot.PlotViewName = this._textReader.ReadVariableText();

			//Common:
			//Real world units BD 142 plotsettings numerator of custom print scale
			plot.NumeratorScale = this._objectReader.ReadBitDouble();
			//Drawing units BD 143 plotsettings denominator of custom print scale
			plot.DenominatorScale = this._objectReader.ReadBitDouble();
			//Current style sheet TV 7 plotsettings current style sheet
			plot.StyleSheet = this._textReader.ReadVariableText();
			//Scale type BS 75 plotsettings standard scale type
			plot.ScaledFit = (ScaledType)this._objectReader.ReadBitShort();
			//Scale factor BD 147 plotsettings scale factor
			plot.StandardScale = this._objectReader.ReadBitDouble();
			//Paper image origin 2BD 148,149 plotsettings paper image origin
			plot.PaperImageOrigin = this._objectReader.Read2BitDouble();

			//R2004+:
			if (this.R2004Plus)
			{
				//Shade plot mode BS 76
				plot.ShadePlotMode = (ShadePlotMode)this._objectReader.ReadBitShort();
				//Shade plot res.Level BS 77
				plot.ShadePlotResolutionMode = (ShadePlotResolutionMode)this._objectReader.ReadBitShort();
				//Shade plot custom DPI BS 78
				plot.ShadePlotDPI = this._objectReader.ReadBitShort();

				//6 plot view handle(hard pointer)
				ulong plotViewHandle = this.handleReference();
			}

			//R2007 +:
			if (this.R2007Plus)
				//Visual Style handle(soft pointer)
				this.handleReference();
		}

		#endregion Object readers

		private CadTemplate readDwgColor()
		{
			DwgColorTemplate.DwgColor dwgColor = new DwgColorTemplate.DwgColor();
			DwgColorTemplate template = new DwgColorTemplate(dwgColor);

			this.readCommonNonEntityData(template);

			short colorIndex = this._objectReader.ReadBitShort();

			if (this.R2004Plus && this._version < ACadVersion.AC1032)
			{
				short index = (short)this._objectReader.ReadBitLong();
				byte flags = this._objectReader.ReadByte();

				if ((flags & 1U) > 0U)
					template.Name = this._textReader.ReadVariableText();

				if ((flags & 2U) > 0U)
					template.BookName = this._textReader.ReadVariableText();

				dwgColor.Color = new Color(index);
			}

			dwgColor.Color = new Color(colorIndex);

			return null;
		}
	}
}<|MERGE_RESOLUTION|>--- conflicted
+++ resolved
@@ -3293,13 +3293,8 @@
 			 //	B	297	Always align text left
 				mLeaderStyle.TextAlignAlwaysLeft = this._objectReader.ReadBit();
 			}//	END IF IsNewFormat OR DXF file
-<<<<<<< HEAD
 			//	BD	46	Align space
 			mLeaderStyle.AlignSpace = this._objectReader.ReadBitDouble();
-=======
-			 //	BD	46	Align space
-			mLeaderStyle.AlignSpace = _objectReader.ReadBitDouble();
->>>>>>> 1ff7f51f
 			//	H	343	Block handle (hard pointer)
 			template.BlockContentHandle = this.handleReference();
 			//	CMC	94	Block color
