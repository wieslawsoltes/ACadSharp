--- conflicted
+++ resolved
@@ -2954,10 +2954,6 @@
 			return template;
 		}
 
-<<<<<<< HEAD
-
-=======
->>>>>>> 2f442064
 		private MultiLeaderAnnotContext readMultiLeaderAnnotContext(CadMLeaderTemplate template)
 		{
 			MultiLeaderAnnotContext annotContext = new MultiLeaderAnnotContext();
