--- conflicted
+++ resolved
@@ -1056,16 +1056,10 @@
 					break;
 			}
 
-<<<<<<< HEAD
-			if (c.IsAnEntity)
-			{
-				this.readUnknownEntity();
-=======
 			if (template == null && c.IsAnEntity)
 			{
 				template = this.readUnknownEntity(c);
 				this._builder.Notify($"Unlisted object with DXF name {c.DxfName} has been read as an UnknownEntity", NotificationType.Warning);
->>>>>>> 6d4fa9e2
 			}
 
 			if (template == null)
