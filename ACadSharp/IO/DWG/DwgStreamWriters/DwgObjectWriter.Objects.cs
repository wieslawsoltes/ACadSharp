﻿using ACadSharp.Objects;
using CSUtilities.Converters;
using CSUtilities.IO;
using System;
using System.IO;
using System.Linq;

namespace ACadSharp.IO.DWG
{
	internal partial class DwgObjectWriter : DwgSectionIO
	{
		private void writeObjects()
		{
			while (this._objects.Any())
			{
				CadObject obj = this._objects.Dequeue();

				this.writeObject(obj);
			}
		}

		private void writeObject(CadObject obj)
		{
			switch (obj)
			{
				case Material:
				case MultiLeaderStyle:
				case MultiLeaderAnnotContext:
				case SortEntitiesTable:
				case VisualStyle:
				case XRecord:
					this.notify($"Object type not implemented {obj.GetType().FullName}", NotificationType.NotImplemented);
					return;
			}

			this.writeCommonNonEntityData(obj);

			switch (obj)
			{
				case AcdbPlaceHolder acdbPlaceHolder:
					this.writeAcdbPlaceHolder(acdbPlaceHolder);
					break;
				case CadDictionaryWithDefault dictionarydef:
					this.writeCadDictionaryWithDefault(dictionarydef);
					break;
				case CadDictionary dictionary:
					this.writeDictionary(dictionary);
					break;
				case DictionaryVariable dictionaryVariable:
					this.writeDictionaryVariable(dictionaryVariable);
					break;
				case Group group:
					this.writeGroup(group);
					break;
				case Layout layout:
					this.writeLayout(layout);
					break;
				case MLineStyle style:
<<<<<<< HEAD
					this.writeMLStyle(style);
=======
					this.writeMLineStyle(style);
>>>>>>> 82bcaf01
					break;
				case PlotSettings plotsettings:
					this.writePlotSettings(plotsettings);
					break;
				case Scale scale:
					this.writeScale(scale);
					break;
				case XRecord record:
					this.writeXRecord(record);
					break;
				default:
					throw new NotImplementedException($"Object not implemented : {obj.GetType().FullName}");
			}

			this.registerObject(obj);
		}

		private void writeAcdbPlaceHolder(AcdbPlaceHolder acdbPlaceHolder)
		{
		}

		private void writeCadDictionaryWithDefault(CadDictionaryWithDefault dictionary)
		{
			this.writeDictionary(dictionary);

			//H 7 Default entry (hard pointer)
			this._writer.HandleReference(DwgReferenceType.HardPointer, dictionary.DefaultEntry);
		}

		private void writeDictionary(CadDictionary dictionary)
		{
			//Common:
			//Numitems L number of dictonary items
			this._writer.WriteBitLong(dictionary.Count());

			//R14 Only:
			if (this._version == ACadVersion.AC1014)
			{
				//Unknown R14 RC Unknown R14 byte, has always been 0
				this._writer.WriteByte(0);
			}

			//R2000 +:
			if (this.R2000Plus)
			{
				//Cloning flag BS 281
				this._writer.WriteBitShort((short)dictionary.ClonningFlags);
				this._writer.WriteByte((byte)(dictionary.HardOwnerFlag ? 1u : 0u));
			}

			//Common:
			foreach (var name in dictionary.EntryNames)
			{
				this._writer.WriteVariableText(name);
			}

			foreach (var handle in dictionary.EntryHandles)
			{
				this._writer.HandleReference(DwgReferenceType.SoftOwnership, handle);
			}

			this.addEntriesToWriter(dictionary);
		}

		private void addEntriesToWriter(CadDictionary dictionary)
		{
			foreach (CadObject e in dictionary)
			{
				this._objects.Enqueue(e);
			}
		}

		private void writeDictionaryVariable(DictionaryVariable dictionaryVariable)
		{
			//Intval RC an integer value
			this._writer.WriteByte(0);

			//BS a string
			this._writer.WriteVariableText(dictionaryVariable.Value);
		}

		private void writeGroup(Group group)
		{
			//Str TV name of group
			this._writer.WriteVariableText(group.Description);

			//Unnamed BS 1 if group has no name
			this._writer.WriteBitShort((short)(group.IsUnnamed ? 1 : 0));
			//Selectable BS 1 if group selectable
			this._writer.WriteBitShort((short)(group.Selectable ? 1 : 0));

			//Numhandles BL # objhandles in this group
			this._writer.WriteBitLong(group.Entities.Count);
			foreach (ulong h in group.Entities.Keys)
			{
				//the entries in the group(hard pointer)
				this._writer.HandleReference(DwgReferenceType.HardPointer, h);
			}
		}

		private void writeLayout(Layout layout)
		{
			this.writePlotSettings(layout);

			//Common:
			//Layout name TV 1 layout name
			this._writer.WriteVariableText(layout.Name);
			//Tab order BL 71 layout tab order
			this._writer.WriteBitLong(layout.TabOrder);
			//Flag BS 70 layout flags
			this._writer.WriteBitShort((short)layout.LayoutFlags);
			//Ucs origin 3BD 13 layout ucs origin
			this._writer.Write3BitDouble(layout.Origin);
			//Limmin 2RD 10 layout minimum limits
			this._writer.Write2RawDouble(layout.MinLimits);
			//Limmax 2RD 11 layout maximum limits
			this._writer.Write2RawDouble(layout.MinLimits);
			//Inspoint 3BD 12 layout insertion base point
			this._writer.Write3BitDouble(layout.InsertionBasePoint);
			this._writer.Write3BitDouble(layout.XAxis);
			this._writer.Write3BitDouble(layout.YAxis);
			this._writer.WriteBitDouble(layout.Elevation);
			this._writer.WriteBitShort((short)layout.UcsOrthographicType);
			this._writer.Write3BitDouble(layout.MinExtents);
			this._writer.Write3BitDouble(layout.MaxExtents);

			//R2004 +:
			if (this.R2004Plus)
			{
				//Viewport count RL # of viewports in this layout
				this._writer.WriteBitLong(layout.Viewports.Count());
			}

			//Common:
			//330 associated paperspace block record handle(soft pointer)
			this._writer.HandleReference(DwgReferenceType.SoftPointer, layout.AssociatedBlock);
			//331 last active viewport handle(soft pointer)
			this._writer.HandleReference(DwgReferenceType.SoftPointer, layout.Viewport);

			//If not present and 76 code is non-zero, then base UCS is taken to be WORLD
			if (layout.UcsOrthographicType == OrthographicType.None)
			{
				//346 base ucs handle(hard pointer)
				this._writer.HandleReference(DwgReferenceType.HardPointer, null);
				//345 named ucs handle(hard pointer)
				this._writer.HandleReference(DwgReferenceType.HardPointer, layout.UCS);
			}
			else
			{
				//346 base ucs handle(hard pointer)
				this._writer.HandleReference(DwgReferenceType.HardPointer, layout.BaseUCS);
				//345 named ucs handle(hard pointer)
				this._writer.HandleReference(DwgReferenceType.HardPointer, null);
			}

			//R2004+:
			if (this.R2004Plus)
			{
				foreach (Entities.Viewport viewport in layout.Viewports)
				{
					//Viewport handle(repeats Viewport count times) (soft pointer)
					this._writer.HandleReference(DwgReferenceType.SoftPointer, viewport);
				}
			}
		}

<<<<<<< HEAD
		private void writeMLStyle(MLineStyle mlineStyle)
=======
		private void writeMLineStyle(MLineStyle mlineStyle)
>>>>>>> 82bcaf01
		{
			//Common:
			//Name TV Name of this style
			this._writer.WriteVariableText(mlineStyle.Name);
			//Desc TV Description of this style
			this._writer.WriteVariableText(mlineStyle.Description);

			short flags = 0;
			if (mlineStyle.Flags.HasFlag(MLineStyleFlags.DisplayJoints))
			{
				flags = (short)(flags | 1U);
			}
			if (mlineStyle.Flags.HasFlag(MLineStyleFlags.FillOn))
			{
				flags = (short)(flags | 2U);
			}
			if (mlineStyle.Flags.HasFlag(MLineStyleFlags.StartSquareCap))
			{
				flags = (short)(flags | 16U);
			}
			if (mlineStyle.Flags.HasFlag(MLineStyleFlags.StartRoundCap))
			{
				flags = (short)(flags | 0x20);
			}
			if (mlineStyle.Flags.HasFlag(MLineStyleFlags.StartInnerArcsCap))
			{
				flags = (short)(flags | 0x40);
			}
			if (mlineStyle.Flags.HasFlag(MLineStyleFlags.EndSquareCap))
			{
				flags = (short)(flags | 0x100);
			}
			if (mlineStyle.Flags.HasFlag(MLineStyleFlags.EndRoundCap))
			{
				flags = (short)(flags | 0x200);
			}
			if (mlineStyle.Flags.HasFlag(MLineStyleFlags.EndInnerArcsCap))
			{
				flags = (short)(flags | 0x400);
			}

			//Flags BS A short which reconstitutes the mlinestyle flags as defined in DXF.
			this._writer.WriteBitShort(flags);

			//fillcolor CMC Fill color for this style
			this._writer.WriteCmColor(mlineStyle.FillColor);
			//startang BD Start angle
			this._writer.WriteBitDouble(mlineStyle.StartAngle);
			//endang BD End angle
			this._writer.WriteBitDouble(mlineStyle.EndAngle);

			//linesinstyle RC Number of lines in this style
			this._writer.WriteByte((byte)mlineStyle.Elements.Count);
			foreach (MLineStyle.Element element in mlineStyle.Elements)
			{
				//Offset BD Offset of this segment
				this._writer.WriteBitDouble(element.Offset);
				//Color CMC Color of this segment
				this._writer.WriteCmColor(element.Color);
				//R2018+:
				if (this.R2018Plus)
				{
					//Line type handle H Line type handle (hard pointer)
					this._writer.HandleReference(DwgReferenceType.HardPointer, element.LineType);
				}
				//Before R2018:
				else
				{
					//TODO: Fix the Linetype index for dwgReader and DwgWriter
					//Ltindex BS Linetype index (yes, index)
					this._writer.WriteBitShort(0);
				}
			}
		}

		private void writePlotSettings(PlotSettings plot)
		{
			//Common:
			//Page setup name TV 1 plotsettings page setup name
			this._writer.WriteVariableText(plot.PageName);
			//Printer / Config TV 2 plotsettings printer or configuration file
			this._writer.WriteVariableText(plot.SystemPrinterName);
			//Plot layout flags BS 70 plotsettings plot layout flag
			this._writer.WriteBitShort((short)plot.Flags);

			//Left Margin BD 40 plotsettings left margin in millimeters
			this._writer.WriteBitDouble(plot.UnprintableMargin.Left);
			//Bottom Margin BD 41 plotsettings bottom margin in millimeters
			this._writer.WriteBitDouble(plot.UnprintableMargin.Bottom);
			//Right Margin BD 42 plotsettings right margin in millimeters
			this._writer.WriteBitDouble(plot.UnprintableMargin.Right);
			//Top Margin BD 43 plotsettings top margin in millimeters
			this._writer.WriteBitDouble(plot.UnprintableMargin.Top);

			//Paper Width BD 44 plotsettings paper width in millimeters
			this._writer.WriteBitDouble(plot.PaperWidth);
			//Paper Height BD 45 plotsettings paper height in millimeters
			this._writer.WriteBitDouble(plot.PaperHeight);

			//Paper Size TV 4 plotsettings paper size
			this._writer.WriteVariableText(plot.PaperSize);

			//Plot origin 2BD 46,47 plotsettings origin offset in millimeters
			this._writer.WriteBitDouble(plot.PlotOriginX);
			this._writer.WriteBitDouble(plot.PlotOriginY);

			//Paper units BS 72 plotsettings plot paper units
			this._writer.WriteBitShort((short)plot.PaperUnits);
			//Plot rotation BS 73 plotsettings plot rotation
			this._writer.WriteBitShort((short)plot.PaperRotation);
			//Plot type BS 74 plotsettings plot type
			this._writer.WriteBitShort((short)plot.PlotType);

			//Window min 2BD 48,49 plotsettings plot window area lower left
			this._writer.WriteBitDouble(plot.WindowLowerLeftX);
			this._writer.WriteBitDouble(plot.WindowLowerLeftY);
			//Window max 2BD 140,141 plotsettings plot window area upper right
			this._writer.WriteBitDouble(plot.WindowUpperLeftX);
			this._writer.WriteBitDouble(plot.WindowUpperLeftY);

			//R13 - R2000 Only:
			if (this._version >= ACadVersion.AC1012 && this._version <= ACadVersion.AC1015)
			{
				//Plot view name T 6 plotsettings plot view name
				this._writer.WriteVariableText(plot.PlotViewName);
			}

			//Common:
			//Real world units BD 142 plotsettings numerator of custom print scale
			this._writer.WriteBitDouble(plot.NumeratorScale);
			//Drawing units BD 143 plotsettings denominator of custom print scale
			this._writer.WriteBitDouble(plot.DenominatorScale);
			//Current style sheet TV 7 plotsettings current style sheet
			this._writer.WriteVariableText(plot.StyleSheet);
			//Scale type BS 75 plotsettings standard scale type
			this._writer.WriteBitShort((short)plot.ScaledFit);
			//Scale factor BD 147 plotsettings scale factor
			this._writer.WriteBitDouble(plot.StandardScale);
			//Paper image origin 2BD 148,149 plotsettings paper image origin
			this._writer.Write2BitDouble(plot.PaperImageOrigin);

			//R2004+:
			if (this.R2004Plus)
			{
				//Shade plot mode BS 76
				this._writer.WriteBitShort((short)plot.ShadePlotMode);
				//Shade plot res.Level BS 77
				this._writer.WriteBitShort((short)plot.ShadePlotResolutionMode);
				//Shade plot custom DPI BS 78
				this._writer.WriteBitShort(plot.ShadePlotDPI);

				//6 plot view handle(hard pointer)
				this._writer.HandleReference(DwgReferenceType.HardPointer, null);
			}

			//R2007 +:
			if (this.R2007Plus)
			{
				//Visual Style handle(soft pointer)
				this._writer.HandleReference(DwgReferenceType.SoftPointer, null);
			}
		}

		private void writeScale(Scale scale)
		{
			//BS	70	Unknown(ODA writes 0).
			this._writer.WriteBitShort(scale.Unknown);
			//TV	300	Name
			this._writer.WriteVariableText(scale.Name);
			//BD	140	Paper units(numerator)
			this._writer.WriteBitDouble(scale.PaperUnits);
			//BD	141	Drawing units(denominator, divided by 10).
			this._writer.WriteBitDouble(scale.DrawingUnits);
			//B	290	Has unit scale
			this._writer.WriteBit(scale.IsUnitScale);
		}

		private void writeXRecord(XRecord xrecord)
		{
			MemoryStream stream = new MemoryStream();
			StreamIO ms = new StreamIO(stream);
			ms.EndianConverter = new LittleEndianConverter();

			foreach (XRecord.Entry entry in xrecord.Entries)
			{
				if (entry.Value == null)
				{
					continue;
				}

				ms.Write<short>((short)entry.Code);
				GroupCodeValueType groupValueType = GroupCodeValue.TransformValue(entry.Code);

				switch (groupValueType)
				{
					case GroupCodeValueType.None:
						break;
					case GroupCodeValueType.String:
						break;
					case GroupCodeValueType.Point3D:
						break;
					case GroupCodeValueType.Double:
						break;
					case GroupCodeValueType.Int16:
						break;
					case GroupCodeValueType.Int32:
						break;
					case GroupCodeValueType.Int64:
						break;
					case GroupCodeValueType.Handle:
						break;
					case GroupCodeValueType.ObjectId:
						break;
					case GroupCodeValueType.Bool:
						break;
					case GroupCodeValueType.Chunk:
						break;
					case GroupCodeValueType.Comment:
						break;
					case GroupCodeValueType.ExtendedDataString:
						break;
					case GroupCodeValueType.ExtendedDataChunk:
						break;
					case GroupCodeValueType.ExtendedDataHandle:
						break;
					case GroupCodeValueType.ExtendedDataDouble:
						break;
					case GroupCodeValueType.ExtendedDataInt16:
						break;
					case GroupCodeValueType.ExtendedDataInt32:
						break;
					default:
						break;
				}
			}

			//Common:
			//Numdatabytes BL number of databytes
			this._writer.WriteBitLong((int)ms.Length);
			this._writer.WriteBytes(stream.GetBuffer());

			//R2000+:
			if (this.R2000Plus)
			{
				//Cloning flag BS 280
				this._writer.WriteBitShort((short)xrecord.ClonningFlags);
			}

		}
	}
}<|MERGE_RESOLUTION|>--- conflicted
+++ resolved
@@ -56,11 +56,7 @@
 					this.writeLayout(layout);
 					break;
 				case MLineStyle style:
-<<<<<<< HEAD
-					this.writeMLStyle(style);
-=======
 					this.writeMLineStyle(style);
->>>>>>> 82bcaf01
 					break;
 				case PlotSettings plotsettings:
 					this.writePlotSettings(plotsettings);
@@ -227,11 +223,7 @@
 			}
 		}
 
-<<<<<<< HEAD
-		private void writeMLStyle(MLineStyle mlineStyle)
-=======
 		private void writeMLineStyle(MLineStyle mlineStyle)
->>>>>>> 82bcaf01
 		{
 			//Common:
 			//Name TV Name of this style
