﻿using ACadSharp.Objects;
using CSUtilities.Converters;
using CSUtilities.IO;
using System;
using System.Collections.Generic;
using System.IO;
using System.Linq;

namespace ACadSharp.IO.DWG
{
	internal partial class DwgObjectWriter : DwgSectionIO
	{
		private void writeObjects()
		{
			while (this._objects.Any())
			{
				CadObject obj = this._objects.Dequeue();

				this.writeObject(obj);
			}
		}

		private void writeObject(CadObject obj)
		{
			switch (obj)
			{
				case Material:
				case MultiLeaderAnnotContext:
				case SortEntitiesTable:
<<<<<<< HEAD
=======
				case VisualStyle:
				case XRecord:
>>>>>>> 5bc59d79
					this.notify($"Object type not implemented {obj.GetType().FullName}", NotificationType.NotImplemented);
					return;
			}

			this.writeCommonNonEntityData(obj);

			switch (obj)
			{
				case AcdbPlaceHolder acdbPlaceHolder:
					this.writeAcdbPlaceHolder(acdbPlaceHolder);
					break;
				case CadDictionaryWithDefault dictionarydef:
					this.writeCadDictionaryWithDefault(dictionarydef);
					break;
				case CadDictionary dictionary:
					this.writeDictionary(dictionary);
					break;
				case DictionaryVariable dictionaryVariable:
					this.writeDictionaryVariable(dictionaryVariable);
					break;
				case Group group:
					this.writeGroup(group);
					break;
				case ImageDefinitionReactor definitionReactor:
					this.writeImageDefinitionReactor(definitionReactor);
					break;
				case ImageDefinition definition:
					this.writeImageDefinition(definition);
					break;
				case Layout layout:
					this.writeLayout(layout);
					break;
				case MLineStyle style:
					this.writeMLineStyle(style);
					break;
				case MultiLeaderStyle multiLeaderStyle:
					this.writeMultiLeaderStyle(multiLeaderStyle);
					break;
				case PlotSettings plotsettings:
					this.writePlotSettings(plotsettings);
					break;
				case Scale scale:
					this.writeScale(scale);
					break;
				case SortEntitiesTable sorttables:
					this.writeSortEntitiesTable(sorttables);
					break;
				case XRecord record:
					this.writeXRecord(record);
					break;
				default:
					throw new NotImplementedException($"Object not implemented : {obj.GetType().FullName}");
			}

			this.registerObject(obj);
		}

		private void writeAcdbPlaceHolder(AcdbPlaceHolder acdbPlaceHolder)
		{
		}

		private void writeCadDictionaryWithDefault(CadDictionaryWithDefault dictionary)
		{
			this.writeDictionary(dictionary);

			//H 7 Default entry (hard pointer)
			this._writer.HandleReference(DwgReferenceType.HardPointer, dictionary.DefaultEntry);
		}

		private void writeDictionary(CadDictionary dictionary)
		{
			//Common:
			//Numitems L number of dictonary items
			this._writer.WriteBitLong(dictionary.Count());

			//R14 Only:
			if (this._version == ACadVersion.AC1014)
			{
				//Unknown R14 RC Unknown R14 byte, has always been 0
				this._writer.WriteByte(0);
			}

			//R2000 +:
			if (this.R2000Plus)
			{
				//Cloning flag BS 281
				this._writer.WriteBitShort((short)dictionary.ClonningFlags);
				this._writer.WriteByte((byte)(dictionary.HardOwnerFlag ? 1u : 0u));
			}

			//Common:
			foreach (var name in dictionary.EntryNames)
			{
				this._writer.WriteVariableText(name);
			}

			foreach (var handle in dictionary.EntryHandles)
			{
				this._writer.HandleReference(DwgReferenceType.SoftOwnership, handle);
			}

			this.addEntriesToWriter(dictionary);
		}

		private void addEntriesToWriter(CadDictionary dictionary)
		{
			foreach (CadObject e in dictionary)
			{
				this._objects.Enqueue(e);
			}
		}

		private void writeDictionaryVariable(DictionaryVariable dictionaryVariable)
		{
			//Intval RC an integer value
			this._writer.WriteByte(0);

			//BS a string
			this._writer.WriteVariableText(dictionaryVariable.Value);
		}

		private void writeGroup(Group group)
		{
			//Str TV name of group
			this._writer.WriteVariableText(group.Description);

			//Unnamed BS 1 if group has no name
			this._writer.WriteBitShort((short)(group.IsUnnamed ? 1 : 0));
			//Selectable BS 1 if group selectable
			this._writer.WriteBitShort((short)(group.Selectable ? 1 : 0));

			//Numhandles BL # objhandles in this group
			this._writer.WriteBitLong(group.Entities.Count);
			foreach (ulong h in group.Entities.Keys)
			{
				//the entries in the group(hard pointer)
				this._writer.HandleReference(DwgReferenceType.HardPointer, h);
			}
		}

		private void writeImageDefinitionReactor(ImageDefinitionReactor definitionReactor)
		{
			//Common:
			//Classver BL 90 class version
			this._writer.WriteBitLong(definitionReactor.ClassVersion);
		}

		private void writeImageDefinition(ImageDefinition definition)
		{
			//Common:
			//Clsver BL 0 class version
			this._writer.WriteBitLong(definition.ClassVersion);
			//Imgsize 2RD 10 size of image in pixels
			this._writer.Write2RawDouble(definition.Size);
			//Filepath TV 1 path to file
			this._writer.WriteVariableText(definition.FileName);
			//Isloaded B 280 0==no, 1==yes
			this._writer.WriteBit(definition.IsLoaded);
			//Resunits RC 281 0==none, 2==centimeters, 5==inches
			this._writer.WriteByte((byte)definition.Units);
			//Pixelsize 2RD 11 size of one pixel in AutoCAD units
			this._writer.Write2RawDouble(definition.DefaultSize);
		}

		private void writeLayout(Layout layout)
		{
			this.writePlotSettings(layout);

			//Common:
			//Layout name TV 1 layout name
			this._writer.WriteVariableText(layout.Name);
			//Tab order BL 71 layout tab order
			this._writer.WriteBitLong(layout.TabOrder);
			//Flag BS 70 layout flags
			this._writer.WriteBitShort((short)layout.LayoutFlags);
			//Ucs origin 3BD 13 layout ucs origin
			this._writer.Write3BitDouble(layout.Origin);
			//Limmin 2RD 10 layout minimum limits
			this._writer.Write2RawDouble(layout.MinLimits);
			//Limmax 2RD 11 layout maximum limits
			this._writer.Write2RawDouble(layout.MinLimits);
			//Inspoint 3BD 12 layout insertion base point
			this._writer.Write3BitDouble(layout.InsertionBasePoint);
			this._writer.Write3BitDouble(layout.XAxis);
			this._writer.Write3BitDouble(layout.YAxis);
			this._writer.WriteBitDouble(layout.Elevation);
			this._writer.WriteBitShort((short)layout.UcsOrthographicType);
			this._writer.Write3BitDouble(layout.MinExtents);
			this._writer.Write3BitDouble(layout.MaxExtents);

			//R2004 +:
			if (this.R2004Plus)
			{
				//Viewport count RL # of viewports in this layout
				this._writer.WriteBitLong(layout.Viewports.Count());
			}

			//Common:
			//330 associated paperspace block record handle(soft pointer)
			this._writer.HandleReference(DwgReferenceType.SoftPointer, layout.AssociatedBlock);
			//331 last active viewport handle(soft pointer)
			this._writer.HandleReference(DwgReferenceType.SoftPointer, layout.Viewport);

			//If not present and 76 code is non-zero, then base UCS is taken to be WORLD
			if (layout.UcsOrthographicType == OrthographicType.None)
			{
				//346 base ucs handle(hard pointer)
				this._writer.HandleReference(DwgReferenceType.HardPointer, null);
				//345 named ucs handle(hard pointer)
				this._writer.HandleReference(DwgReferenceType.HardPointer, layout.UCS);
			}
			else
			{
				//346 base ucs handle(hard pointer)
				this._writer.HandleReference(DwgReferenceType.HardPointer, layout.BaseUCS);
				//345 named ucs handle(hard pointer)
				this._writer.HandleReference(DwgReferenceType.HardPointer, null);
			}

			//R2004+:
			if (this.R2004Plus)
			{
				foreach (Entities.Viewport viewport in layout.Viewports)
				{
					//Viewport handle(repeats Viewport count times) (soft pointer)
					this._writer.HandleReference(DwgReferenceType.SoftPointer, viewport);
				}
			}
		}

		private void writeMLineStyle(MLineStyle mlineStyle)
		{
			//Common:
			//Name TV Name of this style
			this._writer.WriteVariableText(mlineStyle.Name);
			//Desc TV Description of this style
			this._writer.WriteVariableText(mlineStyle.Description);

			short flags = 0;
			if (mlineStyle.Flags.HasFlag(MLineStyleFlags.DisplayJoints))
			{
				flags = (short)(flags | 1U);
			}
			if (mlineStyle.Flags.HasFlag(MLineStyleFlags.FillOn))
			{
				flags = (short)(flags | 2U);
			}
			if (mlineStyle.Flags.HasFlag(MLineStyleFlags.StartSquareCap))
			{
				flags = (short)(flags | 16U);
			}
			if (mlineStyle.Flags.HasFlag(MLineStyleFlags.StartRoundCap))
			{
				flags = (short)(flags | 0x20);
			}
			if (mlineStyle.Flags.HasFlag(MLineStyleFlags.StartInnerArcsCap))
			{
				flags = (short)(flags | 0x40);
			}
			if (mlineStyle.Flags.HasFlag(MLineStyleFlags.EndSquareCap))
			{
				flags = (short)(flags | 0x100);
			}
			if (mlineStyle.Flags.HasFlag(MLineStyleFlags.EndRoundCap))
			{
				flags = (short)(flags | 0x200);
			}
			if (mlineStyle.Flags.HasFlag(MLineStyleFlags.EndInnerArcsCap))
			{
				flags = (short)(flags | 0x400);
			}

			//Flags BS A short which reconstitutes the mlinestyle flags as defined in DXF.
			this._writer.WriteBitShort(flags);

			//fillcolor CMC Fill color for this style
			this._writer.WriteCmColor(mlineStyle.FillColor);
			//startang BD Start angle
			this._writer.WriteBitDouble(mlineStyle.StartAngle);
			//endang BD End angle
			this._writer.WriteBitDouble(mlineStyle.EndAngle);

			//linesinstyle RC Number of lines in this style
			this._writer.WriteByte((byte)mlineStyle.Elements.Count);
			foreach (MLineStyle.Element element in mlineStyle.Elements)
			{
				//Offset BD Offset of this segment
				this._writer.WriteBitDouble(element.Offset);
				//Color CMC Color of this segment
				this._writer.WriteCmColor(element.Color);
				//R2018+:
				if (this.R2018Plus)
				{
					//Line type handle H Line type handle (hard pointer)
					this._writer.HandleReference(DwgReferenceType.HardPointer, element.LineType);
				}
				//Before R2018:
				else
				{
					//TODO: Fix the Linetype index for dwgReader and DwgWriter
					//Ltindex BS Linetype index (yes, index)
					this._writer.WriteBitShort(0);
				}
			}
		}

		private void writeMultiLeaderStyle(MultiLeaderStyle mLeaderStyle)
		{
			if (!R2010Plus)
			{
				return;
			}

			//	BS	179	Version expected: 2
			this._writer.WriteBitShort(2);

			//	BS	170	Content type (see paragraph on LEADER for more details).
			this._writer.WriteBitShort((short)mLeaderStyle.ContentType);
			//	BS	171	Draw multi-leader order (0 = draw content first, 1 = draw leader first)
			this._writer.WriteBitShort((short)mLeaderStyle.MultiLeaderDrawOrder);
			//	BS	172	Draw leader order (0 = draw leader head first, 1 = draw leader tail first)
			this._writer.WriteBitShort((short)mLeaderStyle.LeaderDrawOrder);
			//	BL	90	Maximum number of points for leader
			this._writer.WriteBitShort((short)mLeaderStyle.MaxLeaderSegmentsPoints);
			//	BD	40	First segment angle (radians)
			this._writer.WriteBitDouble(mLeaderStyle.FirstSegmentAngleConstraint);
			//	BD	41	Second segment angle (radians)
			this._writer.WriteBitDouble(mLeaderStyle.SecondSegmentAngleConstraint);
			//	BS	173	Leader type (see paragraph on LEADER for more details).
			this._writer.WriteBitShort((short)mLeaderStyle.PathType);
			//	CMC	91	Leader line color
			this._writer.WriteCmColor(mLeaderStyle.LineColor);
			//	H	340	Leader line type handle (hard pointer)
			this._writer.HandleReference(DwgReferenceType.HardPointer, mLeaderStyle.LeaderLineType);
			//	BL	92	Leader line weight
			this._writer.WriteBitLong((short)mLeaderStyle.LeaderLineWeight);
			//	B	290	Is landing enabled?
			this._writer.WriteBit(mLeaderStyle.EnableLanding);
			//	BD	42	Landing gap
			this._writer.WriteBitDouble(mLeaderStyle.LandingGap);
			//	B	291	Auto include landing (is dog-leg enabled?)
			this._writer.WriteBit(mLeaderStyle.EnableDogleg);
			//	BD	43	Landing distance
			this._writer.WriteBitDouble(mLeaderStyle.LandingDistance);
			//	TV	3	Style description
			this._writer.WriteVariableText(mLeaderStyle.Description);
			//	H	341	Arrow head block handle (hard pointer)
			this._writer.HandleReference(DwgReferenceType.HardPointer, mLeaderStyle.Arrowhead);
			//	BD	44	Arrow head size
			this._writer.WriteBitDouble(mLeaderStyle.ArrowheadSize);
			//	TV	300	Text default
			this._writer.WriteVariableText(mLeaderStyle.DefaultTextContents);
			//	H	342	Text style handle (hard pointer)
			this._writer.HandleReference(DwgReferenceType.HardPointer, mLeaderStyle.TextStyle);
			//	BS	174	Left attachment (see paragraph on LEADER for more details).
			this._writer.WriteBitShort((short)mLeaderStyle.TextLeftAttachment);
			//	BS	178	Right attachment (see paragraph on LEADER for more details).
			this._writer.WriteBitShort((short)mLeaderStyle.TextRightAttachment);
			if (R2010Plus)
			{
				//	IF IsNewFormat OR DXF file
				//	BS	175	Text angle type (see paragraph on LEADER for more details).
				this._writer.WriteBitShort((short)mLeaderStyle.TextAngle);
				//	END IF IsNewFormat OR DXF file
			}
			//	BS	176	Text alignment type
			this._writer.WriteBitShort((short)mLeaderStyle.TextAlignment);
			//	CMC	93	Text color
			this._writer.WriteCmColor(mLeaderStyle.TextColor);
			//	BD	45	Text height
			this._writer.WriteBitDouble(mLeaderStyle.TextHeight);
			//	B	292	Text frame enabled
			this._writer.WriteBit(mLeaderStyle.TextFrame);
			if (R2010Plus)
			{
				//	IF IsNewFormat OR DXF file
				//	B	297	Always align text left
				this._writer.WriteBit(mLeaderStyle.TextAlignAlwaysLeft);
				//	END IF IsNewFormat OR DXF file
			}
			//	BD	46	Align space
			this._writer.WriteBitDouble(mLeaderStyle.AlignSpace);
			//	H	343	Block handle (hard pointer)
			this._writer.HandleReference(DwgReferenceType.HardPointer, mLeaderStyle.BlockContent);
			//	CMC	94	Block color
			this._writer.WriteCmColor(mLeaderStyle.BlockContentColor);
			//	3BD	47,49,140	Block scale vector
			this._writer.Write3BitDouble(mLeaderStyle.BlockContentScale);
			//	B	293	Is block scale enabled
			this._writer.WriteBit(mLeaderStyle.EnableBlockContentScale);
			//	BD	141	Block rotation (radians)
			this._writer.WriteBitDouble(mLeaderStyle.BlockContentRotation);
			//	B	294	Is block rotation enabled
			this._writer.WriteBit(mLeaderStyle.EnableBlockContentRotation);
			//	BS	177	Block connection type (0 = MLeader connects to the block extents, 1 = MLeader connects to the block base point)
			this._writer.WriteBitShort((short)mLeaderStyle.BlockContentConnection);
			//	BD	142	Scale factor
			this._writer.WriteBitDouble(mLeaderStyle.ScaleFactor);
			//	B	295	Property changed, meaning not totally clear
			//	might be set to true if something changed after loading,
			//	or might be used to trigger updates in dependent MLeaders.
			//	sequence seems to be different in DXF
			this._writer.WriteBit(mLeaderStyle.OverwritePropertyValue);
			//	B	296	Is annotative?
			this._writer.WriteBit(mLeaderStyle.IsAnnotative);
			//	BD	143	Break size
			this._writer.WriteBitDouble(mLeaderStyle.BreakGapSize);

			//	BS	271	Attachment direction (see paragraph on LEADER for more details).
			this._writer.WriteBitShort((short)mLeaderStyle.TextAttachmentDirection);
			//	BS	273	Top attachment (see paragraph on LEADER for more details).
			this._writer.WriteBitShort((short)mLeaderStyle.TextBottomAttachment);
			//	BS	272	Bottom attachment (see paragraph on LEADER for more details).
			this._writer.WriteBitShort((short)mLeaderStyle.TextTopAttachment);
		}

		private void writePlotSettings(PlotSettings plot)
		{
			//Common:
			//Page setup name TV 1 plotsettings page setup name
			this._writer.WriteVariableText(plot.PageName);
			//Printer / Config TV 2 plotsettings printer or configuration file
			this._writer.WriteVariableText(plot.SystemPrinterName);
			//Plot layout flags BS 70 plotsettings plot layout flag
			this._writer.WriteBitShort((short)plot.Flags);

			//Left Margin BD 40 plotsettings left margin in millimeters
			this._writer.WriteBitDouble(plot.UnprintableMargin.Left);
			//Bottom Margin BD 41 plotsettings bottom margin in millimeters
			this._writer.WriteBitDouble(plot.UnprintableMargin.Bottom);
			//Right Margin BD 42 plotsettings right margin in millimeters
			this._writer.WriteBitDouble(plot.UnprintableMargin.Right);
			//Top Margin BD 43 plotsettings top margin in millimeters
			this._writer.WriteBitDouble(plot.UnprintableMargin.Top);

			//Paper Width BD 44 plotsettings paper width in millimeters
			this._writer.WriteBitDouble(plot.PaperWidth);
			//Paper Height BD 45 plotsettings paper height in millimeters
			this._writer.WriteBitDouble(plot.PaperHeight);

			//Paper Size TV 4 plotsettings paper size
			this._writer.WriteVariableText(plot.PaperSize);

			//Plot origin 2BD 46,47 plotsettings origin offset in millimeters
			this._writer.WriteBitDouble(plot.PlotOriginX);
			this._writer.WriteBitDouble(plot.PlotOriginY);

			//Paper units BS 72 plotsettings plot paper units
			this._writer.WriteBitShort((short)plot.PaperUnits);
			//Plot rotation BS 73 plotsettings plot rotation
			this._writer.WriteBitShort((short)plot.PaperRotation);
			//Plot type BS 74 plotsettings plot type
			this._writer.WriteBitShort((short)plot.PlotType);

			//Window min 2BD 48,49 plotsettings plot window area lower left
			this._writer.WriteBitDouble(plot.WindowLowerLeftX);
			this._writer.WriteBitDouble(plot.WindowLowerLeftY);
			//Window max 2BD 140,141 plotsettings plot window area upper right
			this._writer.WriteBitDouble(plot.WindowUpperLeftX);
			this._writer.WriteBitDouble(plot.WindowUpperLeftY);

			//R13 - R2000 Only:
			if (this._version >= ACadVersion.AC1012 && this._version <= ACadVersion.AC1015)
			{
				//Plot view name T 6 plotsettings plot view name
				this._writer.WriteVariableText(plot.PlotViewName);
			}

			//Common:
			//Real world units BD 142 plotsettings numerator of custom print scale
			this._writer.WriteBitDouble(plot.NumeratorScale);
			//Drawing units BD 143 plotsettings denominator of custom print scale
			this._writer.WriteBitDouble(plot.DenominatorScale);
			//Current style sheet TV 7 plotsettings current style sheet
			this._writer.WriteVariableText(plot.StyleSheet);
			//Scale type BS 75 plotsettings standard scale type
			this._writer.WriteBitShort((short)plot.ScaledFit);
			//Scale factor BD 147 plotsettings scale factor
			this._writer.WriteBitDouble(plot.StandardScale);
			//Paper image origin 2BD 148,149 plotsettings paper image origin
			this._writer.Write2BitDouble(plot.PaperImageOrigin);

			//R2004+:
			if (this.R2004Plus)
			{
				//Shade plot mode BS 76
				this._writer.WriteBitShort((short)plot.ShadePlotMode);
				//Shade plot res.Level BS 77
				this._writer.WriteBitShort((short)plot.ShadePlotResolutionMode);
				//Shade plot custom DPI BS 78
				this._writer.WriteBitShort(plot.ShadePlotDPI);

				//6 plot view handle(hard pointer)
				this._writer.HandleReference(DwgReferenceType.HardPointer, null);
			}

			//R2007 +:
			if (this.R2007Plus)
			{
				//Visual Style handle(soft pointer)
				this._writer.HandleReference(DwgReferenceType.SoftPointer, null);
			}
		}

		private void writeScale(Scale scale)
		{
			//BS	70	Unknown(ODA writes 0).
			this._writer.WriteBitShort(0);
			//TV	300	Name
			this._writer.WriteVariableText(scale.Name);
			//BD	140	Paper units(numerator)
			this._writer.WriteBitDouble(scale.PaperUnits);
			//BD	141	Drawing units(denominator, divided by 10).
			this._writer.WriteBitDouble(scale.DrawingUnits);
			//B	290	Has unit scale
			this._writer.WriteBit(scale.IsUnitScale);
		}

		private void writeSortEntitiesTable(SortEntitiesTable sortEntitiesTable)
		{
			//parenthandle (soft pointer)
			this._writer.HandleReference(DwgReferenceType.SoftPointer, sortEntitiesTable.BlockOwner);
			
			//Common:
			//Numentries BL number of entries
			this._writer.WriteBitLong(sortEntitiesTable.Sorters.Count());

			foreach (var item in sortEntitiesTable.Sorters)
			{
				//Sort handle(numentries of these, CODE 0, i.e.part of the main bit stream, not of the handle bit stream!).
				//The sort handle does not have to point to an entity (but it can).
				//This is just the handle used for determining the drawing order of the entity specified by the entity handle in the handle bit stream.
				//When the sortentstable doesn’t have a
				//mapping from entity handle to sort handle, then the entity’s own handle is used for sorting.
				this._writer.HandleReference(item.Handle);
				this._writer.HandleReference(DwgReferenceType.SoftPointer, item.Entity);
			}
		}

		private void writeXRecord(XRecord xrecord)
		{
			MemoryStream stream = new MemoryStream();
			StreamIO ms = new StreamIO(stream);
			ms.EndianConverter = new LittleEndianConverter();

			foreach (XRecord.Entry entry in xrecord.Entries)
			{
				if (entry.Value == null)
				{
					continue;
				}

				ms.Write<short>((short)entry.Code);
				GroupCodeValueType groupValueType = GroupCodeValue.TransformValue(entry.Code);

				switch (groupValueType)
				{
					case GroupCodeValueType.None:
						break;
					case GroupCodeValueType.String:
						break;
					case GroupCodeValueType.Point3D:
						break;
					case GroupCodeValueType.Double:
						break;
					case GroupCodeValueType.Int16:
						break;
					case GroupCodeValueType.Int32:
						break;
					case GroupCodeValueType.Int64:
						break;
					case GroupCodeValueType.Handle:
						break;
					case GroupCodeValueType.ObjectId:
						break;
					case GroupCodeValueType.Bool:
						break;
					case GroupCodeValueType.Chunk:
						break;
					case GroupCodeValueType.Comment:
						break;
					case GroupCodeValueType.ExtendedDataString:
						break;
					case GroupCodeValueType.ExtendedDataChunk:
						break;
					case GroupCodeValueType.ExtendedDataHandle:
						break;
					case GroupCodeValueType.ExtendedDataDouble:
						break;
					case GroupCodeValueType.ExtendedDataInt16:
						break;
					case GroupCodeValueType.ExtendedDataInt32:
						break;
					default:
						break;
				}
			}

			//Common:
			//Numdatabytes BL number of databytes
			this._writer.WriteBitLong((int)ms.Length);
			this._writer.WriteBytes(stream.GetBuffer());

			//R2000+:
			if (this.R2000Plus)
			{
				//Cloning flag BS 280
				this._writer.WriteBitShort((short)xrecord.ClonningFlags);
			}

		}
	}
}<|MERGE_RESOLUTION|>--- conflicted
+++ resolved
@@ -27,11 +27,8 @@
 				case Material:
 				case MultiLeaderAnnotContext:
 				case SortEntitiesTable:
-<<<<<<< HEAD
-=======
 				case VisualStyle:
 				case XRecord:
->>>>>>> 5bc59d79
 					this.notify($"Object type not implemented {obj.GetType().FullName}", NotificationType.NotImplemented);
 					return;
 			}
