﻿using ACadSharp.Entities;
using ACadSharp.IO.Templates;
using ACadSharp.Objects;
using ACadSharp.Tables;

namespace ACadSharp.IO.DXF
{
	internal class DxfDocumentBuilder : CadDocumentBuilder
	{
		public DxfDocumentBuilder(CadDocument document, NotificationEventHandler notification = null) : base(document, notification) { }

		public override void BuildDocument()
		{
			foreach (ICadTableTemplate table in tableTemplates.Values)
			{
				table.Build(this);
			}

			//Assign the owners for the different objects
			foreach (CadTemplate template in this.templates.Values)
			{
				this.assignOwners(template);
			}

			base.BuildDocument();
		}

		private void assignOwners(CadTemplate template)
		{
			if (template.CadObject.Owner != null || template.CadObject is CadDictionary)
				return;

			if (this.TryGetCadObject(template.OwnerHandle, out CadObject owner))
			{
				switch (owner)
				{
					case CadDictionary:
						//Entries of the dictionary are assigned in the template
						break;
					case BlockRecord record when template.CadObject is Viewport viewport:
<<<<<<< HEAD
						//TODO: Assign the viewport to the layout
=======
						record.Viewports.Add(viewport);
>>>>>>> 822a7cfd
						break;
					case BlockRecord record when template.CadObject is Entity entity:
						record.Entities.Add(entity);
						break;
					case Polyline pline when template.CadObject is Vertex v:
						pline.Vertices.Add(v);
						break;
					case Polyline pline when template.CadObject is Seqend seqend:
						pline.Vertices.Seqend = seqend;
						break;
					case Insert insert when template.CadObject is AttributeEntity att:
						insert.Attributes.Add(att);
						break;
					case Insert insert when template.CadObject is Seqend seqend:
						insert.Attributes.Seqend = seqend;
						break;
					default:
						this.Notify(new NotificationEventArgs($"Owner {owner.GetType().Name} with handle {owner.Handle} assignation not implemented for {template.CadObject.GetType().Name} with handle {template.CadObject.Handle}"));
						break;
				}
			}
			else
			{
				this.Notify(new NotificationEventArgs($"Owner {template.OwnerHandle} not found for {template.GetType().FullName} with handle {template.CadObject.Handle}"));
			}
		}
	}
}<|MERGE_RESOLUTION|>--- conflicted
+++ resolved
@@ -38,11 +38,7 @@
 						//Entries of the dictionary are assigned in the template
 						break;
 					case BlockRecord record when template.CadObject is Viewport viewport:
-<<<<<<< HEAD
-						//TODO: Assign the viewport to the layout
-=======
 						record.Viewports.Add(viewport);
->>>>>>> 822a7cfd
 						break;
 					case BlockRecord record when template.CadObject is Entity entity:
 						record.Entities.Add(entity);
