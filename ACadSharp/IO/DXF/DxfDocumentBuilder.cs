--- conflicted
+++ resolved
@@ -7,13 +7,7 @@
 {
 	internal class DxfDocumentBuilder : CadDocumentBuilder
 	{
-<<<<<<< HEAD
-		protected Dictionary<ulong, ICadTableTemplate> tableTemplates = new Dictionary<ulong, ICadTableTemplate>();
-
-		public DxfDocumentBuilder(CadDocument document) : base(document) { }
-=======
 		public DxfDocumentBuilder(CadDocument document, NotificationEventHandler notification = null) : base(document, notification) { }
->>>>>>> c0535eb7
 
 		public override void BuildDocument()
 		{
