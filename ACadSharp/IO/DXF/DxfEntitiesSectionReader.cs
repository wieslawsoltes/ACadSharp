--- conflicted
+++ resolved
@@ -26,8 +26,6 @@
 				if (template == null)
 					continue;
 
-<<<<<<< HEAD
-=======
 				if (this._builder.TryGetCadObject(template.OwnerHandle.Value, out CadObject co))
 				{
 					switch (co)
@@ -51,7 +49,6 @@
 					this._notification?.Invoke(null, new NotificationEventArgs($"Block record owner {template.OwnerHandle} not found for entity {template.CadObject.Handle}"));
 				}
 
->>>>>>> d9efe450
 				//Add the object and the template to the builder
 				this._builder.Templates[template.CadObject.Handle] = template;
 			}
