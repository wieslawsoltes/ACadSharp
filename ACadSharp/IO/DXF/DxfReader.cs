--- conflicted
+++ resolved
@@ -184,13 +184,9 @@
 
 				if (this._reader.LastValueAsString == null || !headerMap.TryGetValue(currVar, out var data))
 				{
-<<<<<<< HEAD
-					this.triggerNotification(this, new NotificationEventArgs($"Header variable not implemented {currVar}", NotificationType.NotImplemented));
-=======
 #if TEST
 					this.triggerNotification($"Header variable not implemented {currVar}", NotificationType.NotImplemented);
 #endif
->>>>>>> 217552ae
 					this._reader.ReadNext();
 					continue;
 				}
