﻿using ACadSharp.Classes;
using ACadSharp.Entities;
using ACadSharp.Exceptions;
using ACadSharp.Header;
using ACadSharp.IO.DXF;
using CSUtilities.IO;
using CSUtilities.Text;
using System;
using System.Collections.Generic;
using System.Diagnostics;
using System.IO;
using System.Linq;
using System.Text;

namespace ACadSharp.IO
{
	public class DxfReader : CadReaderBase
	{
		public DxfReaderConfiguration Configuration { get; set; } = new DxfReaderConfiguration();

		private ACadVersion _version;
		private DxfDocumentBuilder _builder;
		private IDxfStreamReader _reader;

		/// <summary>
		/// Initializes a new instance of the <see cref="DxfReader"/> class
		/// </summary>
		/// <param name="filename">The file to open.</param>
		/// <param name="notification">Notification handler, sends any message or notification about the reading process.</param>
		public DxfReader(string filename, NotificationEventHandler notification = null) : base(filename, notification) { }

		/// <summary>
		/// Initializes a new instance of the <see cref="DxfReader"/> class
		/// </summary>
		/// <param name="stream">The stream to read from.</param>
		/// <param name="notification">Notification handler, sends any message or notification about the reading process.</param>
		public DxfReader(Stream stream, NotificationEventHandler notification = null) : base(stream, notification) { }

		/// <summary>
		/// Check if the file format is in binary.
		/// </summary>
		/// <returns></returns>
		public bool IsBinary()
		{
			return IsBinary(this._fileStream.Stream);
		}

		/// <summary>
		/// Check if the file format is in binary.
		/// </summary>
		/// <param name="filename">Path to the dxf file.</param>
		/// <returns></returns>
		public static bool IsBinary(string filename)
		{
			Stream stream = File.OpenRead(filename);
			bool result = IsBinary(stream);

			stream.Close();

			return result;
		}

		/// <summary>
		/// Check if the file format is in binary.
		/// </summary>
		/// <param name="stream"></param>
		/// <param name="resetPos"></param>
		/// <returns></returns>
		public static bool IsBinary(Stream stream, bool resetPos = false)
		{
			StreamIO sio = new StreamIO(stream);
			sio.Position = 0;
			string sn = sio.ReadString(DxfBinaryReader.Sentinel.Length);

			if (resetPos)
				stream.Position = 0;

			return sn == DxfBinaryReader.Sentinel;
		}

		/// <summary>
		/// Read a dxf document in a stream
		/// </summary>
		/// <param name="stream"></param>
		/// <param name="notification">Notification handler, sends any message or notification about the reading process.</param>
		/// <returns></returns>
		public static CadDocument Read(Stream stream, NotificationEventHandler notification = null)
		{
			CadDocument doc = null;

			using (DxfReader reader = new DxfReader(stream, notification))
			{
				doc = reader.Read();
			}

			return doc;
		}

		/// <summary>
		/// Read a dxf document from a file
		/// </summary>
		/// <param name="filename"></param>
		/// <param name="notification">Notification handler, sends any message or notification about the reading process.</param>
		/// <returns></returns>
		public static CadDocument Read(string filename, NotificationEventHandler notification = null)
		{
			CadDocument doc = null;

			using (DxfReader reader = new DxfReader(filename, notification))
			{
				doc = reader.Read();
			}

			return doc;
		}

		/// <inheritdoc/>
		public override CadDocument Read()
		{
			this._document = new CadDocument(false);

			this._reader = this._reader ?? this.getReader();

			this._builder = new DxfDocumentBuilder(this._version,this._document, this.Configuration);
			this._builder.OnNotification += this.onNotificationEvent;

			while (this._reader.ValueAsString != DxfFileToken.EndOfFile)
			{
				if (this._reader.ValueAsString != DxfFileToken.BeginSection)
				{
					this._reader.ReadNext();
					continue;
				}
				else
				{
					this._reader.ReadNext();
				}

				switch (this._reader.ValueAsString)
				{
					case DxfFileToken.HeaderSection:
						this._document.Header = this.ReadHeader();
						break;
					case DxfFileToken.ClassesSection:
						this._document.Classes = this.readClasses();
						break;
					case DxfFileToken.TablesSection:
						this.readTables();
						break;
					case DxfFileToken.BlocksSection:
						this.readBlocks();
						break;
					case DxfFileToken.EntitiesSection:
						this.readEntities();
						break;
					case DxfFileToken.ObjectsSection:
						this.readObjects();
						break;
					default:
						this.triggerNotification(($"Section not implemented {this._reader.ValueAsString}"), NotificationType.NotImplemented);
						break;
				}

				this._reader.ReadNext();
			}

			this._builder.BuildDocument();

			return this._document;
		}

		/// <inheritdoc/>
		public override CadHeader ReadHeader()
		{
			this._reader = this.goToSection(DxfFileToken.HeaderSection);

			CadHeader header = new CadHeader();

			Dictionary<string, CadSystemVariable> headerMap = CadHeader.GetHeaderMap();

			this._reader.ReadNext();

			//Loop until the section ends
			while (this._reader.ValueAsString != DxfFileToken.EndSection)
			{
				//Get the current header variable
				string currVar = this._reader.ValueAsString;

				if (this._reader.ValueAsString == null || !headerMap.TryGetValue(currVar, out CadSystemVariable data))
				{
#if TEST
					this.triggerNotification($"Header variable not implemented {currVar}", NotificationType.NotImplemented);
#endif
					this._reader.ReadNext();
					continue;
				}

				object[] parameters = new object[data.DxfCodes.Length];
				for (int i = 0; i < data.DxfCodes.Length; i++)
				{
					this._reader.ReadNext();

					if (this._reader.DxfCode == DxfCode.CLShapeText)
					{
						//Irregular dxf files may not follow the header type
						int c = data.DxfCodes[i];
						GroupCodeValueType g = GroupCodeValue.TransformValue(c);
						switch (g)
						{
							case GroupCodeValueType.Bool:
								parameters[i] = false;
								break;
							case GroupCodeValueType.Byte:
							case GroupCodeValueType.Int16:
							case GroupCodeValueType.Int32:
							case GroupCodeValueType.Int64:
							case GroupCodeValueType.Double:
							case GroupCodeValueType.Point3D:
								parameters[i] = 0;
								break;
							case GroupCodeValueType.None:
							case GroupCodeValueType.String:
							default:
								parameters[i] = default;
								break;
						}

						break;
					}

					parameters[i] = this._reader.Value;
				}

				try
				{
					//Set the header value by name
					header.SetValue(currVar, parameters);
				}
				catch (Exception ex)
				{
					this.triggerNotification($"Invalid value for header variable {currVar} | {parameters.FirstOrDefault()}", NotificationType.Warning, ex);
				}

				if (this._reader.DxfCode != DxfCode.CLShapeText)
				{
					this._reader.ReadNext();
				}
			}

			return header;
		}

		/// <summary>
		/// Read only the tables section in the dxf document
		/// </summary>
		/// <remarks>
		/// The <see cref="CadDocument"/> will not contain any entity, only the tables and it's records
		/// </remarks>
		/// <returns></returns>
		public CadDocument ReadTables()
		{
			this._reader = this._reader ?? this.getReader();

			this._builder = new DxfDocumentBuilder(this._version, this._document, this.Configuration);
			this._builder.OnNotification += this.onNotificationEvent;

			this.readTables();

			this._document.Header = new CadHeader(this._document);

			this._builder.RegisterTables();

			this._builder.BuildTables();

			return this._document;
		}

		/// <summary>
		/// Read only the entities section in the dxf document
		/// </summary>
		/// <remarks>
		/// The entities will be completely independent from each other and linetypes and layers will only have it's name set, all the other properties will be set as default
		/// </remarks>
		/// <returns></returns>
		public List<Entity> ReadEntities()
		{
			this._reader = this._reader ?? this.getReader();

			this._builder = new DxfDocumentBuilder(this._version, this._document, this.Configuration);
			this._builder.OnNotification += this.onNotificationEvent;

			this.readEntities();

			return this._builder.BuildEntities();
		}

		/// <inheritdoc/>
		public override void Dispose()
		{
			base.Dispose();

			if (this.Configuration.ClearChache)
			{
				DxfMap.ClearCache();
			}
		}

		#region DxfClasses

		/// <summary>
		/// Read the CLASSES section of the DXF file.
		/// </summary>
		/// <returns></returns>
		private DxfClassCollection readClasses()
		{
			//Get the needed handler
			this._reader = this.goToSection(DxfFileToken.ClassesSection);

			DxfClassCollection classes = new DxfClassCollection();

			//Advance to the first value in the section
			this._reader.ReadNext();
			//Loop until the section ends
			while (this._reader.ValueAsString != DxfFileToken.EndSection)
			{
				if (this._reader.ValueAsString == DxfFileToken.ClassEntry)
					classes.AddOrUpdate(this.readClass());
				else
					this._reader.ReadNext();
			}

			return classes;
		}

		private DxfClass readClass()
		{
			DxfClass curr = new DxfClass();

			Debug.Assert(this._reader.ValueAsString == DxfFileToken.ClassEntry);

			this._reader.ReadNext();
			//Loop until the next class or the end of the section
			while (this._reader.DxfCode != DxfCode.Start)
			{
				switch (this._reader.Code)
				{
					//Class DXF record name; always unique
					case 1:
						curr.DxfName = this._reader.ValueAsString;
						break;
					//C++ class name. Used to bind with software that defines object class behavior; always unique
					case 2:
						curr.CppClassName = this._reader.ValueAsString;
						break;
					//Application name. Posted in Alert box when a class definition listed in this section is not currently loaded
					case 3:
						curr.ApplicationName = this._reader.ValueAsString;
						break;
					//Proxy capabilities flag.
					case 90:
						curr.ProxyFlags = (ProxyFlags)this._reader.ValueAsUShort;
						break;
					//Instance count for a custom class
					case 91:
						curr.InstanceCount = this._reader.ValueAsInt;
						break;
					//Was-a-proxy flag. Set to 1 if class was not loaded when this DXF file was created, and 0 otherwise
					case 280:
						curr.WasZombie = this._reader.ValueAsBool;
						break;
					//Is - an - entity flag.
					case 281:
						curr.IsAnEntity = this._reader.ValueAsBool;
						break;
					default:
						break;
				}

				this._reader.ReadNext();
			}

			return curr;
		}

		#endregion

		#region Tables

		private void readTables()
		{
			//Get the needed handler
			this._reader = this.goToSection(DxfFileToken.TablesSection);

			DxfTablesSectionReader reader = new DxfTablesSectionReader(this._reader, this._builder);

			reader.Read();
		}

		#endregion

		/// <summary>
		/// Read the BLOCKS section of the DXF file.
		/// </summary>
		private void readBlocks()
		{
			//Get the needed handler
			this._reader = this.goToSection(DxfFileToken.BlocksSection);

			DxfBlockSectionReader reader = new DxfBlockSectionReader(this._reader, this._builder);

			reader.Read();
		}

		/// <summary>
		/// Read the ENTITIES section of the DXF file.
		/// </summary>
		private void readEntities()
		{
			//Get the needed handler
			this._reader = this.goToSection(DxfFileToken.EntitiesSection);

			DxfEntitiesSectionReader reader = new DxfEntitiesSectionReader(this._reader, this._builder);

			reader.Read();
		}

		/// <summary>
		/// Read the OBJECTS section of the DXF file.
		/// </summary>
		private void readObjects()
		{
			//Get the needed handler
			this._reader = this.goToSection(DxfFileToken.ObjectsSection);

			DxfObjectsSectionReader reader = new DxfObjectsSectionReader(this._reader, this._builder);

			reader.Read();
		}

		/// <summary>
		/// Read the THUMBNAILIMAGE section of the DXF file.
		/// </summary>
		private void readThumbnailImage()
		{
			throw new NotImplementedException();
		}

		private IDxfStreamReader getReader()
		{
			IDxfStreamReader tmpReader = null;
			this._version = ACadVersion.Unknown;

			bool isBinary = this.IsBinary();
			if (isBinary)
			{
				tmpReader = new DxfBinaryReader(this._fileStream.Stream, Encoding.ASCII);
			}
			else
			{
				tmpReader = new DxfTextReader(this._fileStream.Stream);
			}

			tmpReader.Find(DxfFileToken.HeaderSection);

			while (tmpReader.ValueAsString != DxfFileToken.EndSection)
			{
				if (tmpReader.ValueAsString == "$ACADVER")
				{
					tmpReader.ReadNext();
					this._version = CadUtils.GetVersionFromName(tmpReader.ValueAsString);
					if (this._version >= ACadVersion.AC1021)
					{
						this._encoding = Encoding.UTF8;
						break;
					}

<<<<<<< HEAD
					if (version < ACadVersion.AC1002)
=======
					if (this._version < ACadVersion.AC1012)
>>>>>>> 0477fb5f
					{
						if (this._version == ACadVersion.Unknown)
						{
							throw new CadNotSupportedException();
						}
						else
						{
							throw new CadNotSupportedException(this._version);
						}
					}
				}
				else if (tmpReader.ValueAsString == "$DWGCODEPAGE")
				{
					tmpReader.ReadNext();

					string encoding = tmpReader.ValueAsString;

					CodePage code = CadUtils.GetCodePage(encoding.ToLower());
					this._encoding = this.getListedEncoding((int)code);
					break;
				}

				tmpReader.ReadNext();
			}

			if (isBinary)
			{
				return new DxfBinaryReader(this._fileStream.Stream, this._encoding);
			}
			else
			{
				return new DxfTextReader(this._fileStream.Stream, this._encoding);
			}
		}

		private IDxfStreamReader goToSection(string sectionName)
		{
			//Get the needed handler
			this._reader = this._reader ?? this.getReader();

			if (this._reader.ValueAsString == sectionName)
				return this._reader;

			//Go to the start of header section
			this._reader.Find(sectionName);

			return this._reader;
		}
	}
}<|MERGE_RESOLUTION|>--- conflicted
+++ resolved
@@ -474,11 +474,7 @@
 						break;
 					}
 
-<<<<<<< HEAD
-					if (version < ACadVersion.AC1002)
-=======
-					if (this._version < ACadVersion.AC1012)
->>>>>>> 0477fb5f
+					if (this._version < ACadVersion.AC1002)
 					{
 						if (this._version == ACadVersion.Unknown)
 						{
