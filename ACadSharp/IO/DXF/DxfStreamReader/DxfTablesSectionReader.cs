﻿using ACadSharp.Exceptions;
using ACadSharp.IO.Templates;
using ACadSharp.Tables;
using ACadSharp.Tables.Collections;
using ACadSharp.Types.Units;
using CSMath;
using CSUtilities.Extensions;
using System;
using System.Collections.Generic;
using System.Diagnostics;
using static ACadSharp.IO.Templates.CadLineTypeTemplate;

namespace ACadSharp.IO.DXF
{
	internal class DxfTablesSectionReader : DxfSectionReaderBase
	{
		public delegate bool ReadEntryDelegate<T>(CadTableEntryTemplate<T> template, DxfClassMap map) where T : TableEntry;

		public DxfTablesSectionReader(IDxfStreamReader reader, DxfDocumentBuilder builder)
			: base(reader, builder)
		{
		}

		public override void Read()
		{
			//Advance to the first value in the section
			this._reader.ReadNext();

			//Loop until the section ends
			while (this._reader.ValueAsString != DxfFileToken.EndSection)
			{

				if (this._reader.ValueAsString == DxfFileToken.TableEntry)
					this.readTable();
				else
					throw new DxfException($"Unexpected token at the begining of a table: {this._reader.ValueAsString}", this._reader.Position);


				if (this._reader.ValueAsString == DxfFileToken.EndTable)
					this._reader.ReadNext();
				else
					throw new DxfException($"Unexpected token at the end of a table: {this._reader.ValueAsString}", this._reader.Position);
			}
		}

		private void readTable()
		{
			Debug.Assert(this._reader.ValueAsString == DxfFileToken.TableEntry);

			//Read the table name
			this._reader.ReadNext();

			int nentries = 0;
			CadTemplate template = null;
			Dictionary<string, ExtendedData> edata = new Dictionary<string, ExtendedData>();

			this.readCommonObjectData(out string name, out ulong handle, out ulong? ownerHandle, out ulong? xdictHandle, out List<ulong> reactors);

			if (this._reader.DxfCode == DxfCode.Subclass)
			{
				while (this._reader.DxfCode != DxfCode.Start)
				{
					switch (this._reader.Code)
					{
						//Maximum number of entries in table
						case 70:
							nentries = this._reader.ValueAsInt;
							break;
						case 100 when this._reader.ValueAsString == DxfSubclassMarker.DimensionStyleTable:
							while (this._reader.DxfCode != DxfCode.Start)
							{
								//template.CadObject has the code 71 for the count of entries
								//Also has 340 codes for each entry with the handles
								this._reader.ReadNext();
							}
							break;
						case 100:
							Debug.Assert(this._reader.ValueAsString == DxfSubclassMarker.Table);
							break;
						case 1001:
							this.readExtendedData(edata);
							break;
						default:
							this._builder.Notify($"Unhandeled dxf code {this._reader.Code} at line {this._reader.Position}.");
							break;
					}

					if (this._reader.DxfCode == DxfCode.Start)
						break;

					this._reader.ReadNext();
				}
			}
			else
			{
				this._reader.ReadNext();
			}

			switch (name)
			{
				case DxfFileToken.TableAppId:
					template = new CadTableTemplate<AppId>(new AppIdsTable());
					this.readEntries((CadTableTemplate<AppId>)template);
					template.CadObject.Handle = handle;
					this._builder.AppIds = (AppIdsTable)template.CadObject;
					break;
				case DxfFileToken.TableBlockRecord:
					template = new CadBlockCtrlObjectTemplate(new BlockRecordsTable());
					this.readEntries((CadBlockCtrlObjectTemplate)template);
					template.CadObject.Handle = handle;
					this._builder.BlockRecords = (BlockRecordsTable)template.CadObject;
					break;
				case DxfFileToken.TableVport:
					template = new CadTableTemplate<VPort>(new VPortsTable());
					this.readEntries((CadTableTemplate<VPort>)template);
					template.CadObject.Handle = handle;
					this._builder.VPorts = (VPortsTable)template.CadObject;
					break;
				case DxfFileToken.TableLinetype:
					template = new CadTableTemplate<LineType>(new LineTypesTable());
					this.readEntries((CadTableTemplate<LineType>)template);
					template.CadObject.Handle = handle;
					this._builder.LineTypesTable = (LineTypesTable)template.CadObject;
					break;
				case DxfFileToken.TableLayer:
					template = new CadTableTemplate<Layer>(new LayersTable());
					this.readEntries((CadTableTemplate<Layer>)template);
					template.CadObject.Handle = handle;
					this._builder.Layers = (LayersTable)template.CadObject;
					break;
				case DxfFileToken.TableStyle:
					template = new CadTableTemplate<TextStyle>(new TextStylesTable());
					this.readEntries((CadTableTemplate<TextStyle>)template);
					template.CadObject.Handle = handle;
					this._builder.TextStyles = (TextStylesTable)template.CadObject;
					break;
				case DxfFileToken.TableView:
					template = new CadTableTemplate<View>(new ViewsTable());
					this.readEntries((CadTableTemplate<View>)template);
					template.CadObject.Handle = handle;
					this._builder.Views = (ViewsTable)template.CadObject;
					break;
				case DxfFileToken.TableUcs:
					template = new CadTableTemplate<UCS>(new UCSTable());
					this.readEntries((CadTableTemplate<UCS>)template);
					template.CadObject.Handle = handle;
					this._builder.UCSs = (UCSTable)template.CadObject;
					break;
				case DxfFileToken.TableDimstyle:
					template = new CadTableTemplate<DimensionStyle>(new DimensionStylesTable());
					this.readEntries((CadTableTemplate<DimensionStyle>)template);
					template.CadObject.Handle = handle;
					this._builder.DimensionStyles = (DimensionStylesTable)template.CadObject;
					break;
				default:
					throw new DxfException($"Unknown table name {name}");
			}

			Debug.Assert(ownerHandle == null || ownerHandle.Value == 0);

			template.OwnerHandle = ownerHandle;
			template.XDictHandle = xdictHandle;
			template.ReactorsHandles = reactors;
			template.EDataTemplateByAppName = edata;

			//Add the object and the template to the builder
			this._builder.AddTemplate(template);
		}

		private void readEntries<T>(CadTableTemplate<T> tableTemplate)
			where T : TableEntry
		{
			//Read all the entries until the end of the table
			while (this._reader.ValueAsString != DxfFileToken.EndTable)
			{
				this._reader.ReadNext();

				CadTemplate template = null;

				//Get the entry
				switch (tableTemplate.CadObject.ObjectName)
				{
					case DxfFileToken.TableAppId:
						template = this.readTableEntry(new CadTableEntryTemplate<AppId>(new AppId()), this.readAppId);
						break;
					case DxfFileToken.TableBlockRecord:
						CadBlockRecordTemplate block = new CadBlockRecordTemplate();
						template = this.readTableEntry(block, this.readBlockRecord);

						if (block.CadObject.Name.Equals(BlockRecord.ModelSpaceName, StringComparison.OrdinalIgnoreCase))
						{
							this._builder.ModelSpaceTemplate = block;
						}

						break;
					case DxfFileToken.TableDimstyle:
						template = this.readTableEntry(new CadDimensionStyleTemplate(), this.readDimensionStyle);
						break;
					case DxfFileToken.TableLayer:
						template = this.readTableEntry(new CadLayerTemplate(), this.readLayer);
						break;
					case DxfFileToken.TableLinetype:
						template = this.readTableEntry(new CadLineTypeTemplate(), this.readLineType);
						break;
					case DxfFileToken.TableStyle:
						template = this.readTableEntry(new CadTableEntryTemplate<TextStyle>(new TextStyle()), this.readTextStyle);
						break;
					case DxfFileToken.TableUcs:
						template = this.readTableEntry(new CadUcsTemplate(), this.readUcs);
						break;
					case DxfFileToken.TableView:
						template = this.readTableEntry(new CadViewTemplate(), this.readView);
						break;
					case DxfFileToken.TableVport:
						template = this.readTableEntry(new CadVPortTemplate(), this.readVPort);
						break;
					default:
						Debug.Fail($"Unhandeled table {tableTemplate.CadObject.ObjectName}.");
						break;
				}

				//tableTemplate.EntryHandles.Add(template.CadObject.Handle);
				tableTemplate.CadObject.Add((T)template.CadObject);

				//Add the object and the template to the builder
				this._builder.AddTemplate(template);
			}
		}

		private CadTemplate readTableEntry<T>(CadTableEntryTemplate<T> template, ReadEntryDelegate<T> readEntry)
			where T : TableEntry
		{
			DxfMap map = DxfMap.Create<T>();

			while (this._reader.DxfCode != DxfCode.Start)
			{
				if (!readEntry(template, map.SubClasses[template.CadObject.SubclassMarker]))
				{
					this.readCommonTableEntryCodes(template, out bool isExtendedData, map);
					if (isExtendedData)
						continue;
				}

				if (this._reader.DxfCode != DxfCode.Start)
					this._reader.ReadNext();
			}

			return template;
		}

		private void readCommonTableEntryCodes<T>(CadTableEntryTemplate<T> template, out bool isExtendedData, DxfMap map = null)
			where T : TableEntry
		{
			isExtendedData = false;
			switch (this._reader.Code)
			{
				case 2:
					template.CadObject.Name = this._reader.ValueAsString;
					break;
				case 70:
					template.CadObject.Flags = (StandardFlags)this._reader.ValueAsUShort;
					break;
				case 100:
					Debug.Assert(map.SubClasses.ContainsKey(this._reader.ValueAsString));
					break;
				default:
					this.readCommonCodes(template, out isExtendedData, map);
					break;
			}
		}

		private bool readAppId(CadTableEntryTemplate<AppId> template, DxfClassMap map)
		{
			Debug.Assert(map.Name == DxfSubclassMarker.ApplicationId);

			switch (this._reader.Code)
			{
				default:
					return this.tryAssignCurrentValue(template.CadObject, map);
			}
		}

		private bool readBlockRecord(CadTableEntryTemplate<BlockRecord> template, DxfClassMap map)
		{
			CadBlockRecordTemplate tmp = (CadBlockRecordTemplate)template;

			switch (this._reader.Code)
			{
				case 340:
					tmp.LayoutHandle = this._reader.ValueAsHandle;
					return true;
				default:
					return this.tryAssignCurrentValue(template.CadObject, map);
			}
		}

		private bool readDimensionStyle(CadTableEntryTemplate<DimensionStyle> template, DxfClassMap map)
		{
			Debug.Assert(map.Name == DxfSubclassMarker.DimensionStyle);

			CadDimensionStyleTemplate tmp = (CadDimensionStyleTemplate)template;

			switch (this._reader.Code)
			{
				case 3:
					template.CadObject.PostFix = this._reader.ValueAsString;
					return true;
				case 4:
					template.CadObject.AlternateDimensioningSuffix = this._reader.ValueAsString;
					return true;
				case 5:
					//5	DIMBLK(obsolete, now object ID)
					tmp.DIMBL_Name = this._reader.ValueAsString;
					return true;
				case 6:
					//6	DIMBLK1(obsolete, now object ID)
					tmp.DIMBLK1_Name = this._reader.ValueAsString;
					return true;
				case 7:
					//7	DIMBLK2(obsolete, now object ID)
					tmp.DIMBLK2_Name = this._reader.ValueAsString;
					return true;
				case 40:
					//Somethimes is 0 but it shouldn't be allowed
					template.CadObject.ScaleFactor = this._reader.ValueAsDouble <= 0 ? 1.0d : this._reader.ValueAsDouble;
					return true;
				case 41:
					template.CadObject.ArrowSize = this._reader.ValueAsDouble;
					return true;
				case 42:
					template.CadObject.ExtensionLineOffset = this._reader.ValueAsDouble;
					return true;
				case 43:
					template.CadObject.DimensionLineIncrement = this._reader.ValueAsDouble;
					return true;
				case 44:
					template.CadObject.ExtensionLineExtension = this._reader.ValueAsDouble;
					return true;
				case 45:
					template.CadObject.Rounding = this._reader.ValueAsDouble;
					return true;
				case 46:
					template.CadObject.DimensionLineExtension = this._reader.ValueAsDouble;
					return true;
				case 47:
					template.CadObject.PlusTolerance = this._reader.ValueAsDouble;
					return true;
				case 48:
					template.CadObject.MinusTolerance = this._reader.ValueAsDouble;
					return true;
				case 49:
					template.CadObject.FixedExtensionLineLength = this._reader.ValueAsDouble;
					return true;
				case 50:
					template.CadObject.JoggedRadiusDimensionTransverseSegmentAngle = CSMath.MathUtils.DegToRad(this._reader.ValueAsDouble);
					return true;
				case 69:
					template.CadObject.TextBackgroundFillMode = (DimensionTextBackgroundFillMode)this._reader.ValueAsShort;
					return true;
				case 71:
					template.CadObject.GenerateTolerances = this._reader.ValueAsBool;
					return true;
				case 72:
					template.CadObject.LimitsGeneration = this._reader.ValueAsBool;
					return true;
				case 73:
					template.CadObject.TextInsideHorizontal = this._reader.ValueAsBool;
					return true;
				case 74:
					template.CadObject.TextOutsideHorizontal = this._reader.ValueAsBool;
					return true;
				case 75:
					template.CadObject.SuppressFirstExtensionLine = this._reader.ValueAsBool;
					return true;
				case 76:
					template.CadObject.SuppressSecondExtensionLine = this._reader.ValueAsBool;
					return true;
				case 77:
					template.CadObject.TextVerticalAlignment = (DimensionTextVerticalAlignment)this._reader.ValueAsShort;
					return true;
				case 78:
					template.CadObject.ZeroHandling = (ZeroHandling)this._reader.ValueAsShort;
					return true;
				case 79:
					template.CadObject.AngularZeroHandling = (ZeroHandling)this._reader.ValueAsShort;
					return true;
				case 90:
					template.CadObject.ArcLengthSymbolPosition = (ArcLengthSymbolPosition)(int)this._reader.ValueAsShort;
					return true;
				case 105:
					template.CadObject.Handle = this._reader.ValueAsHandle;
					return true;
				case 140:
					template.CadObject.TextHeight = this._reader.ValueAsDouble;
					return true;
				case 141:
					template.CadObject.CenterMarkSize = this._reader.ValueAsDouble;
					return true;
				case 142:
					template.CadObject.TickSize = this._reader.ValueAsDouble;
					return true;
				case 143:
					template.CadObject.AlternateUnitScaleFactor = this._reader.ValueAsDouble;
					return true;
				case 144:
					template.CadObject.LinearScaleFactor = this._reader.ValueAsDouble;
					return true;
				case 145:
					template.CadObject.TextVerticalPosition = this._reader.ValueAsDouble;
					return true;
				case 146:
					template.CadObject.ToleranceScaleFactor = this._reader.ValueAsDouble;
					return true;
				case 147:
					template.CadObject.DimensionLineGap = this._reader.ValueAsDouble;
					return true;
				case 148:
					template.CadObject.AlternateUnitRounding = this._reader.ValueAsDouble;
					return true;
				case 170:
					template.CadObject.AlternateUnitDimensioning = this._reader.ValueAsBool;
					return true;
				case 171:
					template.CadObject.AlternateUnitDecimalPlaces = this._reader.ValueAsShort;
					return true;
				case 172:
					template.CadObject.TextOutsideExtensions = this._reader.ValueAsBool;
					return true;
				case 173:
					template.CadObject.SeparateArrowBlocks = this._reader.ValueAsBool;
					return true;
				case 174:
					template.CadObject.TextInsideExtensions = this._reader.ValueAsBool;
					return true;
				case 175:
					template.CadObject.SuppressOutsideExtensions = this._reader.ValueAsBool;
					return true;
				case 176:
					template.CadObject.DimensionLineColor = new Color(this._reader.ValueAsShort);
					return true;
				case 177:
					template.CadObject.ExtensionLineColor = new Color(this._reader.ValueAsShort);
					return true;
				case 178:
					template.CadObject.TextColor = new Color(this._reader.ValueAsShort);
					return true;
				case 179:
					template.CadObject.AngularDimensionDecimalPlaces = this._reader.ValueAsShort;
					return true;
				case 270:
					template.CadObject.LinearUnitFormat = (LinearUnitFormat)this._reader.ValueAsShort;
					return true;
				case 271:
					template.CadObject.DecimalPlaces = this._reader.ValueAsShort;
					return true;
				case 272:
					template.CadObject.ToleranceDecimalPlaces = this._reader.ValueAsShort;
					return true;
				case 273:
					template.CadObject.AlternateUnitFormat = (LinearUnitFormat)this._reader.ValueAsShort;
					return true;
				case 274:
					template.CadObject.AlternateUnitToleranceDecimalPlaces = this._reader.ValueAsShort;
					return true;
				case 275:
					template.CadObject.AngularUnit = (AngularUnitFormat)this._reader.ValueAsShort;
					return true;
				case 276:
					template.CadObject.FractionFormat = (FractionFormat)this._reader.ValueAsShort;
					return true;
				case 277:
					template.CadObject.LinearUnitFormat = (LinearUnitFormat)this._reader.ValueAsShort;
					return true;
				case 278:
					template.CadObject.DecimalSeparator = (char)this._reader.ValueAsShort;
					return true;
				case 279:
					template.CadObject.TextMovement = (TextMovement)this._reader.ValueAsShort;
					return true;
				case 280:
					template.CadObject.TextHorizontalAlignment = (DimensionTextHorizontalAlignment)this._reader.ValueAsShort;
					return true;
				case 281:
					template.CadObject.SuppressFirstDimensionLine = this._reader.ValueAsBool;
					return true;
				case 282:
					template.CadObject.SuppressSecondDimensionLine = this._reader.ValueAsBool;
					return true;
				case 283:
					template.CadObject.ToleranceAlignment = (ToleranceAlignment)this._reader.ValueAsShort;
					return true;
				case 284:
					template.CadObject.ToleranceZeroHandling = (ZeroHandling)this._reader.ValueAsShort;
					return true;
				case 285:
					template.CadObject.AlternateUnitZeroHandling = (ZeroHandling)this._reader.ValueAsShort;
					return true;
				case 286:
					template.CadObject.AlternateUnitToleranceZeroHandling = (ZeroHandling)(byte)this._reader.ValueAsShort;
					return true;
				case 287:
					template.CadObject.DimensionFit = this._reader.ValueAsShort;
					return true;
				case 288:
					template.CadObject.CursorUpdate = this._reader.ValueAsBool;
					return true;
				case 289:
					template.CadObject.DimensionTextArrowFit = (TextArrowFitType)this._reader.ValueAsShort;
					return true;
				case 290:
					template.CadObject.IsExtensionLineLengthFixed = this._reader.ValueAsBool;
					return true;
				case 340:
					tmp.TextStyleHandle = this._reader.ValueAsHandle;
					return true;
				case 341:
					tmp.DIMLDRBLK = this._reader.ValueAsHandle;
					return true;
				case 342:
					tmp.DIMBLK = this._reader.ValueAsHandle;
					return true;
				case 343:
					tmp.DIMBLK1 = this._reader.ValueAsHandle;
					return true;
				case 344:
					tmp.DIMBLK2 = this._reader.ValueAsHandle;
					return true;
				case 371:
					template.CadObject.DimensionLineWeight = (LineweightType)this._reader.ValueAsShort;
					return true;
				case 372:
					template.CadObject.ExtensionLineWeight = (LineweightType)this._reader.ValueAsShort;
					return true;
				default:
					return false;
			}
		}

		private bool readLayer(CadTableEntryTemplate<Layer> template, DxfClassMap map)
		{
			Debug.Assert(map.Name == DxfSubclassMarker.Layer);

			CadLayerTemplate tmp = (CadLayerTemplate)template;

			switch (this._reader.Code)
			{
				case 6:
					tmp.LineTypeName = this._reader.ValueAsString;
					return true;
				case 62:
					short index = this._reader.ValueAsShort;
					if (index < 0)
					{
						template.CadObject.IsOn = false;
						index = Math.Abs(index);
					}
					template.CadObject.Color = new Color(index);
					return true;
				case 347:
					tmp.MaterialHandle = this._reader.ValueAsHandle;
					return true;
				case 348:
					//Unknown code value, always 0
					return true;
				case 390:
					template.CadObject.PlotStyleName = this._reader.ValueAsHandle;
					return true;
				case 420:
					template.CadObject.Color = Color.FromTrueColor((uint)this._reader.ValueAsInt);
					return true;
				case 430:
					tmp.TrueColorName = this._reader.ValueAsString;
					return true;
				default:
					return this.tryAssignCurrentValue(template.CadObject, map);
			}
		}

		private bool readLineType(CadTableEntryTemplate<LineType> template, DxfClassMap map)
		{
			Debug.Assert(map.Name == DxfSubclassMarker.Linetype);

			CadLineTypeTemplate tmp = (CadLineTypeTemplate)template;

			switch (this._reader.Code)
			{
				case 40:
					tmp.TotalLen = this._reader.ValueAsDouble;
					return true;
				case 49:
					do
					{
						tmp.SegmentTemplates.Add(this.readLineTypeSegment());
					}
					while (this._reader.Code == 49);
					return true;
				case 73:
					//number of segments
					return true;
				default:
					return this.tryAssignCurrentValue(template.CadObject, map);
			}
		}

		private SegmentTemplate readLineTypeSegment()
		{
			SegmentTemplate template = new SegmentTemplate();
			template.Segment.Length = this._reader.ValueAsDouble;

			//Jump the 49 code
			this._reader.ReadNext();

			while (this._reader.Code != 49 && this._reader.Code != 0)
			{
				switch (this._reader.Code)
				{
					case 9:
						template.Segment.Text = this._reader.ValueAsString;
						break;
					case 44:
						template.Segment.Offset = new CSMath.XY(this._reader.ValueAsDouble, template.Segment.Offset.Y);
						break;
					case 45:
						template.Segment.Offset = new CSMath.XY(template.Segment.Offset.X, this._reader.ValueAsDouble);
						break;
					case 46:
						template.Segment.Scale = this._reader.ValueAsDouble;
						break;
					case 50:
						template.Segment.Rotation = this._reader.ValueAsAngle;
						break;
					case 74:
						template.Segment.Shapeflag = (LinetypeShapeFlags)this._reader.ValueAsUShort;
						break;
					case 75:
						template.Segment.ShapeNumber = (short)this._reader.ValueAsInt;
						break;
					case 340:
						break;
					default:
						this._builder.Notify($"[LineTypeSegment] Unhandeled dxf code {this._reader.Code} with value {this._reader.ValueAsString}, positon {this._reader.Position}", NotificationType.None);
						break;
				}

				this._reader.ReadNext();
			}

			return template;
		}

		private bool readTextStyle(CadTableEntryTemplate<TextStyle> template, DxfClassMap map)
		{
			Debug.Assert(map.Name == DxfSubclassMarker.TextStyle);

			switch (this._reader.Code)
			{
				case 2:
					if (!this._reader.ValueAsString.IsNullOrEmpty())
					{
						//In some files the TextStyle is an empty string
						template.CadObject.Name = this._reader.ValueAsString;
					}
					return true;
				default:
					return this.tryAssignCurrentValue(template.CadObject, map);
			}
		}

		private bool readUcs(CadTableEntryTemplate<UCS> template, DxfClassMap map)
		{
			Debug.Assert(map.Name == DxfSubclassMarker.Ucs);

			switch (this._reader.Code)
			{
				default:
					return this.tryAssignCurrentValue(template.CadObject, map);
			}
		}

		private bool readView(CadTableEntryTemplate<View> template, DxfClassMap map)
		{
			Debug.Assert(map.Name == DxfSubclassMarker.View);

			CadViewTemplate tmp = template as CadViewTemplate;

			switch (this._reader.Code)
			{
				case 348:
					tmp.VisualStyleHandle = this._reader.ValueAsHandle;
					return true;
				default:
					return this.tryAssignCurrentValue(template.CadObject, map);
			}
		}

		private bool readVPort(CadTableEntryTemplate<VPort> template, DxfClassMap map)
		{
			Debug.Assert(map.Name == DxfSubclassMarker.VPort);

			CadVPortTemplate tmp = template as CadVPortTemplate;

			switch (this._reader.Code)
			{
				//NOTE: Undocumented codes
				case 65:
				case 73:
					return true;
				case 348:
					tmp.StyleHandle = this._reader.ValueAsHandle;
					return true;
				default:
					return this.tryAssignCurrentValue(template.CadObject, map);
			}
		}
<<<<<<< HEAD

		private void validateTables()
		{
			if (this._builder.AppIds == null)
			{
				this._builder.AppIds = new AppIdsTable();
				this.createDefaultTable(new CadTableTemplate<AppId>(this._builder.AppIds));
			}

			if (this._builder.BlockRecords == null)
			{
				this._builder.BlockRecords = new BlockRecordsTable();
				this.createDefaultTable(new CadBlockCtrlObjectTemplate(this._builder.BlockRecords));
			}

			if (this._builder.DimensionStyles == null)
			{
				this.createDefaultTable(new CadTableTemplate<DimensionStyle>(new DimensionStylesTable()));
			}

			if (this._builder.Layers == null)
			{
				this.createDefaultTable(new CadTableTemplate<Layer>(new LayersTable()));
			}

			if (this._builder.LineTypesTable == null)
			{
				this.createDefaultTable(new CadTableTemplate<LineType>(new LineTypesTable()));
			}

			if (this._builder.UCSs == null)
			{
				this.createDefaultTable(new CadTableTemplate<UCS>(new UCSTable()));
			}

			if (this._builder.Views == null)
			{
				this.createDefaultTable(new CadTableTemplate<View>(new ViewsTable()));
			}

			if (this._builder.VPorts == null)
			{
				this.createDefaultTable(new CadTableTemplate<VPort>(new VPortsTable()));
			}
		}

		private void createDefaultTable<T>(CadTableTemplate<T> template)
			where T : TableEntry
		{
			this._builder.Notify($"Table [{template.CadObject.GetType().FullName}] not found in document", NotificationType.Warning);

			//template.CadObject.CreateDefaultEntries();

			this._builder.AddTableTemplate((ICadTableTemplate)template);
		}
=======
>>>>>>> 711e9a4a
	}
}<|MERGE_RESOLUTION|>--- conflicted
+++ resolved
@@ -712,7 +712,6 @@
 					return this.tryAssignCurrentValue(template.CadObject, map);
 			}
 		}
-<<<<<<< HEAD
 
 		private void validateTables()
 		{
@@ -768,7 +767,5 @@
 
 			this._builder.AddTableTemplate((ICadTableTemplate)template);
 		}
-=======
->>>>>>> 711e9a4a
 	}
 }