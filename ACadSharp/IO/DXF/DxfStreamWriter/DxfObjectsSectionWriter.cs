--- conflicted
+++ resolved
@@ -58,11 +58,7 @@
 					this.writeLayout(layout);
 					break;
 				case MLineStyle mlStyle:
-<<<<<<< HEAD
-					this.writeMLStyle(mlStyle);
-=======
 					this.writeMLineStyle(mlStyle);
->>>>>>> 82bcaf01
 					break;
 				case PlotSettings plotSettings:
 					this.writePlotSettings(plotSettings);
@@ -199,11 +195,7 @@
 			this._writer.WriteHandle(330, layout.AssociatedBlock.Owner, map);
 		}
 
-<<<<<<< HEAD
-		protected void writeMLStyle(MLineStyle style)
-=======
 		protected void writeMLineStyle(MLineStyle style)
->>>>>>> 82bcaf01
 		{
 			DxfClassMap map = DxfClassMap.Create<MLineStyle>();
 
