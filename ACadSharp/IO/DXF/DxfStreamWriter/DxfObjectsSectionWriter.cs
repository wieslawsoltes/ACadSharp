--- conflicted
+++ resolved
@@ -30,12 +30,7 @@
 			{
 				case AcdbPlaceHolder:
 				case Material:
-<<<<<<< HEAD
-				case Scale:
-=======
 				case MultiLeaderStyle:
-				case SortEntitiesTable:
->>>>>>> 346445af
 				case VisualStyle:
 				case ImageDefinitionReactor:
 					this.notify($"Object not implemented : {co.GetType().FullName}");
