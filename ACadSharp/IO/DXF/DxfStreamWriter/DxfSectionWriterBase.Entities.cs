﻿using ACadSharp.Entities;
using CSMath;
using System;
using System.Linq;

namespace ACadSharp.IO.DXF
{
	internal abstract partial class DxfSectionWriterBase
	{
		protected void writeEntity<T>(T entity)
			where T : Entity
		{
			//TODO: Implement complex entities in a separated branch
			switch (entity)
			{
<<<<<<< HEAD
				case Mesh:
=======
				case MLine:
>>>>>>> c2836d0b
				case Solid3D:
				case MultiLeader:
				case Wipeout:
				case UnknownEntity:
					this.notify($"Entity type not implemented : {entity.GetType().FullName}", NotificationType.NotImplemented);
					return;
			}

			this._writer.Write(DxfCode.Start, entity.ObjectName);

			this.writeCommonObjectData(entity);

			this.writeCommonEntityData(entity);

			switch (entity)
			{
				case Arc arc:
					this.writeArc(arc);
					break;
				case Circle circle:
					this.writeCircle(circle);
					break;
				case Dimension dimension:
					this.writeDimension(dimension);
					break;
				case Ellipse ellipse:
					this.writeEllipse(ellipse);
					break;
				case Face3D face3D:
					this.writeFace3D(face3D);
					break;
				case Hatch hatch:
					this.writeHatch(hatch);
					break;
				case Insert insert:
					this.writeInsert(insert);
					break;
				case Leader leader:
					this.writeLeader(leader);
					break;
				case Line line:
					this.writeLine(line);
					break;
				case LwPolyline lwPolyline:
					this.writeLwPolyline(lwPolyline);
					break;
				case Mesh mesh:
					this.writeMesh(mesh);
					break;
				case MLine mline:
					this.writeMLine(mline);
					break;
				case MText mtext:
					this.writeMText(mtext);
					break;
				case Point point:
					this.writePoint(point);
					break;
				case Polyline polyline:
					this.writePolyline(polyline);
					break;
				case Ray ray:
					this.writeRay(ray);
					break;
				case Shape shape:
					this.writeShape(shape);
					break;
				case Solid solid:
					this.writeSolid(solid);
					break;
				case Spline spline:
					this.writeSpline(spline);
					break;
				case TextEntity text:
					this.writeTextEntity(text);
					break;
				case Tolerance tolerance:
					this.writeTolerance(tolerance);
					break;
				case Vertex vertex:
					this.writeVertex(vertex);
					break;
				case Viewport viewport:
					this.writeViewport(viewport);
					break;
				case Wipeout wipeout:
					this.writeWipeout(wipeout);
					break;
				case XLine xline:
					this.writeXLine(xline);
					break;
				default:
					throw new NotImplementedException($"Entity not implemented {entity.GetType().FullName}");
			}

			this.writeExtendedData(entity);
		}

		private void writeArc(Arc arc)
		{
			DxfClassMap map = DxfClassMap.Create<Arc>();

			this.writeCircle(arc);

			this._writer.Write(DxfCode.Subclass, DxfSubclassMarker.Arc);

			this._writer.Write(50, arc.StartAngle, map);
			this._writer.Write(51, arc.EndAngle, map);
		}

		private void writeCircle(Circle circle)
		{
			DxfClassMap map = DxfClassMap.Create<Circle>();

			this._writer.Write(DxfCode.Subclass, DxfSubclassMarker.Circle);

			this._writer.Write(10, circle.Center, map);

			this._writer.Write(39, circle.Thickness, map);
			this._writer.Write(40, circle.Radius, map);

			this._writer.Write(210, circle.Normal, map);
		}

		private void writeDimension(Dimension dim)
		{
			DxfClassMap map = DxfClassMap.Create<Dimension>();

			this._writer.Write(DxfCode.Subclass, DxfSubclassMarker.Dimension);

			this._writer.WriteName(2, dim.Block, map);

			this._writer.Write(10, dim.DefinitionPoint, map);
			this._writer.Write(11, dim.TextMiddlePoint, map);

			this._writer.Write(53, dim.TextRotation, map);
			this._writer.Write(70, (short)dim.Flags, map);
			this._writer.Write(71, (short)dim.AttachmentPoint, map);
			this._writer.Write(72, (short)dim.LineSpacingStyle, map);
			this._writer.Write(41, dim.LineSpacingFactor, map);

			if (string.IsNullOrEmpty(dim.Text))
			{
				this._writer.Write(1, dim.Text, map);
			}

			this._writer.Write(210, dim.Normal, map);

			this._writer.WriteName(3, dim.Style, map);

			switch (dim)
			{
				case DimensionAligned aligned:
					this.writeDimensionAligned(aligned);
					break;
				case DimensionRadius radius:
					this.writeDimensionRadius(radius);
					break;
				case DimensionDiameter diameter:
					this.writeDimensionDiameter(diameter);
					break;
				case DimensionAngular2Line angular2Line:
					this.writeDimensionAngular2Line(angular2Line);
					break;
				case DimensionAngular3Pt angular3Pt:
					this.writeDimensionAngular3Pt(angular3Pt);
					break;
				case DimensionOrdinate ordinate:
					this.writeDimensionOrdinate(ordinate);
					break;
				default:
					throw new NotImplementedException($"Dimension type not implemented {dim.GetType().FullName}");
			}
		}

		private void writeDimensionAligned(DimensionAligned aligned)
		{
			DxfClassMap map = DxfClassMap.Create<DimensionAligned>();

			this._writer.Write(DxfCode.Subclass, DxfSubclassMarker.AlignedDimension);

			this._writer.Write(13, aligned.FirstPoint, map);
			this._writer.Write(14, aligned.SecondPoint, map);

			if (aligned is DimensionLinear linear)
			{
				this.writeDimensionLinear(linear);
			}
		}

		private void writeDimensionLinear(DimensionLinear linear)
		{
			DxfClassMap map = DxfClassMap.Create<DimensionLinear>();

			this._writer.Write(50, linear.Rotation, map);

			this._writer.Write(DxfCode.Subclass, DxfSubclassMarker.LinearDimension);
		}

		private void writeDimensionRadius(DimensionRadius radius)
		{
			DxfClassMap map = DxfClassMap.Create<DimensionRadius>();

			this._writer.Write(DxfCode.Subclass, DxfSubclassMarker.RadialDimension);

			this._writer.Write(15, radius.AngleVertex, map);

			this._writer.Write(40, radius.LeaderLength, map);
		}

		private void writeDimensionDiameter(DimensionDiameter diameter)
		{
			DxfClassMap map = DxfClassMap.Create<DimensionDiameter>();

			this._writer.Write(DxfCode.Subclass, DxfSubclassMarker.DiametricDimension);

			this._writer.Write(15, diameter.AngleVertex, map);

			this._writer.Write(40, diameter.LeaderLength, map);
		}

		private void writeDimensionAngular2Line(DimensionAngular2Line angular2Line)
		{
			DxfClassMap map = DxfClassMap.Create<DimensionAngular2Line>();

			this._writer.Write(DxfCode.Subclass, DxfSubclassMarker.Angular2LineDimension);

			this._writer.Write(13, angular2Line.FirstPoint, map);
			this._writer.Write(14, angular2Line.SecondPoint, map);
			this._writer.Write(15, angular2Line.AngleVertex, map);
			this._writer.Write(16, angular2Line.DimensionArc, map);
		}

		private void writeDimensionAngular3Pt(DimensionAngular3Pt angular3Pt)
		{
			DxfClassMap map = DxfClassMap.Create<DimensionAngular3Pt>();

			this._writer.Write(DxfCode.Subclass, DxfSubclassMarker.Angular3PointDimension);

			this._writer.Write(13, angular3Pt.FirstPoint, map);
			this._writer.Write(14, angular3Pt.SecondPoint, map);
			this._writer.Write(15, angular3Pt.AngleVertex, map);
		}

		private void writeDimensionOrdinate(DimensionOrdinate ordinate)
		{
			DxfClassMap map = DxfClassMap.Create<DimensionOrdinate>();

			this._writer.Write(DxfCode.Subclass, DxfSubclassMarker.OrdinateDimension);

			this._writer.Write(13, ordinate.FeatureLocation, map);
			this._writer.Write(14, ordinate.LeaderEndpoint, map);
		}

		private void writeHatch(Hatch hatch)
		{
			DxfClassMap map = DxfClassMap.Create<Hatch>();

			this._writer.Write(DxfCode.Subclass, DxfSubclassMarker.Hatch);

			this._writer.Write(10, 0, map);
			this._writer.Write(20, 0, map);
			this._writer.Write(30, hatch.Elevation, map);

			this._writer.Write(210, hatch.Normal, map);

			this._writer.Write(2, hatch.Pattern.Name, map);

			this._writer.Write(70, hatch.IsSolid ? (short)1 : (short)0, map);
			this._writer.Write(71, hatch.IsAssociative ? (short)1 : (short)0, map);

			this._writer.Write(91, hatch.Paths.Count, map);
			foreach (var path in hatch.Paths)
			{
				this.writeBoundaryPath(path);
			}

			this.writeHatchPattern(hatch, hatch.Pattern);

			if (hatch.PixelSize != 0)
			{
				this._writer.Write(47, hatch.PixelSize, map);
			}

			this._writer.Write(98, hatch.SeedPoints.Count);
			foreach (XY spoint in hatch.SeedPoints)
			{
				this._writer.Write(10, spoint);
			}

			//TODO: Implement HatchGradientPattern
		}

		private void writeBoundaryPath(Hatch.BoundaryPath path)
		{
			this._writer.Write(92, (int)path.Flags);

			if (!path.Flags.HasFlag(BoundaryPathFlags.Polyline))
			{
				this._writer.Write(93, path.Edges.Count);
			}

			foreach (Hatch.BoundaryPath.Edge edge in path.Edges)
			{
				this.writeHatchBoundaryPathEdge(edge);
			}

			this._writer.Write(97, path.Entities.Count);
			foreach (Entity entity in path.Entities)
			{
				this._writer.WriteHandle(330, entity);
			}
		}

		private void writeHatchBoundaryPathEdge(Hatch.BoundaryPath.Edge edge)
		{
			this._writer.Write(72, edge.Type);

			switch (edge)
			{
				case Hatch.BoundaryPath.Arc arc:
					this._writer.Write(10, arc.Center);
					this._writer.Write(40, arc.Radius);
					this._writer.Write(50, arc.StartAngle);
					this._writer.Write(51, arc.EndAngle);
					this._writer.Write(73, arc.CounterClockWise ? (short)1 : (short)0);
					break;
				case Hatch.BoundaryPath.Ellipse ellipse:
					this._writer.Write(10, ellipse.Center);
					this._writer.Write(11, ellipse.MajorAxisEndPoint);
					this._writer.Write(40, ellipse.MinorToMajorRatio);
					this._writer.Write(50, ellipse.StartAngle);
					this._writer.Write(51, ellipse.EndAngle);
					this._writer.Write(73, ellipse.CounterClockWise ? (short)1 : (short)0);
					break;
				case Hatch.BoundaryPath.Line line:
					this._writer.Write(10, line.Start);
					this._writer.Write(11, line.End);
					break;
				case Hatch.BoundaryPath.Polyline poly:
					this._writer.Write(72, poly.HasBulge ? (short)1 : (short)0);
					this._writer.Write(73, poly.IsClosed ? (short)1 : (short)0);
					this._writer.Write(93, poly.Vertices.Count);
					for (int i = 0; i < poly.Vertices.Count; i++)
					{
						this._writer.Write(10, poly.Vertices[i]);
						if (poly.HasBulge)
						{
							this._writer.Write(42, poly.Bulges.ElementAtOrDefault(i));
						}
					}
					break;
				case Hatch.BoundaryPath.Spline spline:
					this._writer.Write(73, spline.Rational ? (short)1 : (short)0);
					this._writer.Write(74, spline.Periodic ? (short)1 : (short)0);

					this._writer.Write(94, (int)spline.Degree);
					this._writer.Write(95, spline.Knots.Count);
					this._writer.Write(96, spline.ControlPoints.Count);

					foreach (double knot in spline.Knots)
					{
						this._writer.Write(40, knot);
					}

					foreach (var point in spline.ControlPoints)
					{
						this._writer.Write(10, point.X);
						this._writer.Write(20, point.Y);
						if (spline.Rational)
						{
							this._writer.Write(42, point.Z);
						}
					}
					break;
				default:
					throw new ArgumentException($"Unknown Hatch.BoundaryPath.Edge type {edge.GetType().FullName}");
			}
		}

		private void writeHatchPattern(Hatch hatch, HatchPattern pattern)
		{
			this._writer.Write(75, (short)hatch.Style);
			this._writer.Write(76, (short)hatch.PatternType);

			if (!hatch.IsSolid)
			{
				this._writer.Write(52, pattern.Angle * MathUtils.RadToDeg);
				this._writer.Write(41, pattern.Scale);
				this._writer.Write(77, (short)(hatch.IsDouble ? 1 : 0));
				this._writer.Write(78, (short)pattern.Lines.Count);
				foreach (HatchPattern.Line line in pattern.Lines)
				{
					this._writer.Write(53, line.Angle * (180.0 / System.Math.PI));
					this._writer.Write(43, line.BasePoint.X);
					this._writer.Write(44, line.BasePoint.Y);
					this._writer.Write(45, line.Offset.X);
					this._writer.Write(46, line.Offset.Y);
					this._writer.Write(79, (short)line.DashLengths.Count);
					foreach (double dashLength in line.DashLengths)
					{
						this._writer.Write(49, dashLength);
					}
				}
			}
		}

		private void writeEllipse(Ellipse ellipse)
		{
			DxfClassMap map = DxfClassMap.Create<Ellipse>();

			this._writer.Write(DxfCode.Subclass, DxfSubclassMarker.Ellipse);

			this._writer.Write(10, ellipse.Center, map);

			this._writer.Write(11, ellipse.EndPoint, map);

			this._writer.Write(210, ellipse.Normal, map);

			this._writer.Write(39, ellipse.Thickness, map);
			this._writer.Write(40, ellipse.RadiusRatio, map);
			this._writer.Write(41, ellipse.StartParameter, map);
			this._writer.Write(42, ellipse.EndParameter, map);
		}

		private void writeFace3D(Face3D face)
		{
			DxfClassMap map = DxfClassMap.Create<Face3D>();

			this._writer.Write(DxfCode.Subclass, DxfSubclassMarker.Face3d);

			this._writer.Write(10, face.FirstCorner, map);
			this._writer.Write(11, face.SecondCorner, map);
			this._writer.Write(12, face.ThirdCorner, map);
			this._writer.Write(13, face.FourthCorner, map);

			this._writer.Write(70, (short)face.Flags, map);
		}

		private void writeInsert(Insert insert)
		{
			DxfClassMap map = DxfClassMap.Create<Insert>();

			this._writer.Write(DxfCode.Subclass, DxfSubclassMarker.Insert);

			this._writer.WriteName(2, insert.Block, map);

			this._writer.Write(10, insert.InsertPoint, map);

			this._writer.Write(41, insert.XScale, map);
			this._writer.Write(42, insert.YScale, map);
			this._writer.Write(43, insert.ZScale, map);

			this._writer.Write(50, insert.Rotation, map);


			this._writer.Write(70, (short)insert.ColumnCount);
			this._writer.Write(71, (short)insert.RowCount);

			this._writer.Write(44, insert.ColumnSpacing);
			this._writer.Write(45, insert.RowSpacing);

			this._writer.Write(210, insert.Normal, map);

			if (insert.HasAttributes)
			{
				this._writer.Write(66, 1);

				//WARNING: Write extended data before attributes

				foreach (var att in insert.Attributes)
				{
					this.writeEntity(att);
				}

				this.writeSeqend(insert.Attributes.Seqend);
			}
		}

		private void writeLeader(Leader leader)
		{
			DxfClassMap map = DxfClassMap.Create<Leader>();

			this._writer.Write(DxfCode.Subclass, DxfSubclassMarker.Leader);

			this._writer.WriteName(3, leader.Style, map);

			this._writer.Write(71, leader.ArrowHeadEnabled ? (short)1 : (short)0, map);
			this._writer.Write(72, (short)leader.PathType, map);
			this._writer.Write(73, (short)leader.CreationType, map);
			this._writer.Write(74, leader.HookLineDirection ? (short)1 : (short)0, map);
			this._writer.Write(75, leader.HasHookline ? (short)1 : (short)0, map);

			this._writer.Write(40, leader.TextHeight, map);
			this._writer.Write(41, leader.TextWidth, map);

			this._writer.Write(76, leader.Vertices.Count, map);
			foreach (var vertex in leader.Vertices)
			{
				this._writer.Write(10, vertex, map);
			}

			//this._writer.Write(77, leader,map);
			//this._writer.Write(340, leader.Annotation,map);

			this._writer.Write(210, leader.Normal, map);

			this._writer.Write(211, leader.HorizontalDirection, map);
			this._writer.Write(212, leader.BlockOffset, map);
			this._writer.Write(213, leader.AnnotationOffset, map);
		}

		private void writeLine(Line line)
		{
			DxfClassMap map = DxfClassMap.Create<Line>();

			this._writer.Write(DxfCode.Subclass, DxfSubclassMarker.Line);

			this._writer.Write(10, line.StartPoint, map);

			this._writer.Write(11, line.EndPoint, map);

			this._writer.Write(39, line.Thickness, map);

			this._writer.Write(210, line.Normal, map);
		}

		private void writeLwPolyline(LwPolyline polyline)
		{
			DxfClassMap map = DxfClassMap.Create<LwPolyline>();

			this._writer.Write(DxfCode.Subclass, DxfSubclassMarker.LwPolyline);

			this._writer.Write(90, polyline.Vertices.Count);
			this._writer.Write(70, (short)polyline.Flags);

			this._writer.Write(38, polyline.Elevation);
			this._writer.Write(39, polyline.Thickness);

			foreach (LwPolyline.Vertex v in polyline.Vertices)
			{
				this._writer.Write(10, v.Location);
				this._writer.Write(40, v.StartWidth);
				this._writer.Write(41, v.EndWidth);
				this._writer.Write(42, v.Bulge);
			}

			this._writer.Write(210, polyline.Normal, map);
		}

		private void writeMesh(Mesh mesh)
		{
			DxfClassMap map = DxfClassMap.Create<Mesh>();

			this._writer.Write(DxfCode.Subclass, DxfSubclassMarker.Mesh);

			this._writer.Write(71, (short)mesh.Version, map);
			this._writer.Write(72, (short)(mesh.BlendCrease ? 1 : 0), map);

			this._writer.Write(91, mesh.SubdivisionLevel, map);

			this._writer.Write(92, mesh.Vertices.Count, map);
			foreach (XYZ vertex in mesh.Vertices)
			{
				this._writer.Write(10, vertex, map);
			}

			int nFaces = mesh.Faces.Count;
			nFaces += mesh.Faces.Sum(f => f.Length);

			this._writer.Write(93, nFaces);
			foreach (int[] face in mesh.Faces)
			{
				this._writer.Write(90, face.Length);
				foreach (int index in face)
				{
					this._writer.Write(90, index);
				}
			}

			this._writer.Write(94, mesh.Edges.Count, map);
			foreach (Mesh.Edge edge in mesh.Edges)
			{
				this._writer.Write(90, edge.Start);
				this._writer.Write(90, edge.End);
			}

			this._writer.Write(95, mesh.Edges.Count, map);
			foreach (Mesh.Edge edge in mesh.Edges)
			{
				this._writer.Write(140, edge.Crease);
			}

			this._writer.Write(90, 0);
		}

		private void writeMLine(MLine mLine)
		{
			DxfClassMap map = DxfClassMap.Create<MLine>();

			this._writer.Write(DxfCode.Subclass, DxfSubclassMarker.MLine);

			//Style has to references
			this._writer.WriteName(2, mLine.Style, map);
			this._writer.WriteHandle(340, mLine.Style, map);

			this._writer.Write(40, mLine.ScaleFactor);

			this._writer.Write(70, (short)mLine.Justification);
			this._writer.Write(71, (short)mLine.Flags);
			this._writer.Write(72, (short)mLine.Vertices.Count);

			if (mLine.Style != null)
			{
				this._writer.Write(73, (short)mLine.Style.Elements.Count);
			}

			this._writer.Write(10, mLine.StartPoint, map);

			this._writer.Write(210, mLine.Normal);

			foreach (var v in mLine.Vertices)
			{
				this._writer.Write(11, v.Position, map);
				this._writer.Write(12, v.Direction, map);
				this._writer.Write(13, v.Miter, map);

				foreach (var s in v.Segments)
				{
					this._writer.Write(74, (short)s.Parameters.Count);
					foreach (double parameter in s.Parameters)
					{
						this._writer.Write(41, parameter);
					}
					this._writer.Write(75, (short)s.AreaFillParameters.Count);
					foreach (double areaFillParameter in s.AreaFillParameters)
					{
						this._writer.Write(42, areaFillParameter);
					}
				}
			}
		}

		private void writeMText(MText mtext)
		{
			DxfClassMap map = DxfClassMap.Create<MText>();

			this._writer.Write(DxfCode.Subclass, DxfSubclassMarker.MText);

			this._writer.Write(10, mtext.InsertPoint, map);

			this._writer.Write(40, mtext.Height, map);
			this._writer.Write(41, mtext.RectangleWidth, map);
			this._writer.Write(44, mtext.LineSpacing, map);

			if (this.Version >= ACadVersion.AC1021)
			{
				this._writer.Write(46, mtext.RectangleHeight, map);
			}

			this._writer.Write(71, (short)mtext.AttachmentPoint, map);
			this._writer.Write(72, (short)mtext.DrawingDirection, map);

			this.writeMTextValue(mtext.Value);

			this._writer.WriteName(7, mtext.Style);

			this._writer.Write(73, (short)mtext.LineSpacingStyle, map);

			this._writer.Write(11, mtext.AlignmentPoint, map);

			this._writer.Write(210, mtext.Normal, map);
		}

		private void writeMTextValue(string text)
		{
			for (int i = 0; i < text.Length - 250; i += 250)
			{
				this._writer.Write(3, text.Substring(i, 250));
			}

			this._writer.Write(1, text);
		}

		private void writePoint(Point line)
		{
			DxfClassMap map = DxfClassMap.Create<Point>();

			this._writer.Write(DxfCode.Subclass, DxfSubclassMarker.Point);

			this._writer.Write(10, line.Location, map);

			this._writer.Write(39, line.Thickness, map);

			this._writer.Write(210, line.Normal, map);

			this._writer.Write(50, line.Rotation, map);
		}

		private void writePolyline(Polyline polyline)
		{
			DxfClassMap map;

			switch (polyline)
			{
				case Polyline2D:
					map = DxfClassMap.Create<Polyline2D>();
					break;
				case Polyline3D:
					map = DxfClassMap.Create<Polyline3D>();
					break;
				case PolyfaceMesh:
					map = DxfClassMap.Create<PolyfaceMesh>();
					break;
				default:
					throw new NotImplementedException($"Polyline not implemented {polyline.GetType().FullName}");
			}

			this._writer.Write(DxfCode.Subclass, polyline.SubclassMarker);

			this._writer.Write(DxfCode.XCoordinate, 0);
			this._writer.Write(DxfCode.YCoordinate, 0);
			this._writer.Write(DxfCode.ZCoordinate, polyline.Elevation);

			this._writer.Write(70, (short)polyline.Flags, map);
			this._writer.Write(75, (short)polyline.SmoothSurface, map);

			this._writer.Write(210, polyline.Normal, map);

			if (polyline.Vertices.Any())
			{
				foreach (Vertex v in polyline.Vertices)
				{
					this.writeEntity(v);
				}

				this.writeSeqend(polyline.Vertices.Seqend);
			}
		}

		private void writeSeqend(Seqend seqend)
		{
			this._writer.Write(0, seqend.ObjectName);
			this._writer.Write(5, seqend.Handle);
			this._writer.Write(330, seqend.Owner.Handle);
			this._writer.Write(DxfCode.Subclass, DxfSubclassMarker.Entity);
			this._writer.Write(8, seqend.Layer.Name);
		}

		private void writeRay(Ray ray)
		{
			DxfClassMap map = DxfClassMap.Create<Ray>();

			this._writer.Write(DxfCode.Subclass, DxfSubclassMarker.Ray);

			this._writer.Write(10, ray.StartPoint, map);

			this._writer.Write(11, ray.Direction, map);
		}

		private void writeShape(Shape shape)
		{
			DxfClassMap map = DxfClassMap.Create<Shape>();

			this._writer.Write(DxfCode.Subclass, DxfSubclassMarker.Shape);

			this._writer.Write(39, shape.Thickness, map);

			this._writer.Write(10, shape.InsertionPoint, map);

			this._writer.Write(40, shape.Size, map);

			this._writer.Write(2, shape.Name, map);

			this._writer.Write(50, shape.Rotation, map);

			this._writer.Write(41, shape.RelativeXScale, map);
			this._writer.Write(51, shape.ObliqueAngle, map);

			this._writer.Write(210, shape.Normal, map);
		}

		private void writeSolid(Solid solid)
		{
			DxfClassMap map = DxfClassMap.Create<Solid>();

			this._writer.Write(DxfCode.Subclass, DxfSubclassMarker.Solid);

			this._writer.Write(10, solid.FirstCorner, map);
			this._writer.Write(11, solid.SecondCorner, map);
			this._writer.Write(12, solid.ThirdCorner, map);
			this._writer.Write(13, solid.FourthCorner, map);

			this._writer.Write(39, solid.Thickness, map);

			this._writer.Write(210, solid.Normal, map);
		}

		private void writeSpline(Spline spline)
		{
			DxfClassMap map = DxfClassMap.Create<Spline>();

			this._writer.Write(DxfCode.Subclass, DxfSubclassMarker.Spline);

			if (spline.Flags.HasFlag(SplineFlags.Planar))
			{
				this._writer.Write(210, spline.Normal, map);
			}

			this._writer.Write(70, (short)spline.Flags, map);
			this._writer.Write(71, (short)spline.Degree, map);
			this._writer.Write(72, (short)spline.Knots.Count, map);
			this._writer.Write(73, (short)spline.ControlPoints.Count, map);

			if (spline.FitPoints.Any())
			{
				this._writer.Write(74, (short)spline.FitPoints.Count, map);
			}

			this._writer.Write(42, spline.KnotTolerance, map);
			this._writer.Write(43, spline.ControlPointTolerance, map);
			this._writer.Write(44, spline.FitTolerance, map);

			this._writer.Write(12, spline.StartTangent, map);
			this._writer.Write(13, spline.EndTangent, map);

			foreach (double knot in spline.Knots)
			{
				this._writer.Write(40, knot, map);
			}
			foreach (double weight in spline.Weights)
			{
				this._writer.Write(41, weight, map);
			}
			foreach (var cp in spline.ControlPoints)
			{
				this._writer.Write(10, cp, map);
			}
			foreach (var fp in spline.FitPoints)
			{
				this._writer.Write(11, fp, map);
			}
		}

		private void writeTextEntity(TextEntity text)
		{
			DxfClassMap map = DxfClassMap.Create<TextEntity>();

			this._writer.Write(DxfCode.Subclass, DxfSubclassMarker.Text);

			this._writer.Write(1, text.Value, map);

			this._writer.Write(10, text.InsertPoint, map);

			this._writer.Write(40, text.Height, map);

			if (text.WidthFactor != 1.0)
			{
				this._writer.Write(41, text.WidthFactor, map);
			}

			if (text.Rotation != 0.0)
			{
				this._writer.Write(50, text.Rotation, map);
			}

			if (text.ObliqueAngle != 0.0)
			{
				this._writer.Write(51, text.ObliqueAngle, map);
			}

			if (text.Style != null)
			{
				//TODO: Implement text style in the writer
				//this._writer.Write(7, text.Style.Name);
			}

			this._writer.Write(11, text.AlignmentPoint, map);

			this._writer.Write(210, text.Normal, map);

			if (text.Mirror != 0)
			{
				this._writer.Write(71, text.Mirror, map);
			}
			if (text.HorizontalAlignment != 0)
			{
				this._writer.Write(72, text.HorizontalAlignment, map);
			}

			if (text.GetType() == typeof(TextEntity))
			{
				this._writer.Write(DxfCode.Subclass, DxfSubclassMarker.Text);

				if (text.VerticalAlignment != 0)
				{
					this._writer.Write(73, text.VerticalAlignment, map);
				}
			}

			if (text is AttributeBase)
			{
				switch (text)
				{
					case AttributeEntity att:
						this._writer.Write(DxfCode.Subclass, DxfSubclassMarker.Attribute);
						this.writeAttributeBase(att);
						break;
					case AttributeDefinition attdef:
						this._writer.Write(DxfCode.Subclass, DxfSubclassMarker.AttributeDefinition);
						this._writer.Write(3, attdef.Prompt, DxfClassMap.Create<AttributeDefinition>());
						this.writeAttributeBase(attdef);
						break;
					default:
						throw new ArgumentException($"Unknown AttributeBase type {text.GetType().FullName}");
				}
			}
		}

		private void writeTolerance(Tolerance tolerance)
		{
			DxfClassMap map = DxfClassMap.Create<Tolerance>();

			this._writer.Write(DxfCode.Subclass, tolerance.SubclassMarker);

			this._writer.WriteName(3, tolerance.Style, map);

			this._writer.Write(10, tolerance.InsertionPoint, map);
			this._writer.Write(11, tolerance.Direction, map);
			this._writer.Write(210, tolerance.Normal, map);
			this._writer.Write(1, tolerance.Text, map);
		}

		private void writeAttributeBase(AttributeBase att)
		{
			this._writer.Write(2, att.Tag);

			this._writer.Write(70, (short)att.Flags);
			this._writer.Write(73, (short)0);

			if (att.VerticalAlignment != 0)
			{
				this._writer.Write(74, (short)att.VerticalAlignment);
			}
		}

		private void writeVertex(Vertex v)
		{
			DxfClassMap map = DxfClassMap.Create<Vertex>();

			this._writer.Write(DxfCode.Subclass, DxfSubclassMarker.Vertex);
			this._writer.Write(DxfCode.Subclass, v.SubclassMarker);

			this._writer.Write(10, v.Location, map);

			this._writer.Write(40, v.StartWidth, map);
			this._writer.Write(41, v.EndWidth, map);
			this._writer.Write(42, v.Bulge, map);

			this._writer.Write(70, v.Flags, map);

			this._writer.Write(50, v.CurveTangent, map);
		}

		private void writeViewport(Viewport vp)
		{
			DxfClassMap map = DxfClassMap.Create<Viewport>();

			this._writer.Write(DxfCode.Subclass, DxfSubclassMarker.Viewport);

			this._writer.Write(10, vp.Center, map);

			this._writer.Write(40, vp.Width, map);
			this._writer.Write(41, vp.Height, map);

			this._writer.Write(69, vp.Id, map);

			this._writer.Write(12, vp.ViewCenter, map);

			this._writer.Write(13, vp.SnapBase, map);

			this._writer.Write(14, vp.SnapSpacing, map);

			this._writer.Write(15, vp.GridSpacing, map);

			this._writer.Write(16, vp.ViewDirection, map);

			this._writer.Write(17, vp.ViewTarget, map);

			this._writer.Write(42, vp.LensLength, map);

			this._writer.Write(43, vp.FrontClipPlane, map);
			this._writer.Write(44, vp.BackClipPlane, map);
			this._writer.Write(45, vp.ViewHeight, map);

			this._writer.Write(50, vp.SnapAngle, map);
			this._writer.Write(51, vp.TwistAngle, map);

			this._writer.Write(72, vp.CircleZoomPercent, map);

			foreach (var layer in vp.FrozenLayers)
			{
				this._writer.Write(331, layer.Handle, map);
			}

			this._writer.Write(90, (int)vp.Status, map);

			if (vp.Boundary != null)
			{
				this._writer.Write(340, vp.Boundary.Handle, map);
			}

			this._writer.Write(110, vp.UcsOrigin, map);

			this._writer.Write(111, vp.UcsXAxis, map);

			this._writer.Write(112, vp.UcsYAxis, map);
		}

		private void writeWipeout(Wipeout wipeout)
		{
			DxfClassMap map = DxfClassMap.Create<Wipeout>();

			this._writer.Write(DxfCode.Subclass, DxfSubclassMarker.Wipeout);

			this._writer.Write(90, wipeout.ClassVersion, map);

			this._writer.Write(10, wipeout.InsertPoint, map);
			this._writer.Write(11, wipeout.UVector, map);
			this._writer.Write(12, wipeout.VVector, map);
			this._writer.Write(13, wipeout.Size, map);

			this._writer.Write(70, (short)wipeout.Flags, map);

			this._writer.Write(280, wipeout.ClippingState, map);
			this._writer.Write(281, wipeout.Brightness, map);
			this._writer.Write(282, wipeout.Contrast, map);
			this._writer.Write(283, wipeout.Fade, map);

			this._writer.Write(71, (short)wipeout.ClipType, map);

			if (wipeout.ClipType == ClipType.Polygonal)
			{
				this._writer.Write(91, wipeout.ClipBoundaryVertices.Count + 1, map);
				foreach (XY bv in wipeout.ClipBoundaryVertices)
				{
					this._writer.Write(14, bv, map);
				}

				this._writer.Write(14, wipeout.ClipBoundaryVertices.First(), map);
			}
			else
			{
				this._writer.Write(91, wipeout.ClipBoundaryVertices.Count, map);
				foreach (XY bv in wipeout.ClipBoundaryVertices)
				{
					this._writer.Write(14, bv, map);
				}
			}
		}

		private void writeXLine(XLine xline)
		{
			DxfClassMap map = DxfClassMap.Create<XLine>();

			this._writer.Write(DxfCode.Subclass, DxfSubclassMarker.XLine);

			this._writer.Write(10, xline.FirstPoint, map);
			this._writer.Write(11, xline.Direction, map);
		}
	}
}<|MERGE_RESOLUTION|>--- conflicted
+++ resolved
@@ -13,11 +13,6 @@
 			//TODO: Implement complex entities in a separated branch
 			switch (entity)
 			{
-<<<<<<< HEAD
-				case Mesh:
-=======
-				case MLine:
->>>>>>> c2836d0b
 				case Solid3D:
 				case MultiLeader:
 				case Wipeout:
