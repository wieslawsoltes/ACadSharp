--- conflicted
+++ resolved
@@ -4,11 +4,7 @@
 using System;
 using System.Collections;
 using System.Collections.Generic;
-<<<<<<< HEAD
-using System.Reflection.Emit;
-=======
 using System.Linq;
->>>>>>> c88308b2
 
 namespace ACadSharp.IO.DXF
 {
@@ -176,13 +172,11 @@
 				case Polyline polyline:
 					this.writePolyline(polyline);
 					return;
-<<<<<<< HEAD
+				case TextEntity textEntity:
+					this.writeTextEntity(textEntity);
+					return;
 				case Arc arc:
 					this.writeArc(arc);
-=======
-				case TextEntity textEntity:
-					this.writeTextEntity(textEntity);
->>>>>>> c88308b2
 					return;
 				default:
 					break;
