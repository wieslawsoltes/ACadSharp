﻿using ACadSharp.IO.DXF;
using System.IO;
using System.Text;

namespace ACadSharp.IO
{
	public class DxfWriter : CadWriterBase
	{
<<<<<<< HEAD
=======
		/// <summary>
		/// Flag indicating if the dxf will be writen as a binary file
		/// </summary>
		public bool IsBinary { get; }

		public DxfWriterOptions Options { get; set; } = new DxfWriterOptions();

>>>>>>> cfa7583d
		private IDxfStreamWriter _writer;
		private CadObjectHolder _objectHolder = new CadObjectHolder();

		/// <summary>
		/// Initializes a new instance of the <see cref="DxfWriter"/> class.
		/// </summary>
		/// <param name="filename">The file to write into.</param>
		/// <param name="document"></param>
		/// <param name="binary"></param>
		public DxfWriter(string filename, CadDocument document, bool binary)
			: this(File.Create(filename), document, binary)
		{
		}

		/// <summary>
		/// Initializes a new instance of the <see cref="DxfWriter"/> class.
		/// </summary>
		/// <param name="stream">The stream to write into</param>
		/// <param name="document"></param>
		/// <param name="binary"></param>
<<<<<<< HEAD
		public DxfWriter(Stream stream, CadDocument document, bool binary) : base(document)
		{
			var encoding = new UTF8Encoding(false);

			if (binary)
			{
				this._writer = new DxfBinaryWriter(new BinaryWriter(stream, encoding));
			}
			else
			{
				this._writer = new DxfAsciiWriter(new StreamWriter(stream, encoding));
			}
=======
		public DxfWriter(Stream stream, CadDocument document, bool binary) : base(stream, document)
		{
			this.IsBinary = binary;
>>>>>>> cfa7583d
		}

		/// <inheritdoc/>
		public override void Write()
		{
			this.createStreamWriter();

			this._objectHolder.Objects.Enqueue(_document.RootDictionary);

			this.writeHeader();

			this.writeDxfClasses();

			this.writeTables();

			this.writeBlocks();

			this.writeEntities();

			this.writeObjects();

			this.writeACDSData();

			this._writer.Write(DxfCode.Start, DxfFileToken.EndOfFile);

			this._writer.Flush();

			if (this.CloseStream)
			{
				this._writer.Close();
			}
		}

		/// <inheritdoc/>
		public override void Dispose()
		{
			this._writer.Dispose();
		}

		/// <summary>
		/// Write a <see cref="CadDocument"/> into a file
		/// </summary>
		/// <param name="filename"></param>
		/// <param name="document"></param>
		/// <param name="binary"></param>
		/// <param name="notification"></param>
		public static void Write(string filename, CadDocument document, bool binary, NotificationEventHandler notification = null)
		{
			using (DxfWriter writer = new DxfWriter(filename, document, binary))
			{
				writer.OnNotification += notification;
				writer.Write();
			}
		}

		/// <summary>
		/// Write a <see cref="CadDocument"/> intio a <see cref="Stream"/>
		/// </summary>
		/// <param name="stream"></param>
		/// <param name="document"></param>
		/// <param name="binary"></param>
		public static void Write(Stream stream, CadDocument document, bool binary, NotificationEventHandler notification = null)
		{
			using (DxfWriter writer = new DxfWriter(stream, document, binary))
			{
				writer.OnNotification += notification;
				writer.Write();
			}
		}

		private void createStreamWriter()
		{
			Encoding encoding = this.getListedEncoding(this._document.Header.CodePage);

			if (this.IsBinary)
			{
				this._writer = new DxfBinaryWriter(new BinaryWriter(this._stream, encoding));
			}
			else
			{
				this._writer = new DxfAsciiWriter(new StreamWriter(this._stream, encoding));
			}
		}

		private void writeHeader()
		{
			var writer = new DxfHeaderSectionWriter(this._writer, this._document, this._objectHolder, this.Options);
			writer.OnNotification += this.triggerNotification;

			writer.Write();
		}

		private void writeDxfClasses()
		{
			var writer = new DxfClassesSectionWriter(this._writer, this._document, this._objectHolder);
			writer.OnNotification += this.triggerNotification;

			writer.Write();
		}

		private void writeTables()
		{
			var writer = new DxfTablesSectionWriter(this._writer, this._document, this._objectHolder);
			writer.OnNotification += this.triggerNotification;

			writer.Write();
		}

		private void writeBlocks()
		{
			var writer = new DxfBlocksSectionWriter(this._writer, this._document, this._objectHolder);
			writer.OnNotification += this.triggerNotification;

			writer.Write();
		}

		private void writeEntities()
		{
			var writer = new DxfEntitiesSectionWriter(this._writer, this._document, this._objectHolder);
			writer.OnNotification += this.triggerNotification;

			writer.Write();
		}

		private void writeObjects()
		{
			var writer = new DxfObjectsSectionWriter(this._writer, this._document, this._objectHolder);
			writer.OnNotification += this.triggerNotification;

			writer.Write();
		}

		private void writeACDSData()
		{
		}
	}
}<|MERGE_RESOLUTION|>--- conflicted
+++ resolved
@@ -6,8 +6,6 @@
 {
 	public class DxfWriter : CadWriterBase
 	{
-<<<<<<< HEAD
-=======
 		/// <summary>
 		/// Flag indicating if the dxf will be writen as a binary file
 		/// </summary>
@@ -15,7 +13,6 @@
 
 		public DxfWriterOptions Options { get; set; } = new DxfWriterOptions();
 
->>>>>>> cfa7583d
 		private IDxfStreamWriter _writer;
 		private CadObjectHolder _objectHolder = new CadObjectHolder();
 
@@ -36,24 +33,9 @@
 		/// <param name="stream">The stream to write into</param>
 		/// <param name="document"></param>
 		/// <param name="binary"></param>
-<<<<<<< HEAD
-		public DxfWriter(Stream stream, CadDocument document, bool binary) : base(document)
-		{
-			var encoding = new UTF8Encoding(false);
-
-			if (binary)
-			{
-				this._writer = new DxfBinaryWriter(new BinaryWriter(stream, encoding));
-			}
-			else
-			{
-				this._writer = new DxfAsciiWriter(new StreamWriter(stream, encoding));
-			}
-=======
 		public DxfWriter(Stream stream, CadDocument document, bool binary) : base(stream, document)
 		{
 			this.IsBinary = binary;
->>>>>>> cfa7583d
 		}
 
 		/// <inheritdoc/>
