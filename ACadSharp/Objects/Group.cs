﻿using ACadSharp.Attributes;
using ACadSharp.Entities;
using System.Collections.Generic;

namespace ACadSharp.Objects
{
	/// <summary>
	/// Represents a <see cref="Group"/> object.
	/// </summary>
	/// <remarks>
	/// Object name <see cref="DxfFileToken.TableGroup"/> <br/>
	/// Dxf class name <see cref="DxfSubclassMarker.Group"/>
	/// </remarks>
	[DxfName(DxfFileToken.TableGroup)]
	[DxfSubClass(DxfSubclassMarker.Group)]
	public class Group : CadObject, IDictionaryEntry
	{
		/// <inheritdoc/>
		public override ObjectType ObjectType => ObjectType.GROUP;

		/// <inheritdoc/>
		public override string ObjectName => DxfFileToken.TableGroup;

		/// <inheritdoc/>
		public override string SubclassMarker => DxfSubclassMarker.Group;

		/// <summary>
		/// Name in which this group is stored in the document
		/// </summary>
<<<<<<< HEAD
		public string Name { get; internal set; }
=======
		public string Name { get; set; } = string.Empty;
>>>>>>> 82bcaf01

		/// <summary>
		/// Group description
		/// </summary>
		[DxfCodeValue(300)]
		public string Description { get; set; }

		/// <summary>
		/// If the group has an automatic generated name
		/// </summary>
		[DxfCodeValue(71)]
		public bool IsUnnamed { get; set; }

		/// <summary>
		/// If the group is selectable
		/// </summary>
		[DxfCodeValue(71)]
		public bool Selectable { get; set; }

		//340	Hard-pointer handle to entity in group(one entry per object)

		/// <summary>
		/// Entities in this group
		/// </summary>
		public Dictionary<ulong, Entity> Entities { get; set; } = new();
	}
}<|MERGE_RESOLUTION|>--- conflicted
+++ resolved
@@ -27,11 +27,7 @@
 		/// <summary>
 		/// Name in which this group is stored in the document
 		/// </summary>
-<<<<<<< HEAD
-		public string Name { get; internal set; }
-=======
 		public string Name { get; set; } = string.Empty;
->>>>>>> 82bcaf01
 
 		/// <summary>
 		/// Group description
