--- conflicted
+++ resolved
@@ -19,9 +19,6 @@
 		/// <inheritdoc/>
 		public override string ObjectName => DxfFileToken.ObjectVisualStyle;
 
-<<<<<<< HEAD
-		public override string SubclassMarker => DxfSubclassMarker.VisualStyle;
-=======
 		/// <summary>
 		/// Description
 		/// </summary>
@@ -179,6 +176,5 @@
 		//173	Shadow type
 
 		//291	Internal use only flag
->>>>>>> 7d8b3aee
 	}
 }