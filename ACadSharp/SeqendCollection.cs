﻿using ACadSharp.Entities;
<<<<<<< HEAD
=======
using System;
>>>>>>> 6292481c
using System.Linq;

namespace ACadSharp
{
	/// <summary>
	/// Represents a collection of <see cref="CadObject"/> ended by a <see cref="Entities.Seqend"/> entity
	/// </summary>
	/// <typeparam name="T"></typeparam>
	public class SeqendCollection<T> : CadObjectCollection<T>, ISeqendCollection
		where T : CadObject
	{
		public event EventHandler<CollectionChangedEventArgs> OnSeqendAdded;

		public event EventHandler<CollectionChangedEventArgs> OnSeqendRemoved;

		public Seqend Seqend
		{
			get
			{
				if (this._entries.Any())
					return this._seqend;
				else
					return null;
			}
			internal set
			{
				this._seqend = value;
				this._seqend.Owner = this.Owner;
			}
		}

		private Seqend _seqend;

		public SeqendCollection(CadObject owner) : base(owner)
		{
<<<<<<< HEAD
			this._seqend = new Seqend(owner);
=======
			this._seqend = new Seqend();
			this._seqend.Owner = owner;
		}

		/// <inheritdoc/>
		public override void Add(T item)
		{
			bool addSeqend = false;
			if (!this._entries.Any())
			{
				addSeqend = true;
			}

			base.Add(item);

			// The add could fail due an Exception
			if (addSeqend && this._entries.Any())
			{
				this.OnSeqendAdded?.Invoke(this, new CollectionChangedEventArgs(this._seqend));
			}
		}

		/// <inheritdoc/>
		public override T Remove(T item)
		{
			var e = base.Remove(item);
			if(e != null)
			{
				this.OnSeqendRemoved?.Invoke(this, new CollectionChangedEventArgs(this._seqend));
			}

			return e;
>>>>>>> 6292481c
		}
	}
}<|MERGE_RESOLUTION|>--- conflicted
+++ resolved
@@ -1,8 +1,5 @@
 ﻿using ACadSharp.Entities;
-<<<<<<< HEAD
-=======
 using System;
->>>>>>> 6292481c
 using System.Linq;
 
 namespace ACadSharp
@@ -38,9 +35,6 @@
 
 		public SeqendCollection(CadObject owner) : base(owner)
 		{
-<<<<<<< HEAD
-			this._seqend = new Seqend(owner);
-=======
 			this._seqend = new Seqend();
 			this._seqend.Owner = owner;
 		}
@@ -73,7 +67,6 @@
 			}
 
 			return e;
->>>>>>> 6292481c
 		}
 	}
 }