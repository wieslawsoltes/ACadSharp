--- conflicted
+++ resolved
@@ -59,11 +59,7 @@
 		[DxfCodeValue(146)]
 		public double Elevation { get; set; }
 
-<<<<<<< HEAD
-		public UCS() : base() { }
-=======
 		internal UCS() : base() { }
->>>>>>> 9cfc9045
 
 		public UCS(string name) : base(name) { }
 	}
