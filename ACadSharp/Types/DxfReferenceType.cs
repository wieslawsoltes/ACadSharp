<<<<<<< HEAD
﻿namespace ACadSharp
=======
﻿using System;

namespace ACadSharp
>>>>>>> 74f52039
{
	/// <summary>
	/// Type of dxf reference
	/// </summary>
	[Flags]
	public enum DxfReferenceType : byte
	{
		/// <summary>
		/// No reference, the value is a primitive
		/// </summary>
		None = 0,

		/// <summary>
		/// Handle reference, the value is a handle pointing to an object
		/// </summary>
		Handle = 1,

		/// <summary>
		/// Name reference, the value is a name pointing to an object 
		/// </summary>
		Name = 2,

		/// <summary>
		/// Counter reference, the value is a list with multiple elements referenced to it
		/// </summary>
		Count = 4,

		/// <summary>
		/// Optional value
		/// </summary>
		/// <remarks>
		/// This values are ignored, may be configurable in the future
		/// </remarks>
<<<<<<< HEAD
		Optional,
=======
		Optional = 8,
>>>>>>> 74f52039

		/// <summary>
		/// Value will be ignored by the reader and writer
		/// </summary>
<<<<<<< HEAD
		Ignored
=======
		Ignored = 16
>>>>>>> 74f52039
	}
}<|MERGE_RESOLUTION|>--- conflicted
+++ resolved
@@ -1,10 +1,6 @@
-<<<<<<< HEAD
-﻿namespace ACadSharp
-=======
 ﻿using System;
 
 namespace ACadSharp
->>>>>>> 74f52039
 {
 	/// <summary>
 	/// Type of dxf reference
@@ -38,19 +34,11 @@
 		/// <remarks>
 		/// This values are ignored, may be configurable in the future
 		/// </remarks>
-<<<<<<< HEAD
-		Optional,
-=======
 		Optional = 8,
->>>>>>> 74f52039
 
 		/// <summary>
 		/// Value will be ignored by the reader and writer
 		/// </summary>
-<<<<<<< HEAD
-		Ignored
-=======
 		Ignored = 16
->>>>>>> 74f52039
 	}
 }