--- conflicted
+++ resolved
@@ -697,18 +697,6 @@
 
 			public void TextAlignment()
 			{
-<<<<<<< HEAD
-				TextEntity textEntity = new TextEntity();
-				textEntity.Height = 0.5;
-				//textEntity.Rotation = rotation * Math.PI / 180.0;
-				textEntity.Value = "Hello I'm a text";
-
-				//textEntity.AlignmentPoint = position;
-				//textEntity.InsertPoint = position;
-				//textEntity.Normal = CSMath.XYZ.AxisY;
-
-				this.Document.Entities.Add(textEntity);
-=======
 				XYZ insert = new XYZ(0, 0, 0);
 
 				foreach (var item in Enum.GetValues(typeof(TextHorizontalAlignment)).Cast<TextHorizontalAlignment>())
@@ -724,7 +712,6 @@
 					insert = new XYZ(insert.X + 2, 0, 0);
 				}
 
->>>>>>> 35e1b020
 			}
 
 			public void TextWithChineseCharacters()
