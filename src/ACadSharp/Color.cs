﻿using CSUtilities.Converters;
using System;

namespace ACadSharp
{
	/// <summary>
	/// Represents an ACI color that also supports true color.
	/// </summary>
	public readonly struct Color : IEquatable<Color>
	{
		/// <summary>
		/// Defines a default blue color.
		/// </summary>
		public static Color Blue
		{
			get { return new Color(5); }
		}

		/// <summary>
		/// Gets the ByBlock color.
		/// </summary>
		public static Color ByBlock
		{
			get { return new Color((short)0); }
		}

		/// <summary>
		/// This is found in some header variables but is not valid for Entities or Objects
		/// </summary>
		public static Color ByEntity
		{
			get { return new Color((short)257); }
		}

		/// <summary>
		/// Gets the ByLayer color.
		/// </summary>
		public static Color ByLayer
		{
			get { return new Color((short)256); }
		}

		/// <summary>
		/// Defines a default cyan color.
		/// </summary>
		public static Color Cyan
		{
			get { return new Color(4); }
		}

		/// <summary>
		/// Defines a default dark gray color.
		/// </summary>
		public static Color DarkGray
		{
			get { return new Color(8); }
		}

		/// <summary>
		/// Defines a default white/black color.
		/// </summary>
		public static Color Default
		{
			get { return new Color(7); }
		}

		/// <summary>
		/// Defines a default green color.
		/// </summary>
		public static Color Green
		{
			get { return new Color(3); }
		}

		/// <summary>
		/// Defines a default light gray color.
		/// </summary>
		public static Color LightGray
		{
			get { return new Color(9); }
		}

		/// <summary>
		/// Defines a default magenta color.
		/// </summary>
		public static Color Magenta
		{
			get { return new Color(6); }
		}

		/// <summary>
		/// Defines a default red color.
		/// </summary>
		public static Color Red
		{
			get { return new Color(1); }
		}

		/// <summary>
		/// Defines a default yellow color.
		/// </summary>
		public static Color Yellow
		{
			get { return new Color(2); }
		}

		/// <summary>
		/// Blue component of the color
		/// </summary>
		public byte B { get { return this.GetRgb()[2]; } }

		/// <summary>
		/// Green component of the color
		/// </summary>
		public byte G { get { return this.GetRgb()[1]; } }

		/// <summary>
		/// Indexed color.  If the color is stored as a true color, returns -1;
		/// </summary>
		public short Index => this.IsTrueColor ? (short)-1 : (short)this._color;

		/// <summary>
		/// Defines if the color is defined by block.
		/// </summary>
		public bool IsByBlock
		{
			get { return this.Index == 0; }
		}

		/// <summary>
		/// Defines if the color is defined by layer.
		/// </summary>
		public bool IsByLayer
		{
			get { return this.Index == 256; }
		}

		/// <summary>
		/// True if the stored color is a true color.  False if the color is an indexed color.
		/// </summary>
		public bool IsTrueColor
		{
			get
			{
				return this._color > 257 || this._color < 0;
			}
		}

		/// <summary>
		/// Red component of the color
		/// </summary>
		public byte R { get { return this.GetRgb()[0]; } }

		/// <summary>
		/// True color.  If the color is stored as an indexed color, returns -1;
		/// </summary>
		public int TrueColor => this.IsTrueColor ? (int)(this._color ^ (1 << 30)) : -1;

		private const int _maxTrueColor = 0b0001_0000_0000_0000_0000_0000_0000;

		private const int _trueColorFlag = 0b0100_0000_0000_0000_0000_0000_0000_0000;

		private static readonly byte[][] _indexRgb = new byte[][]
																																														{
			new byte[] { 0, 0, 0 },	//Dummy entry
			new byte[] { 255, 0, 0 },
			new byte[] { 255, 255, 0 },
			new byte[] { 0, 255, 0 },
			new byte[] { 0, 255, 255 },
			new byte[] { 0, 0, 255 },
			new byte[] { 255, 0, 255 },
			new byte[] { 255, 255, 255 },
			new byte[] { 128, 128, 128 },
			new byte[] { 192, 192, 192 },
			new byte[] { 255, 0, 0 },
			new byte[] { 255, 127, 127 },
			new byte[] { 165, 0, 0 },
			new byte[] { 165, 82, 82 },
			new byte[] { 127, 0, 0 },
			new byte[] { 127, 63, 63 },
			new byte[] { 76, 0, 0 },
			new byte[] { 76, 38, 38 },
			new byte[] { 38, 0, 0 },
			new byte[] { 38, 19, 19 },
			new byte[] { 255, 63, 0 },
			new byte[] { 255, 159, 127 },
			new byte[] { 165, 41, 0 },
			new byte[] { 165, 103, 82 },
			new byte[] { 127, 31, 0 },
			new byte[] { 127, 79, 63 },
			new byte[] { 76, 19, 0 },
			new byte[] { 76, 47, 38 },
			new byte[] { 38, 9, 0 },
			new byte[] { 38, 28, 19 },
			new byte[] { 255, 127, 0 },
			new byte[] { 255, 191, 127 },
			new byte[] { 165, 82, 0 },
			new byte[] { 165, 124, 82 },
			new byte[] { 127, 63, 0 },
			new byte[] { 127, 95, 63 },
			new byte[] { 76, 38, 0 },
			new byte[] { 76, 57, 38 },
			new byte[] { 38, 19, 0 },
			new byte[] { 38, 28, 19 },
			new byte[] { 255, 191, 0 },
			new byte[] { 255, 223, 127 },
			new byte[] { 165, 124, 0 },
			new byte[] { 165, 145, 82 },
			new byte[] { 127, 95, 0 },
			new byte[] { 127, 111, 63 },
			new byte[] { 76, 57, 0 },
			new byte[] { 76, 66, 38 },
			new byte[] { 38, 28, 0 },
			new byte[] { 38, 33, 19 },
			new byte[] { 255, 255, 0 },
			new byte[] { 255, 255, 127 },
			new byte[] { 165, 165, 0 },
			new byte[] { 165, 165, 82 },
			new byte[] { 127, 127, 0 },
			new byte[] { 127, 127, 63 },
			new byte[] { 76, 76, 0 },
			new byte[] { 76, 76, 38 },
			new byte[] { 38, 38, 0 },
			new byte[] { 38, 38, 19 },
			new byte[] { 191, 255, 0 },
			new byte[] { 223, 255, 127 },
			new byte[] { 124, 165, 0 },
			new byte[] { 145, 165, 82 },
			new byte[] { 95, 127, 0 },
			new byte[] { 111, 127, 63 },
			new byte[] { 57, 76, 0 },
			new byte[] { 66, 76, 38 },
			new byte[] { 28, 38, 0 },
			new byte[] { 33, 38, 19 },
			new byte[] { 127, 255, 0 },
			new byte[] { 191, 255, 127 },
			new byte[] { 82, 165, 0 },
			new byte[] { 124, 165, 82 },
			new byte[] { 63, 127, 0 },
			new byte[] { 95, 127, 63 },
			new byte[] { 38, 76, 0 },
			new byte[] { 57, 76, 38 },
			new byte[] { 19, 38, 0 },
			new byte[] { 28, 38, 19 },
			new byte[] { 63, 255, 0 },
			new byte[] { 159, 255, 127 },
			new byte[] { 41, 165, 0 },
			new byte[] { 103, 165, 82 },
			new byte[] { 31, 127, 0 },
			new byte[] { 79, 127, 63 },
			new byte[] { 19, 76, 0 },
			new byte[] { 47, 76, 38 },
			new byte[] { 9, 38, 0 },
			new byte[] { 23, 38, 19 },
			new byte[] { 0, 255, 0 },
			new byte[] { 125, 255, 127 },
			new byte[] { 0, 165, 0 },
			new byte[] { 82, 165, 82 },
			new byte[] { 0, 127, 0 },
			new byte[] { 63, 127, 63 },
			new byte[] { 0, 76, 0 },
			new byte[] { 38, 76, 38 },
			new byte[] { 0, 38, 0 },
			new byte[] { 19, 38, 19 },
			new byte[] { 0, 255, 63 },
			new byte[] { 127, 255, 159 },
			new byte[] { 0, 165, 41 },
			new byte[] { 82, 165, 103 },
			new byte[] { 0, 127, 31 },
			new byte[] { 63, 127, 79 },
			new byte[] { 0, 76, 19 },
			new byte[] { 38, 76, 47 },
			new byte[] { 0, 38, 9 },
			new byte[] { 19, 88, 23 },
			new byte[] { 0, 255, 127 },
			new byte[] { 127, 255, 191 },
			new byte[] { 0, 165, 82 },
			new byte[] { 82, 165, 124 },
			new byte[] { 0, 127, 63 },
			new byte[] { 63, 127, 95 },
			new byte[] { 0, 76, 38 },
			new byte[] { 38, 76, 57 },
			new byte[] { 0, 38, 19 },
			new byte[] { 19, 88, 28 },
			new byte[] { 0, 255, 191 },
			new byte[] { 127, 255, 223 },
			new byte[] { 0, 165, 124 },
			new byte[] { 82, 165, 145 },
			new byte[] { 0, 127, 95 },
			new byte[] { 63, 127, 111 },
			new byte[] { 0, 76, 57 },
			new byte[] { 38, 76, 66 },
			new byte[] { 0, 38, 28 },
			new byte[] { 19, 88, 88 },
			new byte[] { 0, 255, 255 },
			new byte[] { 127, 255, 255 },
			new byte[] { 0, 165, 165 },
			new byte[] { 82, 165, 165 },
			new byte[] { 0, 127, 127 },
			new byte[] { 63, 127, 127 },
			new byte[] { 0, 76, 76 },
			new byte[] { 38, 76, 76 },
			new byte[] { 0, 38, 38 },
			new byte[] { 19, 88, 88 },
			new byte[] { 0, 191, 255 },
			new byte[] { 127, 223, 255 },
			new byte[] { 0, 124, 165 },
			new byte[] { 82, 145, 165 },
			new byte[] { 0, 95, 127 },
			new byte[] { 63, 111, 217 },
			new byte[] { 0, 57, 76 },
			new byte[] { 38, 66, 126 },
			new byte[] { 0, 28, 38 },
			new byte[] { 19, 88, 88 },
			new byte[] { 0, 127, 255 },
			new byte[] { 127, 191, 255 },
			new byte[] { 0, 82, 165 },
			new byte[] { 82, 124, 165 },
			new byte[] { 0, 63, 127 },
			new byte[] { 63, 95, 127 },
			new byte[] { 0, 38, 76 },
			new byte[] { 38, 57, 126 },
			new byte[] { 0, 19, 38 },
			new byte[] { 19, 28, 88 },
			new byte[] { 0, 63, 255 },
			new byte[] { 127, 159, 255 },
			new byte[] { 0, 41, 165 },
			new byte[] { 82, 103, 165 },
			new byte[] { 0, 31, 127 },
			new byte[] { 63, 79, 127 },
			new byte[] { 0, 19, 76 },
			new byte[] { 38, 47, 126 },
			new byte[] { 0, 9, 38 },
			new byte[] { 19, 23, 88 },
			new byte[] { 0, 0, 255 },
			new byte[] { 127, 127, 255 },
			new byte[] { 0, 0, 165 },
			new byte[] { 82, 82, 165 },
			new byte[] { 0, 0, 127 },
			new byte[] { 63, 63, 127 },
			new byte[] { 0, 0, 76 },
			new byte[] { 38, 38, 126 },
			new byte[] { 0, 0, 38 },
			new byte[] { 19, 19, 88 },
			new byte[] { 63, 0, 255 },
			new byte[] { 159, 127, 255 },
			new byte[] { 41, 0, 165 },
			new byte[] { 103, 82, 165 },
			new byte[] { 31, 0, 127 },
			new byte[] { 79, 63, 127 },
			new byte[] { 19, 0, 76 },
			new byte[] { 47, 38, 126 },
			new byte[] { 9, 0, 38 },
			new byte[] { 23, 19, 88 },
			new byte[] { 127, 0, 255 },
			new byte[] { 191, 127, 255 },
			new byte[] { 165, 0, 82 },
			new byte[] { 124, 82, 165 },
			new byte[] { 63, 0, 127 },
			new byte[] { 95, 63, 127 },
			new byte[] { 38, 0, 76 },
			new byte[] { 57, 38, 126 },
			new byte[] { 19, 0, 38 },
			new byte[] { 28, 19, 88 },
			new byte[] { 191, 0, 255 },
			new byte[] { 223, 127, 255 },
			new byte[] { 124, 0, 165 },
			new byte[] { 142, 82, 165 },
			new byte[] { 95, 0, 127 },
			new byte[] { 111, 63, 127 },
			new byte[] { 57, 0, 76 },
			new byte[] { 66, 38, 76 },
			new byte[] { 28, 0, 38 },
			new byte[] { 88, 19, 88 },
			new byte[] { 255, 0, 255 },
			new byte[] { 255, 127, 255 },
			new byte[] { 165, 0, 165 },
			new byte[] { 165, 82, 165 },
			new byte[] { 127, 0, 127 },
			new byte[] { 127, 63, 127 },
			new byte[] { 76, 0, 76 },
			new byte[] { 76, 38, 76 },
			new byte[] { 38, 0, 38 },
			new byte[] { 88, 19, 88 },
			new byte[] { 255, 0, 191 },
			new byte[] { 255, 127, 223 },
			new byte[] { 165, 0, 124 },
			new byte[] { 165, 82, 145 },
			new byte[] { 127, 0, 95 },
			new byte[] { 127, 63, 111 },
			new byte[] { 76, 0, 57 },
			new byte[] { 76, 38, 66 },
			new byte[] { 38, 0, 28 },
			new byte[] { 88, 19, 88 },
			new byte[] { 255, 0, 127 },
			new byte[] { 255, 127, 191 },
			new byte[] { 165, 0, 82 },
			new byte[] { 165, 82, 124 },
			new byte[] { 127, 0, 63 },
			new byte[] { 127, 63, 95 },
			new byte[] { 76, 0, 38 },
			new byte[] { 76, 38, 57 },
			new byte[] { 38, 0, 19 },
			new byte[] { 88, 19, 28 },
			new byte[] { 255, 0, 63 },
			new byte[] { 255, 127, 159 },
			new byte[] { 165, 0, 41 },
			new byte[] { 165, 82, 103 },
			new byte[] { 127, 0, 31 },
			new byte[] { 127, 63, 79 },
			new byte[] { 76, 0, 19 },
			new byte[] { 76, 38, 47 },
			new byte[] { 38, 0, 9 },
			new byte[] { 88, 19, 23 },
			new byte[] { 0, 0, 0 },
			new byte[] { 101, 101, 101 },
			new byte[] { 102, 102, 102 },
			new byte[] { 153, 153, 153 },
			new byte[] { 204, 204, 204 },
			new byte[] { 255, 255, 255 }
		};

<<<<<<< HEAD
		private const int _maxTrueColor = 0b0001_0000_0000_0000_0000_0000_0000;  // 1 << 24;

		private const int _trueColorFlag = 0b0100_0000_0000_0000_0000_0000_0000_0000;  //1 << 30

		public static Color ByLayer
		{
			get { return new Color((short)256); }
		}

		public static Color ByBlock
		{
			get { return new Color((short)0); }
		}

		/// <summary>
		/// Defines a default red color.
		/// </summary>
		public static Color Red
		{
			get { return new Color(1); }
		}

		/// <summary>
		/// Defines a default yellow color.
		/// </summary>
		public static Color Yellow
		{
			get { return new Color(2); }
		}

		/// <summary>
		/// Defines a default green color.
		/// </summary>
		public static Color Green
		{
			get { return new Color(3); }
		}

		/// <summary>
		/// Defines a default cyan color.
		/// </summary>
		public static Color Cyan
		{
			get { return new Color(4); }
		}

		/// <summary>
		/// Defines a default blue color.
		/// </summary>
		public static Color Blue
		{
			get { return new Color(5); }
		}

		/// <summary>
		/// Defines a default magenta color.
		/// </summary>
		public static Color Magenta
		{
			get { return new Color(6); }
		}

		/// <summary>
		/// Defines a default white/black color.
		/// </summary>
		public static Color Default
		{
			get { return new Color(7); }
		}

		/// <summary>
		/// Defines a default dark gray color.
		/// </summary>
		public static Color DarkGray
		{
			get { return new Color(8); }
		}

		/// <summary>
		/// Defines a default light gray color.
		/// </summary>
		public static Color LightGray
		{
			get { return new Color(9); }
		}

		/// <summary>
		/// This is found in some header variables but is not valid for Entities or Objects
		/// </summary>
		public static Color ByEntity
		{
			get { return new Color((short)257); }
		}

		/// <summary>
		/// Defines if the color is defined by layer.
		/// </summary>
		public bool IsByLayer
		{
			get { return this.Index == 256; }
		}

		/// <summary>
		/// Defines if the color is defined by block.
		/// </summary>
		public bool IsByBlock
		{
			get { return this.Index == 0; }
		}

		/// <summary>
		/// Indexed color.  If the color is stored as a true color, returns -1;
		/// </summary>
		public short Index => this.IsTrueColor ? (short)-1 : (short)this._color;

		/// <summary>
		/// True color.  If the color is stored as an indexed color, returns -1;
		/// </summary>
		public int TrueColor => this.IsTrueColor ? (int)(this._color ^ (1 << 30)) : -1;

		/// <summary>
		/// True if the stored color is a true color.  False if the color is an indexed color.
		/// </summary>
		public bool IsTrueColor
		{
			get
			{
				return this._color > 257 || this._color < 0;
			}
		}

		/// <summary>
		/// Red component of the color
		/// </summary>
		public byte R { get { return this.GetRgb()[0]; } }

		/// <summary>
		/// Green component of the color
		/// </summary>
		public byte G { get { return this.GetRgb()[1]; } }

		/// <summary>
		/// Blue component of the color
		/// </summary>
		public byte B { get { return this.GetRgb()[2]; } }
=======
		// 1 << 24;
>>>>>>> 87b78fd0

		//1 << 30
		/// <summary>
		/// Represents the actual stored color.  Either a True Color or an indexed color.
		/// </summary>
		/// <remarks>
		/// If the number is >= 0, then the stored color is an indexed color ranging from 0 to 256.
		/// If the number is &lt; 0, then the stored color is a true color, less the negative sign.
		/// </remarks>
		private readonly uint _color;

		/// <summary>
		/// Creates a new color out of an indexed color.
		/// </summary>
		/// <param name="index">Index color with a value between 0 to 257</param>
		public Color(short index)
		{
			if (index < 0 || index > 257)
				throw new ArgumentOutOfRangeException(nameof(index), "True index must be a value between 0 and 257.");

			this._color = (uint)index;
		}

		/// <summary>
		/// Creates a color out of RGB true color bytes.
		/// </summary>
		/// <param name="r">Red</param>
		/// <param name="g">Green</param>
		/// <param name="b">Blue</param>
		public Color(byte r, byte g, byte b)
			: this(new[] { r, g, b })
		{
		}

		/// <summary>
		/// Creates a color out of a RGB true color byte array.
		/// </summary>
		/// <param name="rgb">Red Green Blue</param>
		public Color(byte[] rgb)
			: this(getInt24(rgb))
		{
		}

		private Color(uint trueColor)
		{
			if (trueColor < 0 || trueColor > _maxTrueColor)
				throw new ArgumentOutOfRangeException(nameof(trueColor), "True color must be a 24 bit color.");

			// Shift to set the 30th bit indicating a true color.
			this._color = (uint)(trueColor | _trueColorFlag);
		}

		/// <summary>
		/// Approximates color from a true color RGB.
		/// </summary>
		/// <param name="r">Red</param>
		/// <param name="g">Green</param>
		/// <param name="b">Blue</param>
		/// <returns>Approximate RGB color.</returns>
		public static byte ApproxIndex(byte r, byte g, byte b)
		{
			var prevDist = -1;
			for (var i = 0; i < _indexRgb.Length; i++)
			{
				var dist = (r - _indexRgb[i][0]) + (g - _indexRgb[i][1]) + (b - _indexRgb[i][2]);
				if (dist == 0)
					return (byte)i;

				if (dist < prevDist)
				{
					prevDist = dist;
					return (byte)i;
				}
			}

			return 0;
		}

		/// <summary>
		/// Creates a color out of a true color int32.
		/// </summary>
		/// <param name="color">True color int 32.</param>
		public static Color FromTrueColor(uint color)
		{
			return new Color(color);
		}

		/// <summary>
		/// Returns the RGB color code which matches the passed indexed color.
		/// </summary>
		/// <returns>Approximate RGB color from indexed color.</returns>
		public static ReadOnlySpan<byte> GetIndexRGB(byte index)
		{
			return _indexRgb[index].AsSpan();
		}

		/// <inheritdoc/>
		public bool Equals(Color other)
		{
			return this._color == other._color;
		}

		/// <inheritdoc/>
		public override bool Equals(object obj)
		{
			return obj is Color other && this.Equals(other);
		}

		/// <summary>
		/// Approximates color from a true color RGB.
		/// </summary>
		/// <returns>Approximate RGB color.</returns>
		public byte GetApproxIndex()
		{
			if (this.IsTrueColor)
			{
				return Color.ApproxIndex(this.R, this.G, this.B);
			}
			else
			{
				return (byte)this.Index;
			}
		}

		/// <inheritdoc/>
		public override int GetHashCode()
		{
			return (int)this._color;
		}

		/// <summary>
		/// Returns the RGB color code
		/// </summary>
		/// <returns></returns>
		public ReadOnlySpan<byte> GetRgb()
		{
			if (this.IsTrueColor)
			{
				return this.GetTrueColorRgb();
			}
			else
			{
				return GetIndexRGB((byte)this._color);
			}
		}

		/// <summary>
		/// Returns the RGB color code using the true color value.
		/// </summary>
		/// <remarks>
		/// If the color is not <see cref="IsTrueColor"/> it will return the default values for RGB
		/// </remarks>
		/// <returns></returns>
		public ReadOnlySpan<byte> GetTrueColorRgb()
		{
			if (this.IsTrueColor)
			{
				return getRGBfromTrueColor(this._color);
			}

			return default;
		}

		/// <inheritdoc/>
		public override string ToString()
		{
			if (this._color == 0)
			{
				return "ByBlock";
			}

			if (this._color == 256)
			{
				return "ByLayer";
			}

			if (this.IsTrueColor)
			{
				var parts = this.GetTrueColorRgb();
				return $"True Color RGB:{parts[0]},{parts[1]},{parts[2]}";
			}

			return $"Indexed Color:{this.Index}";
		}

		private static uint getInt24(byte[] array)
		{
			if (BitConverter.IsLittleEndian)
				return (uint)(array[0] | array[1] << 8 | array[2] << 16);
			else
				return (uint)(array[0] << 16 | array[1] << 8 | array[2]);
		}

		private static ReadOnlySpan<byte> getRGBfromTrueColor(uint color)
		{
			return new ReadOnlySpan<byte>(LittleEndianConverter.Instance.GetBytes(color), 0, 3);
		}
	}
}<|MERGE_RESOLUTION|>--- conflicted
+++ resolved
@@ -420,155 +420,7 @@
 			new byte[] { 255, 255, 255 }
 		};
 
-<<<<<<< HEAD
-		private const int _maxTrueColor = 0b0001_0000_0000_0000_0000_0000_0000;  // 1 << 24;
-
-		private const int _trueColorFlag = 0b0100_0000_0000_0000_0000_0000_0000_0000;  //1 << 30
-
-		public static Color ByLayer
-		{
-			get { return new Color((short)256); }
-		}
-
-		public static Color ByBlock
-		{
-			get { return new Color((short)0); }
-		}
-
-		/// <summary>
-		/// Defines a default red color.
-		/// </summary>
-		public static Color Red
-		{
-			get { return new Color(1); }
-		}
-
-		/// <summary>
-		/// Defines a default yellow color.
-		/// </summary>
-		public static Color Yellow
-		{
-			get { return new Color(2); }
-		}
-
-		/// <summary>
-		/// Defines a default green color.
-		/// </summary>
-		public static Color Green
-		{
-			get { return new Color(3); }
-		}
-
-		/// <summary>
-		/// Defines a default cyan color.
-		/// </summary>
-		public static Color Cyan
-		{
-			get { return new Color(4); }
-		}
-
-		/// <summary>
-		/// Defines a default blue color.
-		/// </summary>
-		public static Color Blue
-		{
-			get { return new Color(5); }
-		}
-
-		/// <summary>
-		/// Defines a default magenta color.
-		/// </summary>
-		public static Color Magenta
-		{
-			get { return new Color(6); }
-		}
-
-		/// <summary>
-		/// Defines a default white/black color.
-		/// </summary>
-		public static Color Default
-		{
-			get { return new Color(7); }
-		}
-
-		/// <summary>
-		/// Defines a default dark gray color.
-		/// </summary>
-		public static Color DarkGray
-		{
-			get { return new Color(8); }
-		}
-
-		/// <summary>
-		/// Defines a default light gray color.
-		/// </summary>
-		public static Color LightGray
-		{
-			get { return new Color(9); }
-		}
-
-		/// <summary>
-		/// This is found in some header variables but is not valid for Entities or Objects
-		/// </summary>
-		public static Color ByEntity
-		{
-			get { return new Color((short)257); }
-		}
-
-		/// <summary>
-		/// Defines if the color is defined by layer.
-		/// </summary>
-		public bool IsByLayer
-		{
-			get { return this.Index == 256; }
-		}
-
-		/// <summary>
-		/// Defines if the color is defined by block.
-		/// </summary>
-		public bool IsByBlock
-		{
-			get { return this.Index == 0; }
-		}
-
-		/// <summary>
-		/// Indexed color.  If the color is stored as a true color, returns -1;
-		/// </summary>
-		public short Index => this.IsTrueColor ? (short)-1 : (short)this._color;
-
-		/// <summary>
-		/// True color.  If the color is stored as an indexed color, returns -1;
-		/// </summary>
-		public int TrueColor => this.IsTrueColor ? (int)(this._color ^ (1 << 30)) : -1;
-
-		/// <summary>
-		/// True if the stored color is a true color.  False if the color is an indexed color.
-		/// </summary>
-		public bool IsTrueColor
-		{
-			get
-			{
-				return this._color > 257 || this._color < 0;
-			}
-		}
-
-		/// <summary>
-		/// Red component of the color
-		/// </summary>
-		public byte R { get { return this.GetRgb()[0]; } }
-
-		/// <summary>
-		/// Green component of the color
-		/// </summary>
-		public byte G { get { return this.GetRgb()[1]; } }
-
-		/// <summary>
-		/// Blue component of the color
-		/// </summary>
-		public byte B { get { return this.GetRgb()[2]; } }
-=======
 		// 1 << 24;
->>>>>>> 87b78fd0
 
 		//1 << 30
 		/// <summary>
