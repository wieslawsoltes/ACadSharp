--- conflicted
+++ resolved
@@ -28,6 +28,24 @@
 
 		public const string BlockEnd = "AcDbBlockEnd";
 
+		public const string BlockAction = "AcDbBlockAction";
+
+		public const string BlockBasePointParameter = "AcDbBlockBasePointParameter";
+
+		public const string BlockFlipAction = "AcDbBlockFlipAction";
+
+		public const string BlockFlipGrip = "AcDbBlockFlipGrip";
+
+		public const string BlockFlipParameter = "AcDbBlockFlipParameter";
+
+		public const string BlockGrip = "AcDbBlockGrip";
+
+		public const string BlockGripExpression = "AcDbBlockGripExpression";
+
+		public const string BlockGripLocationComponent = "AcDbBlockGripLocationComponent";
+
+		public const string BlockVisibilityGrip = "AcDbBlockVisibilityGrip";
+
 		public const string BlockLinearParameter = "AcDbBlockLinearParameter";
 
 		public const string BlockParameter = "AcDbBlockParameter";
@@ -163,6 +181,7 @@
 		public const string TableStyle = "AcDbTableStyle";
 
 		public const string Text = "AcDbText";
+		
 		public const string CellStyleMap = "AcDbCellStyleMap";
 
 		public const string TextStyle = "AcDbTextStyleTableRecord";
@@ -187,26 +206,10 @@
 
 		public const string VPort = "AcDbViewportTableRecord";
 
-<<<<<<< HEAD
-		public const string BlockAction = "AcDbBlockBlock";
-		public const string BlockBasePointParameter = "AcDbBlockBasePointParameter";
-		public const string BlockFlipAction = "AcDbBlockFlipAction";
-		public const string BlockFlipGrip = "AcDbBlockFlipGrip";
-		public const string BlockFlipParameter = "AcDbBlockFlipParameter";
-		public const string BlockGrip = "AcDbBlockGrip";
-		public const string BlockGripExpression = "AcDbBlockGripExpression";
-		public const string BlockGripLocationComponent = "AcDbBlockGripLocationComponent";
-		public const string BlockVisibilityGrip = "AcDbBlockVisibilityGrip";
-
-		public const string BlockVisibilityParameter = "AcDbBlockVisibilityParameter";
-		public const string DbColor = "AcDbColor";
-		public const string TableContent = "AcDbTableContent";
-=======
 		public const string Wipeout = "AcDbWipeout";
 
 		public const string XLine = "AcDbXline";
 
 		public const string XRecord = "AcDbXrecord";
->>>>>>> f24a5e26
 	}
 }