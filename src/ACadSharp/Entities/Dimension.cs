--- conflicted
+++ resolved
@@ -32,11 +32,7 @@
 			get { return this._block; }
 			set
 			{
-<<<<<<< HEAD
-				this._block = this.updateTable(value, this.Document?.BlockRecords);
-=======
-				this._block = updateTable(this._block, this.Document?.BlockRecords);
->>>>>>> e8d5171f
+				this._block = updateTable(value, this.Document?.BlockRecords);
 			}
 		}
 
