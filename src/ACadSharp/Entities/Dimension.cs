--- conflicted
+++ resolved
@@ -33,11 +33,7 @@
 			get { return this._block; }
 			set
 			{
-<<<<<<< HEAD
 				this._block = this.updateTable(value, this.Document?.BlockRecords);
-=======
-				this._block = this.updateTable(this._block, this.Document?.BlockRecords);
->>>>>>> 64316665
 			}
 		}
 
@@ -367,7 +363,6 @@
 
 			this.Style = (DimensionStyle)this.Style?.Clone();
 			this.Block = (BlockRecord)this.Block?.Clone();
-<<<<<<< HEAD
 		}
 
 		protected static Line dimensionLine(XY start, XY end, double rotation, DimensionStyle style)
@@ -572,8 +567,6 @@
 				LineType = style.LineType ?? LineType.ByLayer,
 				LineWeight = style.DimensionLineWeight
 			};
-=======
->>>>>>> 64316665
 		}
 
 		protected override void tableOnRemove(object sender, CollectionChangedEventArgs e)
