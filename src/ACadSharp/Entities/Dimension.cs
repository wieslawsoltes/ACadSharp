--- conflicted
+++ resolved
@@ -242,23 +242,13 @@
 			this.Normal = newNormal;
 		}
 
-		/// <summary>
-		/// Calculate the dimension reference points.
-		/// </summary>
-		public abstract void CalculateReferencePoints();
-
 		/// <inheritdoc/>
 		public override CadObject Clone()
 		{
 			Dimension clone = (Dimension)base.Clone();
 
-<<<<<<< HEAD
-			clone.Style = (DimensionStyle)(this.Style.Clone());
-			clone.Block = null;
-=======
 			clone.Style = this.Style.CloneTyped();
 			clone.Block = this.Block?.CloneTyped();
->>>>>>> 87b78fd0
 
 			return clone;
 		}
@@ -357,8 +347,6 @@
 		public virtual void UpdateBlock()
 		{
 			this.createBlock();
-
-			this.CalculateReferencePoints();
 		}
 
 		internal override void AssignDocument(CadDocument doc)
