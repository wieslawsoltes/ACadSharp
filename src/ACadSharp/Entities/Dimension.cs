--- conflicted
+++ resolved
@@ -34,11 +34,7 @@
 			get { return this._block; }
 			set
 			{
-<<<<<<< HEAD
-				this._block = this.updateTable(value, this.Document?.BlockRecords);
-=======
 				this._block = updateTable(value, this.Document?.BlockRecords);
->>>>>>> 8be752ae
 			}
 		}
 
@@ -261,73 +257,15 @@
 			return clone;
 		}
 
-<<<<<<< HEAD
-=======
 		/// <summary>
 		/// Get the measurement text from the actual <see cref="Dimension.Measurement"/> value.
 		/// </summary>
 		/// <returns></returns>
->>>>>>> 8be752ae
 		public string GetMeasurementText()
 		{
 			return this.GetMeasurementText(this.Style);
 		}
 
-<<<<<<< HEAD
-		public string GetMeasurementText(DimensionStyle style)
-		{
-			double value = this.Measurement;
-
-			if (style.Rounding != 0.0)
-			{
-				value = style.Rounding * System.Math.Round(value / style.Rounding);
-			}
-
-			string result = string.Empty;
-			switch (style.LinearUnitFormat)
-			{
-				case Types.Units.LinearUnitFormat.Scientific:
-					break;
-
-				case Types.Units.LinearUnitFormat.Decimal:
-				case Types.Units.LinearUnitFormat.WindowsDesktop:
-					break;
-
-				case Types.Units.LinearUnitFormat.Engineering:
-					break;
-
-				case Types.Units.LinearUnitFormat.Architectural:
-					break;
-
-				case Types.Units.LinearUnitFormat.Fractional:
-					break;
-
-				case Types.Units.LinearUnitFormat.None:
-				default:
-					break;
-			}
-
-			if (true)
-			{
-				switch (style.AngularUnit)
-				{
-					case Types.Units.AngularUnitFormat.DecimalDegrees:
-						break;
-
-					case Types.Units.AngularUnitFormat.DegreesMinutesSeconds:
-						break;
-
-					case Types.Units.AngularUnitFormat.Gradians:
-						break;
-
-					case Types.Units.AngularUnitFormat.Radians:
-						break;
-
-					case Types.Units.AngularUnitFormat.SurveyorsUnits:
-						break;
-
-					default:
-=======
 		/// <summary>
 		/// Get the measurement text from the actual <see cref="Dimension.Measurement"/> value.
 		/// </summary>
@@ -386,36 +324,10 @@
 					case LinearUnitFormat.WindowsDesktop:
 					default:
 						text = unitFormat.ToDecimal(value);
->>>>>>> 8be752ae
 						break;
 				}
 			}
 
-<<<<<<< HEAD
-			return result;
-		}
-
-		public string ProcessText()
-		{
-			return this.ProcessText(this.Style);
-		}
-
-		public string ProcessText(DimensionStyle style)
-		{
-			if (!this.Text.Equals(" "))
-			{
-				return string.Empty;
-			}
-
-			throw new NotImplementedException();
-		}
-
-		/// <summary>
-		/// Updates the block that represents this dimension.
-		/// </summary>
-		public abstract void UpdateBlock();
-
-=======
 			string prefix = string.Empty;
 			switch (this.Flags)
 			{
@@ -433,7 +345,11 @@
 			return $"{prefix}{text}{style.Suffix}";
 		}
 
->>>>>>> 8be752ae
+		/// <summary>
+		/// Updates the block that represents this dimension.
+		/// </summary>
+		public abstract void UpdateBlock();
+
 		internal override void AssignDocument(CadDocument doc)
 		{
 			base.AssignDocument(doc);
@@ -446,7 +362,7 @@
 				this._block.Name = this.generateBlockName();
 			}
 
-			this._block = this.updateTable(this.Block, this.Document.BlockRecords);
+			this._block = updateTable(this.Block, this.Document.BlockRecords);
 
 			doc.DimensionStyles.OnRemove += this.tableOnRemove;
 			doc.BlockRecords.OnRemove += this.tableOnRemove;
@@ -488,77 +404,6 @@
 				LineType = style.LineType ?? LineType.ByLayer,
 				LineWeight = style.ExtensionLineWeight
 			};
-		}
-
-		protected List<Entity> centerCross(XYZ center, double radius, DimensionStyle style)
-		{
-			List<Entity> lines = new();
-			if (MathHelper.IsZero(style.CenterMarkSize))
-			{
-				return lines;
-			}
-
-			XYZ c1;
-			XYZ c2;
-			double dist = Math.Abs(style.CenterMarkSize * style.ScaleFactor);
-
-			// center mark
-			c1 = new XYZ(0.0, -dist, 0) + center;
-			c2 = new XYZ(0.0, dist, 0) + center;
-			lines.Add(new Line(c1, c2) { Color = style.ExtensionLineColor, LineWeight = style.ExtensionLineWeight });
-			c1 = new XYZ(-dist, 0.0, 0) + center;
-			c2 = new XYZ(dist, 0.0, 0) + center;
-			lines.Add(new Line(c1, c2) { Color = style.ExtensionLineColor, LineWeight = style.ExtensionLineWeight });
-
-			// center lines
-			if (style.CenterMarkSize < 0)
-			{
-				c1 = new XYZ(2 * dist, 0.0, 0) + center;
-				c2 = new XYZ(radius + dist, 0.0, 0) + center;
-				lines.Add(new Line(c1, c2) { Color = style.ExtensionLineColor, LineWeight = style.ExtensionLineWeight });
-
-				c1 = new XYZ(-2 * dist, 0.0, 0) + center;
-				c2 = new XYZ(-radius - dist, 0.0, 0) + center;
-				lines.Add(new Line(c1, c2) { Color = style.ExtensionLineColor, LineWeight = style.ExtensionLineWeight });
-
-				c1 = new XYZ(0.0, 2 * dist, 0) + center;
-				c2 = new XYZ(0.0, radius + dist, 0) + center;
-				lines.Add(new Line(c1, c2) { Color = style.ExtensionLineColor, LineWeight = style.ExtensionLineWeight });
-
-				c1 = new XYZ(0.0, -2 * dist, 0) + center;
-				c2 = new XYZ(0.0, -radius - dist, 0) + center;
-				lines.Add(new Line(c1, c2) { Color = style.ExtensionLineColor, LineWeight = style.ExtensionLineWeight });
-			}
-			return lines;
-		}
-
-		protected void createBlock()
-		{
-			if (this._block == null)
-			{
-				this._block = new BlockRecord(this.generateBlockName());
-				this._block.IsAnonymous = true;
-			}
-
-			if (this.Document != null)
-			{
-				this._block = this.updateTable(this._block, this.Document.BlockRecords);
-			}
-
-			this._block.Entities.Clear();
-		}
-
-		protected MText createTextEntity(XYZ insertPoint, string text)
-		{
-			MText mText = new MText()
-			{
-				Value = text,
-				AttachmentPoint = AttachmentPointType.MiddleCenter,
-				InsertPoint = insertPoint,
-				Height = this.Style.TextHeight
-			};
-
-			return mText;
 		}
 
 		protected void angularBlock(double radius, XY centerRef, XY ref1, double minOffset, bool drawRef2)
@@ -652,6 +497,77 @@
 			this._block.Entities.Add(mText);
 		}
 
+		protected List<Entity> centerCross(XYZ center, double radius, DimensionStyle style)
+		{
+			List<Entity> lines = new();
+			if (MathHelper.IsZero(style.CenterMarkSize))
+			{
+				return lines;
+			}
+
+			XYZ c1;
+			XYZ c2;
+			double dist = Math.Abs(style.CenterMarkSize * style.ScaleFactor);
+
+			// center mark
+			c1 = new XYZ(0.0, -dist, 0) + center;
+			c2 = new XYZ(0.0, dist, 0) + center;
+			lines.Add(new Line(c1, c2) { Color = style.ExtensionLineColor, LineWeight = style.ExtensionLineWeight });
+			c1 = new XYZ(-dist, 0.0, 0) + center;
+			c2 = new XYZ(dist, 0.0, 0) + center;
+			lines.Add(new Line(c1, c2) { Color = style.ExtensionLineColor, LineWeight = style.ExtensionLineWeight });
+
+			// center lines
+			if (style.CenterMarkSize < 0)
+			{
+				c1 = new XYZ(2 * dist, 0.0, 0) + center;
+				c2 = new XYZ(radius + dist, 0.0, 0) + center;
+				lines.Add(new Line(c1, c2) { Color = style.ExtensionLineColor, LineWeight = style.ExtensionLineWeight });
+
+				c1 = new XYZ(-2 * dist, 0.0, 0) + center;
+				c2 = new XYZ(-radius - dist, 0.0, 0) + center;
+				lines.Add(new Line(c1, c2) { Color = style.ExtensionLineColor, LineWeight = style.ExtensionLineWeight });
+
+				c1 = new XYZ(0.0, 2 * dist, 0) + center;
+				c2 = new XYZ(0.0, radius + dist, 0) + center;
+				lines.Add(new Line(c1, c2) { Color = style.ExtensionLineColor, LineWeight = style.ExtensionLineWeight });
+
+				c1 = new XYZ(0.0, -2 * dist, 0) + center;
+				c2 = new XYZ(0.0, -radius - dist, 0) + center;
+				lines.Add(new Line(c1, c2) { Color = style.ExtensionLineColor, LineWeight = style.ExtensionLineWeight });
+			}
+			return lines;
+		}
+
+		protected void createBlock()
+		{
+			if (this._block == null)
+			{
+				this._block = new BlockRecord(this.generateBlockName());
+				this._block.IsAnonymous = true;
+			}
+
+			if (this.Document != null)
+			{
+				this._block = updateTable(this._block, this.Document.BlockRecords);
+			}
+
+			this._block.Entities.Clear();
+		}
+
+		protected MText createTextEntity(XYZ insertPoint, string text)
+		{
+			MText mText = new MText()
+			{
+				Value = text,
+				AttachmentPoint = AttachmentPointType.MiddleCenter,
+				InsertPoint = insertPoint,
+				Height = this.Style.TextHeight
+			};
+
+			return mText;
+		}
+
 		protected Line dimensionRadialLine(XY start, XY end, double rotation, short reversed)
 		{
 			var style = this.Style;
