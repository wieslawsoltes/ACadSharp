--- conflicted
+++ resolved
@@ -1,10 +1,6 @@
 ﻿using ACadSharp.Attributes;
 using CSMath;
-<<<<<<< HEAD
-using System;
-=======
 using CSMath.Geometry;
->>>>>>> 87b78fd0
 
 namespace ACadSharp.Entities
 {
@@ -112,21 +108,9 @@
 		}
 
 		/// <inheritdoc/>
-<<<<<<< HEAD
-		public override void UpdateBlock()
-		{
-			throw new System.NotImplementedException();
-		}
-
-		/// <inheritdoc/>
-		public override void CalculateReferencePoints()
-		{
-			//All the points are defined by the measurement, no need to recalculate
-=======
 		public override BoundingBox GetBoundingBox()
 		{
 			return new BoundingBox(this.FirstPoint, this.SecondPoint);
->>>>>>> 87b78fd0
 		}
 	}
 }