--- conflicted
+++ resolved
@@ -17,23 +17,25 @@
 				public XY Center { get; set; }
 
 				/// <summary>
-<<<<<<< HEAD
-				/// Is counterclockwise flag
+				/// Is counterclockwise flag.
 				/// </summary>
 				[DxfCodeValue(73)]
 				public bool CounterClockWise { get; set; }
 
 				/// <summary>
-				/// End angle
+				/// End angle.
 				/// </summary>
 				[DxfCodeValue(51)]
 				public double EndAngle { get; set; }
 
 				/// <summary>
-				/// Endpoint of major axis relative to center point (in OCS)
-=======
+				/// Is counterclockwise flag.
+				/// </summary>
+				[DxfCodeValue(73)]
+				public bool IsCounterclockwise { get; set; }
+
+				/// <summary>
 				/// Endpoint of major axis relative to center point (in OCS).
->>>>>>> 7d5174d5
 				/// </summary>
 				[DxfCodeValue(11, 21)]
 				public XY MajorAxisEndPoint { get; set; }
@@ -50,7 +52,6 @@
 				[DxfCodeValue(50)]
 				public double StartAngle { get; set; }
 
-<<<<<<< HEAD
 				/// <inheritdoc/>
 				public override EdgeType Type => EdgeType.EllipticArc;
 
@@ -58,18 +59,13 @@
 				public override void ApplyTransform(Transform transform)
 				{
 					throw new System.NotImplementedException();
-=======
-				/// <summary>
-				/// End angle.
-				/// </summary>
-				[DxfCodeValue(51)]
-				public double EndAngle { get; set; }
+				}
 
-				/// <summary>
-				/// Is counterclockwise flag.
-				/// </summary>
-				[DxfCodeValue(73)]
-				public bool IsCounterclockwise { get; set; }
+				/// <inheritdoc/>
+				public override BoundingBox GetBoundingBox()
+				{
+					return this.ToEntity().GetBoundingBox();
+				}
 
 				/// <inheritdoc/>
 				public override Entity ToEntity()
@@ -86,13 +82,6 @@
 					ellipse.EndParameter = this.IsCounterclockwise ? this.EndAngle : 360 - this.StartAngle;
 
 					return ellipse;
->>>>>>> 7d5174d5
-				}
-
-				/// <inheritdoc/>
-				public override BoundingBox GetBoundingBox()
-				{
-					return this.ToEntity().GetBoundingBox();
 				}
 			}
 		}
