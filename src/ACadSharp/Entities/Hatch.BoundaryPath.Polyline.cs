--- conflicted
+++ resolved
@@ -45,11 +45,6 @@
 				public List<XYZ> Vertices { get; set; } = new();
 
 				/// <inheritdoc/>
-<<<<<<< HEAD
-				public override void ApplyTransform(Transform transform)
-				{
-					throw new System.NotImplementedException();
-=======
 				public override Entity ToEntity()
 				{
 					List<Vertex> vertices = new();
@@ -59,7 +54,12 @@
 					}
 
 					return new Polyline2D(vertices.Cast<Vertex2D>(), this.IsClosed);
->>>>>>> 7d5174d5
+				}
+
+				/// <inheritdoc/>
+				public override void ApplyTransform(Transform transform)
+				{
+					throw new System.NotImplementedException();
 				}
 
 				/// <inheritdoc/>
