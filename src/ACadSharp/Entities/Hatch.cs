--- conflicted
+++ resolved
@@ -131,11 +131,6 @@
 		/// <inheritdoc/>
 		public Hatch() : base() { }
 
-<<<<<<< HEAD
-		public override void ApplyTransform(Transform transform)
-		{
-			throw new NotImplementedException();
-=======
 		/// <summary>
 		/// Explode the hatch edges into the equivalent entities.
 		/// </summary>
@@ -153,7 +148,11 @@
 			}
 
 			return entities;
->>>>>>> 7d5174d5
+		}
+
+		public override void ApplyTransform(Transform transform)
+		{
+			throw new NotImplementedException();
 		}
 
 		/// <inheritdoc/>
