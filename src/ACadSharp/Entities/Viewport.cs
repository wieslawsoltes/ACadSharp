﻿using ACadSharp.Attributes;
using ACadSharp.Objects;
using ACadSharp.Tables;
using CSMath;
using System;
using System.Collections.Generic;
using System.Linq;

namespace ACadSharp.Entities
{
	/// <summary>
	/// Represents a <see cref="Viewport"/> entity.
	/// </summary>
	/// <remarks>
	/// Object name <see cref="DxfFileToken.EntityViewport"/> <br/>
	/// Dxf class name <see cref="DxfSubclassMarker.Viewport"/>
	/// </remarks>
	[DxfName(DxfFileToken.EntityViewport)]
	[DxfSubClass(DxfSubclassMarker.Viewport)]
	public class Viewport : Entity
	{
		/// <summary>
		/// Paper view Id, it indicates that the viewport acts as a paper size.
		/// </summary>
		public const int PaperViewId = 1;

		public const string ASDK_XREC_ANNOTATION_SCALE_INFO = "ASDK_XREC_ANNOTATION_SCALE_INFO";

		/// <inheritdoc/>
		public override ObjectType ObjectType => ObjectType.VIEWPORT;

		/// <inheritdoc/>
		public override string ObjectName => DxfFileToken.EntityViewport;

		/// <inheritdoc/>
		public override string SubclassMarker => DxfSubclassMarker.Viewport;

		/// <summary>
		/// Center point(in WCS).
		/// </summary>
		[DxfCodeValue(10, 20, 30)]
		public XYZ Center { get; set; }

		/// <summary>
		/// Width in paper space units.
		/// </summary>
		[DxfCodeValue(40)]
		public double Width { get; set; }

		/// <summary>
		/// Height in paper space units.
		/// </summary>
		[DxfCodeValue(41)]
		public double Height { get; set; }

		/// <summary>
		/// Viewport ID.
		/// </summary>
		/// <remarks>
		/// The first value for a PaperSpace will represent the paper image in the screen.
		/// </remarks>
		[DxfCodeValue(69)]
		public short Id
		{
			get
			{
				if (this.Owner is BlockRecord record)
				{
					short id = 0;
					foreach (Viewport viewport in record.Viewports)
					{
						id += 1;
						if (viewport == this)
						{
							return id;
						}
					}
				}

				return 0;
			}
		}

		/// <summary>
		/// View center point(in DCS).
		/// </summary>
		[DxfCodeValue(12, 22)]
		public XY ViewCenter { get; set; }

		/// <summary>
		/// Snap base point
		/// </summary>
		[DxfCodeValue(13, 23)]
		public XY SnapBase { get; set; }

		/// <summary>
		/// Snap spacing
		/// </summary>
		[DxfCodeValue(14, 24)]
		public XY SnapSpacing { get; set; }

		/// <summary>
		/// Grid spacing
		/// </summary>
		[DxfCodeValue(15, 25)]
		public XY GridSpacing { get; set; }

		/// <summary>
		/// View direction vector(in WCS)
		/// </summary>
		[DxfCodeValue(16, 26, 36)]
		public XYZ ViewDirection { get; set; }

		/// <summary>
		/// View target point(in WCS)
		/// </summary>
		[DxfCodeValue(17, 27, 37)]
		public XYZ ViewTarget { get; set; }

		/// <summary>
		/// Perspective lens length
		/// </summary>
		[DxfCodeValue(42)]
		public double LensLength { get; set; }

		/// <summary>
		/// Front clip plane Z value.
		/// </summary>
		[DxfCodeValue(43)]
		public double FrontClipPlane { get; set; }

		/// <summary>
		/// Back clip plane Z value.
		/// </summary>
		[DxfCodeValue(44)]
		public double BackClipPlane { get; set; }

		/// <summary>
		/// View height(in model space units).
		/// </summary>
		[DxfCodeValue(45)]
		public double ViewHeight { get; set; }

		/// <summary>
		/// View width (in model space units).
		/// </summary>
		public double ViewWidth
		{
			get
			{
				return this.ViewHeight / this.Height * this.Width;
			}
		}

		/// <summary>
		/// Snap angle
		/// </summary>
		[DxfCodeValue(DxfReferenceType.IsAngle, 50)]
		public double SnapAngle { get; set; }

		/// <summary>
		/// View twist angle
		/// </summary>
		[DxfCodeValue(DxfReferenceType.IsAngle, 51)]
		public double TwistAngle { get; set; }

		/// <summary>
		/// Circle zoom percent
		/// </summary>
		[DxfCodeValue(72)]
		public short CircleZoomPercent { get; set; }

		/// <summary>
		/// Frozen layer object ID/handle(multiple entries may exist)
		/// </summary>
		[DxfCodeValue(DxfReferenceType.Ignored, 331)]   //TODO: explore how to write list values
		public List<Layer> FrozenLayers { get; private set; } = new List<Layer>();

		/// <summary>
		/// Viewport status.
		/// </summary>
		[DxfCodeValue(90)]
		public ViewportStatusFlags Status { get; set; }

		/// <summary>
		/// Hard-pointer ID/handle to entity that serves as the viewport's clipping boundary (only present if viewport is non-rectangular)
		/// </summary>
		[DxfCodeValue(DxfReferenceType.Handle, 340)]
		public Entity Boundary { get; set; }

		/// <summary>
		/// Plot style sheet name assigned to this viewport
		/// </summary>
		[DxfCodeValue(1)]
		public string StyleSheetName { get; set; }

		/// <summary>
		/// Render mode
		/// </summary>
		[DxfCodeValue(281)]
		public RenderMode RenderMode { get; set; }

		/// <summary>
		/// UCS per viewport flag
		/// </summary>
		/// <remarks>
		///0 = The UCS will not change when this viewport becomes active.
		///1 = This viewport stores its own UCS which will become the current UCS whenever the viewport is activated
		/// </remarks>
		[DxfCodeValue(71)]
		public bool UcsPerViewport { get; set; }

		/// <summary>
		/// Display UCS icon at UCS origin flag
		/// </summary>
		/// <remarks>
		/// Controls whether UCS icon represents viewport UCS or current UCS(these will be different if UCSVP is 1 and viewport is not active). However, this field is currently being ignored and the icon always represents the viewport UCS
		/// </remarks>
		[DxfCodeValue(74)]
		public bool DisplayUcsIcon { get; set; }

		/// <summary>
		/// UCS origin
		/// </summary>
		[DxfCodeValue(110, 120, 130)]
		public XYZ UcsOrigin { get; set; }

		/// <summary>
		/// UCS X-axis
		/// </summary>
		[DxfCodeValue(111, 121, 131)]
		public XYZ UcsXAxis { get; set; }

		/// <summary>
		/// UCS Y-axis
		/// </summary>
		[DxfCodeValue(112, 122, 132)]
		public XYZ UcsYAxis { get; set; }

		//345

		//ID/handle of AcDbUCSTableRecord if UCS is a named UCS.If not present, then UCS is unnamed

		//346

		//ID/handle of AcDbUCSTableRecord of base UCS if UCS is orthographic(79 code is non-zero). If not present and 79 code is non-zero, then base UCS is taken to be WORLD

		/// <summary>
		/// Orthographic type of UCS
		/// </summary>
		[DxfCodeValue(79)]
		public OrthographicType UcsOrthographicType { get; set; }

		/// <summary>
		/// Viewport elevation
		/// </summary>
		[DxfCodeValue(146)]
		public double Elevation { get; set; }

		/// <summary>
		/// Orthographic type of UCS
		/// </summary>
		[DxfCodeValue(170)]
		public ShadePlotMode ShadePlotMode { get; set; }

		/// <summary>
		/// Frequency of major grid lines compared to minor grid lines
		/// </summary>
		[DxfCodeValue(61)]
		public short MajorGridLineFrequency { get; set; }

		//332	Background ID/Handle(optional)

		//333	Shade plot ID/Handle(optional)

		/// <summary>
		/// Visual style
		/// </summary>
		[DxfCodeValue(DxfReferenceType.Handle, 348)]
		public VisualStyle VisualStyle { get; set; }

		/// <summary>
		/// Default lighting flag.On when no user lights are specified.
		/// </summary>
		[DxfCodeValue(292)]
		public bool UseDefaultLighting { get; set; }

		/// <summary>
		/// Default lighting type.
		/// </summary>
		/// <remarks>
		/// 0 = One distant light
		/// 1 = Two distant lights 
		/// </remarks>
		[DxfCodeValue(282)]
		public LightingType DefaultLightingType { get; set; }

		/// <summary>
		/// View brightness
		/// </summary>
		[DxfCodeValue(141)]
		public double Brightness { get; set; }

		/// <summary>
		/// View contrast
		/// </summary>
		[DxfCodeValue(142)]
		public double Contrast { get; set; }

		/// <summary>
		/// Ambient light color.Write only if not black color.
		/// </summary>
		[DxfCodeValue(63, 421, 431)]
		public Color AmbientLightColor { get; set; }

		//361	Sun ID/Handle(optional)

		//335

		//Soft pointer reference to viewport object (for layer VP property override)
		//343

		//Soft pointer reference to viewport object (for layer VP property override)
		//344

		//Soft pointer reference to viewport object (for layer VP property override)
		//91

		//Soft pointer reference to viewport object (for layer VP property override)

<<<<<<< HEAD
		public bool RepresentsPaper
		{
			get
			{
				return this.Id == PaperViewId;
			}
		}

=======
		/// <summary>
		/// 
		/// </summary>
		public Scale Scale
		{
			get
			{
				return this._scale;
			}
			set
			{
				if (this.Document != null)
				{
					this._scale = this.updateCollection(value, this.Document.Scales);
					this.updateScaleXRecord();
				}
				else
				{
					this._scale = value;
				}
			}
		}

		private Scale _scale;

>>>>>>> 3050a4f5
		/// <inheritdoc/>
		public override CadObject Clone()
		{
			Viewport clone = (Viewport)base.Clone();

			clone.VisualStyle = (VisualStyle)this.VisualStyle?.Clone();

			return clone;
		}

		/// <inheritdoc/>
		public override BoundingBox GetBoundingBox()
		{
			XYZ min = new XYZ(this.Center.X - this.Width / 2, this.Center.Y - this.Height / 2, this.Center.Z);
			XYZ max = new XYZ(this.Center.X + this.Width / 2, this.Center.Y + this.Height / 2, this.Center.Z);
			return new BoundingBox(min, max);
		}

		/// <inheritdoc/>
		public BoundingBox GetModelBoundingBox()
		{
			XYZ min = new XYZ(this.ViewCenter.X - this.ViewWidth / 2, this.ViewCenter.Y - this.ViewHeight / 2, 0);
			XYZ max = new XYZ(this.ViewCenter.X + this.ViewWidth / 2, this.ViewCenter.Y + this.ViewHeight / 2, 0);
			return new BoundingBox(min, max);
		}

		/// <summary>
		/// Gets all the entities from the model that are in the view of the viewport.
		/// </summary>
		/// <returns></returns>
		public List<Entity> SelectEntities(bool includePartial = true)
		{
			if (this.Document == null)
			{
				throw new InvalidOperationException($"Viewport needs to be assigned to a document.");
			}

			List<Entity> entities = new List<Entity>();

			BoundingBox box = this.GetModelBoundingBox();
			foreach (Entity e in this.Document.Entities)
			{
				if (box.IsIn(e.GetBoundingBox(), out bool partialIn) || (partialIn && includePartial))
				{
					entities.Add(e);
				}
			}

			return entities;
		}

		internal override void AssignDocument(CadDocument doc)
		{
			base.AssignDocument(doc);

			this._scale = this.updateCollection(this.Scale, doc.Scales);

			this.Document.Scales.OnRemove += this.scalesOnRemove;
		}

		internal override void UnassignDocument()
		{
			this.Document.Scales.OnRemove -= this.scalesOnRemove;

			base.UnassignDocument();

			this._scale = (Scale)this.Scale.Clone();
		}

		private void scalesOnRemove(object sender, CollectionChangedEventArgs e)
		{
			if (e.Item.Equals(this.Scale))
			{
				this.Scale = this.Document.Scales.FirstOrDefault();
			}
		}

		private void updateScaleXRecord()
		{
			if (this.Document == null)
			{
				return;
			}

			if (this.XDictionary.TryGetEntry(ASDK_XREC_ANNOTATION_SCALE_INFO, out XRecord record))
			{
				foreach (XRecord.Entry item in record.Entries)
				{
					if (item.Code == 340)
					{
						item.Value = this._scale.Handle;
					}
				}
			}
			else
			{
				record = new XRecord(ASDK_XREC_ANNOTATION_SCALE_INFO);
				this.XDictionary.Add(record);

				record.CreateEntry(340, _scale.Handle);
			}
		}
	}
}<|MERGE_RESOLUTION|>--- conflicted
+++ resolved
@@ -328,16 +328,6 @@
 
 		//Soft pointer reference to viewport object (for layer VP property override)
 
-<<<<<<< HEAD
-		public bool RepresentsPaper
-		{
-			get
-			{
-				return this.Id == PaperViewId;
-			}
-		}
-
-=======
 		/// <summary>
 		/// 
 		/// </summary>
@@ -363,7 +353,14 @@
 
 		private Scale _scale;
 
->>>>>>> 3050a4f5
+		public bool RepresentsPaper
+		{
+			get
+			{
+				return this.Id == PaperViewId;
+			}
+		}
+
 		/// <inheritdoc/>
 		public override CadObject Clone()
 		{
