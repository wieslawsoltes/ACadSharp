﻿using ACadSharp.Attributes;
using ACadSharp.Objects;
using ACadSharp.Tables;
using CSMath;
using System.Collections.Generic;

namespace ACadSharp.Entities
{
	/// <summary>
	/// Represents a <see cref="Viewport"/> entity.
	/// </summary>
	/// <remarks>
	/// Object name <see cref="DxfFileToken.EntityViewport"/> <br/>
	/// Dxf class name <see cref="DxfSubclassMarker.Viewport"/>
	/// </remarks>
	[DxfName(DxfFileToken.EntityViewport)]
	[DxfSubClass(DxfSubclassMarker.Viewport)]
	public class Viewport : Entity
	{
		/// <summary>
		/// Paper view Id, it indicates that the viewport acts as a paper size.
		/// </summary>
		public const int PaperViewId = 1;

		/// <inheritdoc/>
		public override ObjectType ObjectType => ObjectType.VIEWPORT;

		/// <inheritdoc/>
		public override string ObjectName => DxfFileToken.EntityViewport;

		/// <inheritdoc/>
		public override string SubclassMarker => DxfSubclassMarker.Viewport;

		/// <summary>
		/// Center point(in WCS).
		/// </summary>
		[DxfCodeValue(10, 20, 30)]
		public XYZ Center { get; set; }

		/// <summary>
		/// Width in paper space units.
		/// </summary>
		[DxfCodeValue(40)]
		public double Width { get; set; }

		/// <summary>
		/// Height in paper space units.
		/// </summary>
		[DxfCodeValue(41)]
		public double Height { get; set; }

		/// <summary>
		/// Viewport ID.
		/// </summary>
		[DxfCodeValue(69)]
		public short Id
		{
			get
			{
				if (this.Owner is BlockRecord record)
				{
					short id = 0;
					foreach (Viewport viewport in record.Viewports)
					{
						id += 1;
						if (viewport == this)
						{
							return id;
						}
					}
				}

				return 0;
			}
		}

		/// <summary>
		/// View center point(in DCS).
		/// </summary>
		[DxfCodeValue(12, 22)]
		public XY ViewCenter { get; set; }

		/// <summary>
		/// Snap base point
		/// </summary>
		[DxfCodeValue(13, 23)]
		public XY SnapBase { get; set; }

		/// <summary>
		/// Snap spacing
		/// </summary>
		[DxfCodeValue(14, 24)]
		public XY SnapSpacing { get; set; }

		/// <summary>
		/// Grid spacing
		/// </summary>
		[DxfCodeValue(15, 25)]
		public XY GridSpacing { get; set; }

		/// <summary>
		/// View direction vector(in WCS)
		/// </summary>
		[DxfCodeValue(16, 26, 36)]
		public XYZ ViewDirection { get; set; }

		/// <summary>
		/// View target point(in WCS)
		/// </summary>
		[DxfCodeValue(17, 27, 37)]
		public XYZ ViewTarget { get; set; }

		/// <summary>
		/// Perspective lens length
		/// </summary>
		[DxfCodeValue(42)]
		public double LensLength { get; set; }

		/// <summary>
		/// Front clip plane Z value.
		/// </summary>
		[DxfCodeValue(43)]
		public double FrontClipPlane { get; set; }

		/// <summary>
		/// Back clip plane Z value.
		/// </summary>
		[DxfCodeValue(44)]
		public double BackClipPlane { get; set; }

		/// <summary>
		/// View height(in model space units).
		/// </summary>
		[DxfCodeValue(45)]
		public double ViewHeight { get; set; }

		/// <summary>
		/// View width (in model space units).
		/// </summary>
		public double ViewWidth
		{
			get
			{
				return this.ViewHeight / this.Height * this.Width;
			}
		}

		/// <summary>
		/// Snap angle
		/// </summary>
		[DxfCodeValue(DxfReferenceType.IsAngle, 50)]
		public double SnapAngle { get; set; }

		/// <summary>
		/// View twist angle
		/// </summary>
		[DxfCodeValue(DxfReferenceType.IsAngle, 51)]
		public double TwistAngle { get; set; }

		/// <summary>
		/// Circle zoom percent
		/// </summary>
		[DxfCodeValue(72)]
		public short CircleZoomPercent { get; set; }

		/// <summary>
		/// Frozen layer object ID/handle(multiple entries may exist)
		/// </summary>
		[DxfCodeValue(DxfReferenceType.Ignored, 331)]   //TODO: explore how to write list values
		public List<Layer> FrozenLayers { get; private set; } = new List<Layer>();

		/// <summary>
		/// Viewport status.
		/// </summary>
		[DxfCodeValue(90)]
		public ViewportStatusFlags Status { get; set; }

		/// <summary>
		/// Hard-pointer ID/handle to entity that serves as the viewport's clipping boundary (only present if viewport is non-rectangular)
		/// </summary>
		[DxfCodeValue(DxfReferenceType.Handle, 340)]
		public Entity Boundary { get; set; }

		/// <summary>
		/// Plot style sheet name assigned to this viewport
		/// </summary>
		[DxfCodeValue(1)]
		public string StyleSheetName { get; set; }

		/// <summary>
		/// Render mode
		/// </summary>
		[DxfCodeValue(281)]
		public RenderMode RenderMode { get; set; }

		/// <summary>
		/// UCS per viewport flag
		/// </summary>
		/// <remarks>
		///0 = The UCS will not change when this viewport becomes active.
		///1 = This viewport stores its own UCS which will become the current UCS whenever the viewport is activated
		/// </remarks>
		[DxfCodeValue(71)]
		public bool UcsPerViewport { get; set; }

		/// <summary>
		/// Display UCS icon at UCS origin flag
		/// </summary>
		/// <remarks>
		/// Controls whether UCS icon represents viewport UCS or current UCS(these will be different if UCSVP is 1 and viewport is not active). However, this field is currently being ignored and the icon always represents the viewport UCS
		/// </remarks>
		[DxfCodeValue(74)]
		public bool DisplayUcsIcon { get; set; }

		/// <summary>
		/// UCS origin
		/// </summary>
		[DxfCodeValue(110, 120, 130)]
		public XYZ UcsOrigin { get; set; }

		/// <summary>
		/// UCS X-axis
		/// </summary>
		[DxfCodeValue(111, 121, 131)]
		public XYZ UcsXAxis { get; set; }

		/// <summary>
		/// UCS Y-axis
		/// </summary>
		[DxfCodeValue(112, 122, 132)]
		public XYZ UcsYAxis { get; set; }

		//345

		//ID/handle of AcDbUCSTableRecord if UCS is a named UCS.If not present, then UCS is unnamed

		//346

		//ID/handle of AcDbUCSTableRecord of base UCS if UCS is orthographic(79 code is non-zero). If not present and 79 code is non-zero, then base UCS is taken to be WORLD

		/// <summary>
		/// Orthographic type of UCS
		/// </summary>
		[DxfCodeValue(79)]
		public OrthographicType UcsOrthographicType { get; set; }

		/// <summary>
		/// Viewport elevation
		/// </summary>
		[DxfCodeValue(146)]
		public double Elevation { get; set; }

		/// <summary>
		/// Orthographic type of UCS
		/// </summary>
		[DxfCodeValue(170)]
		public ShadePlotMode ShadePlotMode { get; set; }

		/// <summary>
		/// Frequency of major grid lines compared to minor grid lines
		/// </summary>
		[DxfCodeValue(61)]
		public short MajorGridLineFrequency { get; set; }

		//332	Background ID/Handle(optional)

		//333	Shade plot ID/Handle(optional)

		/// <summary>
		/// Visual style
		/// </summary>
		[DxfCodeValue(DxfReferenceType.Handle, 348)]
		public VisualStyle VisualStyle { get; set; }

		/// <summary>
		/// Default lighting flag.On when no user lights are specified.
		/// </summary>
		[DxfCodeValue(292)]
		public bool UseDefaultLighting { get; set; }

		/// <summary>
		/// Default lighting type.
		/// </summary>
		/// <remarks>
		/// 0 = One distant light
		/// 1 = Two distant lights 
		/// </remarks>
		[DxfCodeValue(282)]
		public LightingType DefaultLightingType { get; set; }

		/// <summary>
		/// View brightness
		/// </summary>
		[DxfCodeValue(141)]
		public double Brightness { get; set; }

		/// <summary>
		/// View contrast
		/// </summary>
		[DxfCodeValue(142)]
		public double Contrast { get; set; }

		/// <summary>
		/// Ambient light color.Write only if not black color.
		/// </summary>
		[DxfCodeValue(63, 421, 431)]
		public Color AmbientLightColor { get; set; }

		//361	Sun ID/Handle(optional)

		//335

		//Soft pointer reference to viewport object (for layer VP property override)
		//343

		//Soft pointer reference to viewport object (for layer VP property override)
		//344

		//Soft pointer reference to viewport object (for layer VP property override)
		//91

		//Soft pointer reference to viewport object (for layer VP property override)

		/// <inheritdoc/>
		public override CadObject Clone()
		{
			Viewport clone = (Viewport)base.Clone();

			clone.VisualStyle = (VisualStyle)this.VisualStyle?.Clone();

			return clone;
		}

		/// <inheritdoc/>
		public override BoundingBox GetBoundingBox()
		{
			XYZ min = new XYZ(this.Center.X - this.Width / 2, this.Center.Y - this.Height / 2, this.Center.Z);
			XYZ max = new XYZ(this.Center.X + this.Width / 2, this.Center.Y + this.Height / 2, this.Center.Z);
<<<<<<< HEAD
			return new BoundingBox(min, max);
		}
=======
>>>>>>> eb4b2d57

		/// <inheritdoc/>
		public BoundingBox GetModelBoundingBox()
		{
			XYZ min = new XYZ(this.ViewCenter.X - this.ViewWidth / 2, this.ViewCenter.Y - this.ViewHeight / 2, 0);
			XYZ max = new XYZ(this.ViewCenter.X + this.ViewWidth / 2, this.ViewCenter.Y + this.ViewHeight / 2, 0);
			return new BoundingBox(min, max);
		}
	}
}<|MERGE_RESOLUTION|>--- conflicted
+++ resolved
@@ -334,13 +334,10 @@
 		/// <inheritdoc/>
 		public override BoundingBox GetBoundingBox()
 		{
-			XYZ min = new XYZ(this.Center.X - this.Width / 2, this.Center.Y - this.Height / 2, this.Center.Z);
-			XYZ max = new XYZ(this.Center.X + this.Width / 2, this.Center.Y + this.Height / 2, this.Center.Z);
-<<<<<<< HEAD
+			XYZ min = new XYZ(this.Center.X - this.Width, this.Center.Y - this.Height, this.Center.Z);
+			XYZ max = new XYZ(this.Center.X + this.Width, this.Center.Y + this.Height, this.Center.Z);
 			return new BoundingBox(min, max);
 		}
-=======
->>>>>>> eb4b2d57
 
 		/// <inheritdoc/>
 		public BoundingBox GetModelBoundingBox()
