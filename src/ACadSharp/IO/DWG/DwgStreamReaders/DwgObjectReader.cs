﻿using ACadSharp.Blocks;
using ACadSharp.Classes;
using ACadSharp.Entities;
using ACadSharp.Types.Units;
using ACadSharp.IO.Templates;
using ACadSharp.Objects;
using ACadSharp.Tables;
using ACadSharp.Tables.Collections;
using CSMath;
using System.Collections.Generic;
using System.Linq;
using System.IO;
using System;
using static ACadSharp.Objects.MultiLeaderAnnotContext;
using CSUtilities.Converters;
using CSUtilities.Extensions;
using System.Globalization;
<<<<<<< HEAD
using ACadSharp.Objects.Evaluations;
using ACadSharp.XData;
using System.Diagnostics;
=======
using ACadSharp.XData;
>>>>>>> f0cbe704

namespace ACadSharp.IO.DWG
{
	/* Documentation:
	 * This region holds the actual objects in the drawing.
	 * These can be entities, table entries, dictionary entries, and objects.
	 * This second use of objects is somewhat confusing; all items stored in the file are “objects”,
	 * but only some of them are object objects.
	 * Others are entities, table entries, etc.
	 * The objects in this section can appear in any order.
	 *
	 * Not all objects present in the file are actually used.
	 * The used objects can be traced back to handle references in the Header section.
	 *
	 * So the proper way to read a file is to start reading the header and then tracing all
	 * references from there until all references have been followed.
	 * Very occasionally a file contains e.g. two APPID objects with the same name,
	 * of which one is used, and the other is not. Reading both would be incorrect due to a
	 * name clash. To complicate matters more, files also exist with table records with duplicate
	 * names. This is incorrect, and the software should rename the record to be unique upon reading.
	 */
	internal partial class DwgObjectReader : DwgSectionIO
	{
		public override string SectionName { get { return DwgSectionDefinition.AcDbObjects; } }

		private long _objectInitialPos = 0;

		private uint _size;

		/// <summary>
		/// During the object reading the handles will be added at the queue.
		/// </summary>
		private Queue<ulong> _handles;

		private readonly Dictionary<ulong, ObjectType> _readedObjects = new Dictionary<ulong, ObjectType>();

		private readonly Dictionary<ulong, long> _map;

		private readonly Dictionary<short, DxfClass> _classes;

		private DwgDocumentBuilder _builder;

		private readonly IDwgStreamReader _reader;

		/// <summary>
		/// Needed to handle some items like colors or some text data that may not be present.
		/// </summary>
		private IDwgStreamReader _mergedReaders;

		/// <summary>
		/// Reader to handle the object data.
		/// </summary>
		private IDwgStreamReader _objectReader;

		/// <summary>
		/// Reader focused on the handles section of the stream.
		/// </summary>
		private IDwgStreamReader _handlesReader;

		/// <summary>
		/// Reader focused on the string data section of the stream.
		/// </summary>
		private IDwgStreamReader _textReader;

		/// <summary>
		/// Stream decoded using the crc.
		/// </summary>
		private readonly IDwgStreamReader _crcReader;

		private readonly Stream _crcStream;
		private readonly byte[] _crcStreamBuffer;

		private readonly byte[] _buffer;

		public DwgObjectReader(
			ACadVersion version,
			DwgDocumentBuilder builder,
			IDwgStreamReader reader,
			Queue<ulong> handles,
			Dictionary<ulong, long> handleMap,
			DxfClassCollection classes) : base(version)
		{
			this._builder = builder;

			this._reader = reader;

			this._handles = new Queue<ulong>(handles);
			this._map = new Dictionary<ulong, long>(handleMap);
			this._classes = classes.ToDictionary(x => x.ClassNumber, x => x);

			//Initialize the crc stream
			//RS : CRC for the data section, starting after the sentinel. Use 0xC0C1 for the initial value
			if (this._builder.Configuration.CrcCheck)
				this._crcStream = new CRC8StreamHandler(this._reader.Stream, 0xC0C1);
			else
				this._crcStream = this._reader.Stream;

			this._crcStreamBuffer = new byte[this._crcStream.Length];
			this._crcStream.Read(this._crcStreamBuffer, 0, this._crcStreamBuffer.Length);

			this._crcStream.Position = 0L;

			//Setup the entity handler
			this._crcReader = DwgStreamReaderBase.GetStreamHandler(this._version, this._crcStream);
		}

		/// <summary>
		/// Read all the entities, tables and objects in the file.
		/// </summary>
		public void Read()
		{
			//Read each handle in the header
			while (this._handles.Any())
			{
				ulong handle = this._handles.Dequeue();

				//Check if the handle has already been read
				if (!this._map.TryGetValue(handle, out long offset) ||
					this._builder.TryGetObjectTemplate(handle, out CadTemplate _) ||
					this._readedObjects.ContainsKey(handle))
				{
					continue;
				}

				//Get the object type
				ObjectType type = this.getEntityType(offset);
				//Save the object to avoid infinite loops while reading
				this._readedObjects.Add(handle, type);

				CadTemplate template = null;

				try
				{
					//Read the object
					template = this.readObject(type);
				}
				catch (Exception ex)
				{
					if (!this._builder.Configuration.Failsafe)
						throw;

					if (this._classes.TryGetValue((short)type, out DxfClass dxf))
					{
						this._builder.Notify($"Could not read {dxf.DxfName} number {dxf.ClassNumber} with handle: {handle}", NotificationType.Error, ex);
					}
					else
					{
						this._builder.Notify($"Could not read {type} with handle: {handle}", NotificationType.Error, ex);
					}

					continue;
				}

				//Add the template to the list to be processed
				if (template == null)
					continue;

				this._builder.AddTemplate(template);
			}
		}

		private ObjectType getEntityType(long offset)
		{
			ObjectType type = ObjectType.INVALID;

			//Set the position to the entity to find
			this._crcReader.Position = offset;

			//MS : Size of object, not including the CRC
			this._size = (uint)this._crcReader.ReadModularShort();

			if (this._size <= 0U)
				return type;

			//remove the padding bits make sure the object stream ends on a byte boundary
			uint sizeInBits = (uint)(this._size << 3);

			//R2010+:
			if (this.R2010Plus)
			{
				//MC : Size in bits of the handle stream (unsigned, 0x40 is not interpreted as sign).
				//This includes the padding bits at the end of the handle stream
				//(the padding bits make sure the object stream ends on a byte boundary).
				ulong handleSize = this._crcReader.ReadModularChar();

				//Find the handles offset
				ulong handleSectionOffset = (ulong)this._crcReader.PositionInBits() + sizeInBits - handleSize;

				//Create a handler section reader
				this._objectReader = DwgStreamReaderBase.GetStreamHandler(this._version, new MemoryStream(this._crcStreamBuffer), this._reader.Encoding);
				this._objectReader.SetPositionInBits(this._crcReader.PositionInBits());

				//set the initial position and get the object type
				this._objectInitialPos = this._objectReader.PositionInBits();
				type = this._objectReader.ReadObjectType();


				//Create a handler section reader
				this._handlesReader = DwgStreamReaderBase.GetStreamHandler(this._version, new MemoryStream(this._crcStreamBuffer), this._reader.Encoding);
				this._handlesReader.SetPositionInBits((long)handleSectionOffset);

				//Create a text section reader
				this._textReader = DwgStreamReaderBase.GetStreamHandler(this._version, new MemoryStream(this._crcStreamBuffer), this._reader.Encoding);
				this._textReader.SetPositionByFlag((long)handleSectionOffset - 1);

				this._mergedReaders = new DwgMergedReader(this._objectReader, this._textReader, this._handlesReader);
			}
			else
			{
				//Create a handler section reader
				this._objectReader = DwgStreamReaderBase.GetStreamHandler(this._version, new MemoryStream(this._crcStreamBuffer), this._reader.Encoding);
				this._objectReader.SetPositionInBits(this._crcReader.PositionInBits());

				this._handlesReader = DwgStreamReaderBase.GetStreamHandler(this._version, new MemoryStream(this._crcStreamBuffer), this._reader.Encoding);
				this._textReader = this._objectReader;

				//set the initial position and get the object type
				this._objectInitialPos = this._objectReader.PositionInBits();
				type = this._objectReader.ReadObjectType();
			}

			return type;
		}

		#region Common entity data

		/// <summary>
		/// Get the handle of the entity and saves the value to the <see cref="_handles"/>
		/// </summary>
		/// <returns>the handle to reference into the entity</returns>
		private ulong handleReference()
		{
			return this.handleReference(0);
		}

		/// <summary>
		/// Get the handle of the entity and saves the value to the <see cref="_handles"/>
		/// </summary>
		/// <returns>the handle to reference into the entity</returns>
		private ulong handleReference(ulong handle)
		{
			//Read the handle
			ulong value = this._handlesReader.HandleReference(handle);

			if (value != 0 &&
				!this._builder.TryGetObjectTemplate(value, out CadTemplate _) &&
				!this._readedObjects.ContainsKey(value))
			{
				//Add the value to the handles queue to be processed
				this._handles.Enqueue(value);
			}

			return value;
		}

		private void readCommonData(CadTemplate template)
		{
			if (this._version >= ACadVersion.AC1015 && this._version < ACadVersion.AC1024)
				//Obj size RL size of object in bits, not including end handles
				this.updateHandleReader();

			//Common:
			//Handle H 5 code 0, length followed by the handle bytes.
			template.CadObject.Handle = this._objectReader.HandleReference();

			//Extended object data, if any
			this.readExtendedData(template);
		}

		// Read the common entity format.
		private void readCommonEntityData(CadEntityTemplate template)
		{
			//Get the cad object as an entity
			Entity entity = template.CadObject;

			this.readCommonData(template);

			//Graphic present Flag B 1 if a graphic is present
			if (this._objectReader.ReadBit())
			{
				//Graphics X if graphicpresentflag is 1, the graphic goes here.
				//See the section on Proxy Entity Graphics for the format of this section.

				//R13 - R007:
				//RL: Size of graphic image in bytes
				//R2010 +:
				//BLL: Size of graphic image in bytes
				long graphicImageSize = this._version >= ACadVersion.AC1024 ?
					this._objectReader.ReadBitLongLong() : this._objectReader.ReadRawLong();

				//Common:
				//X: The graphic image
				//entityHandler.CadObject.JumpGraphicImage(this, entityHandler, graphicImageSize);
				this._objectReader.Advance((int)graphicImageSize);
			}

			//R13 - R14 Only:
			if (this._version >= ACadVersion.AC1012 && this._version <= ACadVersion.AC1014)
			{
				this.updateHandleReader();
			}

			this.readEntityMode(template);
		}

		private void readEntityMode(CadEntityTemplate template)
		{
			//Get the cad object as an entity
			Entity entity = template.CadObject;

			//Common:
			//6B : Flags
			//Entmode BB entity mode
			template.EntityMode = this._objectReader.Read2Bits();

			//FE: Entity mode(entmode). Generally, this indicates whether or not the owner
			//relative handle reference is present.The values go as follows:

			//00 : The owner relative handle reference is present.
			//Applies to the following:
			//VERTEX, ATTRIB, and SEQEND.
			//BLOCK, ENDBLK, and the defining entities in all
			//block defs except *MODEL_SPACE and * PAPER_SPACE.

			//01 : PSPACE entity without a owner relative handle ref.
			//10 : MSPACE entity without a owner relative handle ref.
			//11 : Not used.

			if (template.EntityMode == 0)
			{
				template.OwnerHandle = this._handlesReader.HandleReference(entity.Handle);
			}
			else if (template.EntityMode == 1)
			{
				this._builder.PaperSpaceEntities.Add(entity);
			}
			else if (template.EntityMode == 2)
			{
				this._builder.ModelSpaceEntities.Add(entity);
			}

			//Numreactors BL number of persistent reactors attached to this object
			this.readReactorsAndDictionaryHandle(template);

			//R13-R14 Only:
			if (this.R13_14Only)
			{
				//8 LAYER (hard pointer)
				template.LayerHandle = this.handleReference();

				//Isbylayerlt B 1 if bylayer linetype, else 0
				if (!this._objectReader.ReadBit())
					//6 [LTYPE (hard pointer)] (present if Isbylayerlt is 0)
					template.LineTypeHandle = this.handleReference();
			}

			//R13-R2000 Only:
			//previous/next handles present if Nolinks is 0.
			//Nolinks B 1 if major links are assumed +1, -1, else 0 For R2004+this always has value 1 (links are not used)
			if (!this.R2004Plus && !this._objectReader.ReadBit())
			{
				//[PREVIOUS ENTITY (relative soft pointer)]
				template.PrevEntity = this.handleReference(entity.Handle);
				//[NEXT ENTITY (relative soft pointer)]
				template.NextEntity = this.handleReference(entity.Handle);
			}
			else if (!this.R2004Plus)
			{
				if (!this._readedObjects.ContainsKey(entity.Handle - 1UL))
					this._handles.Enqueue(entity.Handle - 1UL);
				if (!this._readedObjects.ContainsKey(entity.Handle + 1UL))
					this._handles.Enqueue(entity.Handle + 1UL);
			}

			//Color	CMC(B)	62
			entity.Color = this._objectReader.ReadEnColor(out Transparency transparency, out bool colorFlag);
			entity.Transparency = transparency;

			//R2004+:
			if ((this._version >= ACadVersion.AC1018) && colorFlag)
				//[Color book color handle (hard pointer)]
				template.ColorHandle = this.handleReference();

			//Ltype scale	BD	48
			entity.LinetypeScale = this._objectReader.ReadBitDouble();

			if (!(this._version >= ACadVersion.AC1015))
			{
				//Common:
				//Invisibility BS 60
				entity.IsInvisible = (this._objectReader.ReadBitShort() & 1) == 0;

				return;
			}

			//R2000+:
			//8 LAYER (hard pointer)
			template.LayerHandle = this.handleReference();

			//Ltype flags BB 00 = bylayer, 01 = byblock, 10 = continous, 11 = linetype handle present at end of object
			template.LtypeFlags = this._objectReader.Read2Bits();

			if (template.LtypeFlags == 3)
				//6 [LTYPE (hard pointer)] present if linetype flags were 11
				template.LineTypeHandle = this.handleReference();

			//R2007+:
			if (this.R2007Plus)
			{
				//Material flags BB 00 = bylayer, 01 = byblock, 11 = material handle present at end of object
				if (this._objectReader.Read2Bits() == 3)
				{
					//MATERIAL present if material flags were 11
					template.MaterialHandle = this.handleReference();
				}

				//Shadow flags RC
				this._objectReader.ReadByte();
			}

			//R2000 +:
			//Plotstyle flags	BB	00 = bylayer, 01 = byblock, 11 = plotstyle handle present at end of object
			if (this._objectReader.Read2Bits() == 3)
			{
				//PLOTSTYLE (hard pointer) present if plotstyle flags were 11
				long plotstyleFlags = (long)this.handleReference();
			}

			//R2007 +:
			if (this.R2010Plus)
			{
				//Material flags BB 00 = bylayer, 01 = byblock, 11 = material handle present at end of object
				if (this._objectReader.ReadBit())
				{
					//If has full visual style, the full visual style handle (hard pointer).
					long n = (long)this.handleReference();
				}
				if (this._objectReader.ReadBit())
				{
					//If has full visual style, the full visual style handle (hard pointer).
					long n = (long)this.handleReference();
				}
				//Shadow flags RC
				if (this._objectReader.ReadBit())
				{
					//If has full visual style, the full visual style handle (hard pointer).
					long n = (long)this.handleReference();
				}
			}

			//Common:
			//Invisibility BS 60
			entity.IsInvisible = (this._objectReader.ReadBitShort() & 1) == 1;

			//R2000+:
			//Lineweight RC 370
			entity.LineWeight = CadUtils.ToValue(this._objectReader.ReadByte());
		}

		private void readCommonNonEntityData(CadTemplate template)
		{
			this.readCommonData(template);

			//R13-R14 Only:
			//Obj size RL size of object in bits, not including end handles
			if (this.R13_14Only)
				this.updateHandleReader();

			//[Owner ref handle (soft pointer)]
			template.OwnerHandle = this.handleReference(template.CadObject.Handle);

			//Read the cad object reactors
			this.readReactorsAndDictionaryHandle(template);
		}

		private void readXrefDependantBit(TableEntry entry)
		{
			if (this.R2007Plus)
			{
				//xrefindex+1 BS 70 subtract one from this value when read.
				//After that, -1 indicates that this reference did not come from an xref,
				//otherwise this value indicates the index of the blockheader for the xref from which this came.
				short xrefindex = this._objectReader.ReadBitShort();

				//Xdep B 70 dependent on an xref. (16 bit)
				if (((uint)xrefindex & 0b100000000) > 0)
				{
					entry.Flags |= StandardFlags.XrefDependent;
				}
			}
			else
			{
				//64-flag B 70 The 64-bit of the 70 group.
				if (this._objectReader.ReadBit())
				{
					entry.Flags |= StandardFlags.Referenced;
				}

				//xrefindex + 1 BS 70 subtract one from this value when read.
				//After that, -1 indicates that this reference did not come from an xref,
				//otherwise this value indicates the index of the blockheader for the xref from which this came.
				int xrefindex = this._objectReader.ReadBitShort() - 1;

				//Xdep B 70 dependent on an xref. (16 bit)
				if (this._objectReader.ReadBit())
				{
					entry.Flags |= StandardFlags.XrefDependent;
				}
			}
		}

		private void readExtendedData(CadTemplate template)
		{
			//EED directly follows the entity handle.
			//Each application's data is structured as follows:
			//|Length|Application handle|Data items|

			//EED size BS size of extended entity data, if any
			short size = this._objectReader.ReadBitShort();

			while (size != 0)
			{
				//App handle
				ulong appHandle = this._objectReader.HandleReference();
				long endPos = this._objectReader.Position + size;

				//template.ExtendedData
				List<ExtendedDataRecord> edata = this.readExtendedDataRecords(endPos);

				template.EDataTemplate.Add(appHandle, edata);

				size = this._objectReader.ReadBitShort();
			}
		}

		private List<ExtendedDataRecord> readExtendedDataRecords(long endPos)
		{
			List<ExtendedDataRecord> records = new List<ExtendedDataRecord>();

			while (this._objectReader.Position < endPos)
			{
				//Each data item has a 1-byte code (DXF group code minus 1000) followed by the value.
				DxfCode dxfCode = (DxfCode)(1000 + this._objectReader.ReadByte());

				ExtendedDataRecord record = null;

				switch (dxfCode)
				{
					//0 (1000) String.
					//R13-R2004: 1st byte of value is the length N; this is followed by a 2-byte short indicating the codepage, followed by N single-byte characters.
					//R2007 +: 2 - byte length N, followed by N Unicode characters(2 bytes each).
					case DxfCode.ExtendedDataAsciiString:
					case DxfCode.ExtendedDataRegAppName:
						//1 (1001) This one seems to be invalid; can't even use as a string inside braces.
						//This would be a registered application that this data relates to, but we've already had that above, 
						//so it would be redundant or irrelevant here.
						record = new ExtendedDataString(this._objectReader.ReadTextUnicode());
						break;
					case DxfCode.ExtendedDataControlString:
						//2 (1002) A '{' or '}'; 1 byte; ASCII 0 means '{', ASCII 1 means '}'
						record = new ExtendedDataControlString(this._objectReader.ReadByte() == 1);
						break;
					case DxfCode.ExtendedDataLayerName:
						//3 (1003) A layer table reference. The value is the handle of the layer;
						//it's 8 bytes -- even if the leading ones are 0. It's not a string; read 
						//it as hex, as usual for handles. (There's no length specifier this time.) 
						//Even layer 0 is referred to by handle here.
						byte[] arr = this._objectReader.ReadBytes(8);
						ulong handle = BigEndianConverter.Instance.ToUInt64(arr);
						record = new ExtendedDataLayer(handle);
						break;
					case DxfCode.ExtendedDataBinaryChunk:
						//4 (1004) Binary chunk. The first byte of the value is a char giving the length; the bytes follow.
						record = new ExtendedDataBinaryChunk(this._objectReader.ReadBytes(this._objectReader.ReadByte()));
						break;
					case DxfCode.ExtendedDataHandle:
						//5 (1005) An entity handle reference.
						//The value is given as 8 bytes -- even if the leading ones are 0.
						//It's not a string; read it as hex, as usual for handles.
						//(There's no length specifier this time.)
						arr = this._objectReader.ReadBytes(8);
						handle = BigEndianConverter.Instance.ToUInt64(arr);
						record = new ExtendedDataHandle(handle);
						break;
					//10 - 13 (1010 - 1013)
					case DxfCode.ExtendedDataXCoordinate:
						//Points; 24 bytes(XYZ)-- 3 doubles
						record = new ExtendedDataCoordinate(
							new XYZ(
								this._objectReader.ReadDouble(),
								this._objectReader.ReadDouble(),
								this._objectReader.ReadDouble()
								)
							);
						break;
					case DxfCode.ExtendedDataWorldXCoordinate:
						//Points; 24 bytes(XYZ)-- 3 doubles
						record = new ExtendedDataWorldCoordinate(
							new XYZ(
								this._objectReader.ReadDouble(),
								this._objectReader.ReadDouble(),
								this._objectReader.ReadDouble()
								)
							);
						break;
					case DxfCode.ExtendedDataWorldXDisp:
						//Points; 24 bytes(XYZ)-- 3 doubles
						record = new ExtendedDataDisplacement(
							new XYZ(
								this._objectReader.ReadDouble(),
								this._objectReader.ReadDouble(),
								this._objectReader.ReadDouble()
								)
							);
						break;
					case DxfCode.ExtendedDataWorldXDir:
						//Points; 24 bytes(XYZ)-- 3 doubles
						record = new ExtendedDataDirection(
							new XYZ(
								this._objectReader.ReadDouble(),
								this._objectReader.ReadDouble(),
								this._objectReader.ReadDouble()
								)
							);
						break;
					//40 - 42 (1040 - 1042)
					//Reals; 8 bytes(double)
					case DxfCode.ExtendedDataReal:
						record = new ExtendedDataReal(this._objectReader.ReadDouble());
						break;
					case DxfCode.ExtendedDataDist:
						record = new ExtendedDataDistance(this._objectReader.ReadDouble());
						break;
					case DxfCode.ExtendedDataScale:
						record = new ExtendedDataScale(this._objectReader.ReadDouble());
						break;
					//70(1070) A short int; 2 bytes
					case DxfCode.ExtendedDataInteger16:
						record = new ExtendedDataInteger16(this._objectReader.ReadShort());
						break;
					//71(1071) A long int; 4 bytes
					case DxfCode.ExtendedDataInteger32:
						record = new ExtendedDataInteger32((int)this._objectReader.ReadRawLong());
						break;
					default:
						this._objectReader.ReadBytes((int)(endPos - this._objectReader.Position));
						this._builder.Notify($"Unknown code for extended data: {dxfCode}", NotificationType.Warning);
						return records;
				}

				records.Add(record);
			}

			return records;
		}

		// Add the reactors to the template.
		private void readReactorsAndDictionaryHandle(CadTemplate template)
		{
			//Numreactors S number of reactors in this object
			int numberOfReactors = this._objectReader.ReadBitLong();

			//Add the reactors to the template
			for (int i = 0; i < numberOfReactors; ++i)
				//[Reactors (soft pointer)]
				template.ReactorsHandles.Add(this.handleReference());

			bool flag = false;
			//R2004+:
			if (this.R2004Plus)
				/*XDic Missing Flag
				 * B
				 * If 1, no XDictionary handle is stored for this object,
				 * otherwise XDictionary handle is stored as in R2000 and earlier.
				*/
				flag = this._objectReader.ReadBit();

			if (!flag)
				//xdicobjhandle(hard owner)
				template.XDictHandle = this.handleReference();

			//R2013+:
			if (this.R2013Plus)
			{
				//Has DS binary data B If 1 then this object has associated binary data stored in the data store
				this._objectReader.ReadBit();
			}
		}

		/// <summary>
		/// Update the text reader and the handler reader at the end of the object position.
		/// </summary>
		private void updateHandleReader()
		{
			//RL: Size of object data in bits (number of bits before the handles),
			//or the "endbit" of the pre-handles section.
			long size = this._objectReader.ReadRawLong();

			//Set the position to the handle section
			this._handlesReader.SetPositionInBits(size + this._objectInitialPos);

			if (this._version == ACadVersion.AC1021)
			{
				this._textReader = DwgStreamReaderBase.GetStreamHandler(this._version, new MemoryStream(this._crcStreamBuffer), this._reader.Encoding);
				//"endbit" of the pre-handles section.
				this._textReader.SetPositionByFlag(size + this._objectInitialPos - 1);
			}

			this._mergedReaders = new DwgMergedReader(this._objectReader, this._textReader, this._handlesReader);
		}

		#endregion Common entity data

		#region Object readers

		private CadTemplate readObject(ObjectType type)
		{
			CadTemplate template = null;

			switch (type)
			{
				case ObjectType.UNDEFINED:
					break;
				case ObjectType.TEXT:
					template = this.readText();
					break;
				case ObjectType.ATTRIB:
					template = this.readAttribute();
					break;
				case ObjectType.ATTDEF:
					template = this.readAttributeDefinition();
					break;
				case ObjectType.BLOCK:
					template = this.readBlock();
					break;
				case ObjectType.ENDBLK:
					template = this.readEndBlock();
					break;
				case ObjectType.SEQEND:
					template = this.readSeqend();
					break;
				case ObjectType.INSERT:
					template = this.readInsert();
					break;
				case ObjectType.MINSERT:
					template = this.readMInsert();
					break;
				case ObjectType.UNKNOW_9:
					break;
				case ObjectType.VERTEX_2D:
					template = this.readVertex2D();
					break;
				case ObjectType.VERTEX_3D:
					template = this.readVertex3D(new Vertex3D());
					break;
				case ObjectType.VERTEX_MESH:
					break;
				case ObjectType.VERTEX_PFACE:
					template = this.readVertex3D(new VertexFaceMesh());
					break;
				case ObjectType.VERTEX_PFACE_FACE:
					template = this.readPfaceVertex();
					break;
				case ObjectType.POLYLINE_2D:
					template = this.readPolyline2D();
					break;
				case ObjectType.POLYLINE_3D:
					template = this.readPolyline3D();
					break;
				case ObjectType.ARC:
					template = this.readArc();
					break;
				case ObjectType.CIRCLE:
					template = this.readCircle();
					break;
				case ObjectType.LINE:
					template = this.readLine();
					break;
				case ObjectType.DIMENSION_ORDINATE:
					template = this.readDimOrdinate();
					break;
				case ObjectType.DIMENSION_LINEAR:
					template = this.readDimLinear();
					break;
				case ObjectType.DIMENSION_ALIGNED:
					template = this.readDimAligned();
					break;
				case ObjectType.DIMENSION_ANG_3_Pt:
					template = this.readDimAngular3pt();
					break;
				case ObjectType.DIMENSION_ANG_2_Ln:
					template = this.readDimLine2pt();
					break;
				case ObjectType.DIMENSION_RADIUS:
					template = this.readDimRadius();
					break;
				case ObjectType.DIMENSION_DIAMETER:
					template = this.readDimDiameter();
					break;
				case ObjectType.POINT:
					template = this.readPoint();
					break;
				case ObjectType.FACE3D:
					template = this.read3dFace();
					break;
				case ObjectType.POLYLINE_PFACE:
					template = this.readPolyfaceMesh();
					break;
				case ObjectType.POLYLINE_MESH:
					template = this.readPolylineMesh();
					break;
				case ObjectType.SOLID:
				case ObjectType.TRACE:
					template = this.readSolid();
					break;
				case ObjectType.SHAPE:
					template = this.readShape();
					break;
				case ObjectType.VIEWPORT:
					template = this.readViewport();
					break;
				case ObjectType.ELLIPSE:
					template = this.readEllipse();
					break;
				case ObjectType.SPLINE:
					template = this.readSpline();
					break;
				case ObjectType.REGION:
					break;
				case ObjectType.SOLID3D:
					break;
				case ObjectType.BODY:
					break;
				case ObjectType.RAY:
					template = this.readRay();
					break;
				case ObjectType.XLINE:
					template = this.readXLine();
					break;
				case ObjectType.DICTIONARY:
					template = this.readDictionary();
					break;
				case ObjectType.OLEFRAME:
					break;
				case ObjectType.MTEXT:
					template = this.readMText();
					break;
				case ObjectType.LEADER:
					template = this.readLeader();
					break;
				case ObjectType.TOLERANCE:
					template = this.readTolerance();
					break;
				case ObjectType.MLINE:
					template = this.readMLine();
					break;
				case ObjectType.BLOCK_CONTROL_OBJ:
					template = this.readBlockControlObject();
					this._builder.BlockRecords = (BlockRecordsTable)template.CadObject;
					break;
				case ObjectType.BLOCK_HEADER:
					template = this.readBlockHeader();
					break;
				case ObjectType.LAYER_CONTROL_OBJ:
					template = this.readDocumentTable(new LayersTable());
					this._builder.Layers = (LayersTable)template.CadObject;
					break;
				case ObjectType.LAYER:
					template = this.readLayer();
					break;
				case ObjectType.STYLE_CONTROL_OBJ:
					template = this.readDocumentTable(new TextStylesTable());
					this._builder.TextStyles = (TextStylesTable)template.CadObject;
					break;
				case ObjectType.STYLE:
					template = this.readTextStyle();
					break;
				case ObjectType.UNKNOW_36:
					break;
				case ObjectType.UNKNOW_37:
					break;
				case ObjectType.LTYPE_CONTROL_OBJ:
					template = this.readLTypeControlObject();
					this._builder.LineTypesTable = (LineTypesTable)template.CadObject;
					break;
				case ObjectType.LTYPE:
					template = this.readLType();
					break;
				case ObjectType.UNKNOW_3A:
					break;
				case ObjectType.UNKNOW_3B:
					break;
				case ObjectType.VIEW_CONTROL_OBJ:
					template = this.readDocumentTable(new ViewsTable());
					this._builder.Views = (ViewsTable)template.CadObject;
					break;
				case ObjectType.VIEW:
					template = this.readView();
					break;
				case ObjectType.UCS_CONTROL_OBJ:
					template = this.readDocumentTable(new UCSTable());
					this._builder.UCSs = (UCSTable)template.CadObject;
					break;
				case ObjectType.UCS:
					template = this.readUcs();
					break;
				case ObjectType.VPORT_CONTROL_OBJ:
					template = this.readDocumentTable(new VPortsTable());
					this._builder.VPorts = (VPortsTable)template.CadObject;
					break;
				case ObjectType.VPORT:
					template = this.readVPort();
					break;
				case ObjectType.APPID_CONTROL_OBJ:
					template = this.readDocumentTable(new AppIdsTable());
					this._builder.AppIds = (AppIdsTable)template.CadObject;
					break;
				case ObjectType.APPID:
					template = this.readAppId();
					break;
				case ObjectType.DIMSTYLE_CONTROL_OBJ:
					template = this.readDocumentTable(new DimensionStylesTable());
					this._builder.DimensionStyles = (DimensionStylesTable)template.CadObject;
					break;
				case ObjectType.DIMSTYLE:
					template = this.readDimStyle();
					break;
				case ObjectType.VP_ENT_HDR_CTRL_OBJ:
					template = this.readViewportEntityControl();
					break;
				case ObjectType.VP_ENT_HDR:
					template = this.readViewportEntityHeader();
					break;
				case ObjectType.GROUP:
					template = this.readGroup();
					break;
				case ObjectType.MLINESTYLE:
					template = this.readMLineStyle();
					break;
				case ObjectType.OLE2FRAME:
					break;
				case ObjectType.DUMMY:
					break;
				case ObjectType.LONG_TRANSACTION:
					break;
				case ObjectType.LWPOLYLINE:
					template = this.readLWPolyline();
					break;
				case ObjectType.HATCH:
					template = this.readHatch();
					break;
				case ObjectType.XRECORD:
					template = this.readXRecord();
					break;
				case ObjectType.ACDBPLACEHOLDER:
					template = this.readPlaceHolder();
					break;
				case ObjectType.VBA_PROJECT:
					break;
				case ObjectType.LAYOUT:
					template = this.readLayout();
					break;
				case ObjectType.ACAD_PROXY_ENTITY:
					break;
				case ObjectType.ACAD_PROXY_OBJECT:
					break;
				default:
					return this.readUnlistedType((short)type);
			}

			if (template == null)
				this._builder.Notify($"Object type not implemented: {type}", NotificationType.NotImplemented);

			return template;
		}

		private CadTemplate readUnlistedType(short classNumber)
		{
			if (!this._classes.TryGetValue(classNumber, out DxfClass c))
				return null;

			CadTemplate template = null;

			switch (c.DxfName)
			{
				case "ACDBDICTIONARYWDFLT":
					template = this.readDictionaryWithDefault();
					break;
				case "ACDBPLACEHOLDER":
					template = this.readPlaceHolder();
					break;
				case "ACAD_TABLE":
					template = this.readTableEntity();
					break;
				case "DBCOLOR":
					template = this.readDbColor();
					break;
				case "DICTIONARYVAR":
					template = this.readDictionaryVar();
					break;
				case "DICTIONARYWDFLT":
					template = this.readDictionaryWithDefault();
					break;
				case "GROUP":
					template = this.readGroup();
					break;
				case "HATCH":
					template = this.readHatch();
					break;
				case "IMAGE":
					template = this.readCadImage(new RasterImage());
					break;
				case "IMAGEDEF":
					template = this.readImageDefinition();
					break;
				case "IMAGEDEF_REACTOR":
					template = this.readImageDefinitionReactor();
					break;
				case "LAYOUT":
					template = this.readLayout();
					break;
				case "LWPLINE":
				case "LWPOLYLINE":
					template = this.readLWPolyline();
					break;
				case "MESH":
					template = this.readMesh();
					break;
				case "MULTILEADER":
					template = this.readMultiLeader();
					break;
				case "MLEADERSTYLE":
					template = this.readMultiLeaderStyle();
					break;
				case "PDFDEFINITION":
					template = this.readPdfDefinition();
					break;
				case "PDFUNDERLAY":
					template = this.readPdfUnderlay();
					break;
				case "SCALE":
					template = this.readScale();
					break;
				case "SORTENTSTABLE":
					template = this.readSortentsTable();
					break;
				//case "VISUALSTYLE":
				//	template = this.readVisualStyle();
				//	break;
				case "WIPEOUT":
					template = this.readCadImage(new Wipeout());
					break;
				case "XRECORD":
					template = this.readXRecord();
					break;
				case "ACAD_EVALUATION_GRAPH":
					template = this.readEvaluationGraph();
					break;
				case "BLOCKVISIBILITYPARAMETER":
					template = this.readBlockVisibilityParameter();
					break;
				default:
					break;
			}

			if (template == null && c.IsAnEntity)
			{
				template = this.readUnknownEntity(c);
				this._builder.Notify($"Unlisted object with DXF name {c.DxfName} has been read as an UnknownEntity", NotificationType.Warning);
			}
			else if (template == null && !c.IsAnEntity)
			{
				template = this.readUnknownNonGraphicalObject(c);
				this._builder.Notify($"Unlisted object with DXF name {c.DxfName} has been read as an UnknownNonGraphicalObject", NotificationType.Warning);
			}

			if (template == null)
			{
				this._builder.Notify($"Unlisted object not implemented, DXF name: {c.DxfName}", NotificationType.NotImplemented);
			}

			return template;
		}

		#region Evaluation Graph, Enhanced Block etc.

		private CadTemplate readEvaluationGraph()
		{
			EvaluationGraph evaluationGraph = new EvaluationGraph();
			EvaluationGraphTemplate template = new EvaluationGraphTemplate(evaluationGraph);

			this.readCommonNonEntityData(template);

			//DXF fields 96, 97 contain the value 5, here are three fields returning the same value 5
			evaluationGraph.Value96 = _objectReader.ReadBitLong();
			evaluationGraph.Value97 = _objectReader.ReadBitLong();

			int nodeCount = _objectReader.ReadBitLong();
			for (int i = 0; i < nodeCount; i++)
			{
				var node = new EvaluationGraph.GraphNode();
				evaluationGraph.Nodes.Add(node);

				//Code 91
				node.Index = _objectReader.ReadBitLong();
				//Code 93
				node.Flags = _objectReader.ReadBitLong();
				//Code 95
				node.NextNodeIndex = _objectReader.ReadBitLong();

				//Code 360
				template.NodeHandles.Add(node, this.handleReference());

				//Codes 92
				node.Data1 = _objectReader.ReadBitLong();
				node.Data2 = _objectReader.ReadBitLong();
				node.Data3 = _objectReader.ReadBitLong();
				node.Data4 = _objectReader.ReadBitLong();
			}

			foreach (EvaluationGraph.GraphNode node in evaluationGraph.Nodes)
			{
				int nextNodeIndex = node.NextNodeIndex;
				if (nextNodeIndex >= 0 && nextNodeIndex < nodeCount)
				{
					node.Next = evaluationGraph.Nodes[nextNodeIndex];
				}
			}

			var val15 = _objectReader.ReadBitLong();

			return template;
		}

		private void readEvaluationExpression(CadEvaluationExpressionTemplate template)
		{
			this.readCommonNonEntityData(template);

			//AcDbEvalExpr
			var unknown = _objectReader.ReadBitLong();
			Debug.Assert(unknown == -1);

			//98
			template.CadObject.Value98 = _objectReader.ReadBitLong();
			//99
			template.CadObject.Value99 = _objectReader.ReadBitLong();

			//-9999 always the same value
			short n9999 = this._mergedReaders.ReadBitShort();
			Debug.Assert(n9999 == -9999);

			//90
			template.CadObject.Value90 = _objectReader.ReadBitLong();
		}

		private void readBlockElement(CadBlockElementTemplate template)
		{
			this.readEvaluationExpression(template);

			//300 name
			template.BlockElement.ElementName = this._mergedReaders.ReadVariableText();
			//98
			template.BlockElement.Value98 = this._mergedReaders.ReadBitLong();
			//99
			template.BlockElement.Value99 = this._mergedReaders.ReadBitLong();
			//1071
			template.BlockElement.Value1071 = this._mergedReaders.ReadBitLong();
		}

		private void readBlockParameter(CadBlockParameterTemplate template)
		{
			this.readBlockElement(template);

			//280
			template.BlockParameter.Value280 = this._mergedReaders.ReadBit();
			//281
			template.BlockParameter.Value281 = this._mergedReaders.ReadBit();
		}

		private void readBlock1PtParameter(CadBlock1PtParameterTemplate template)
		{
			this.readBlockParameter(template);

			//1010 1020 1030
			template.Block1PtParameter.Location = this._mergedReaders.Read3BitDouble();

			//170
			template.Block1PtParameter.Value170 = this._mergedReaders.ReadBitShort();
			//171
			template.Block1PtParameter.Value171 = this._mergedReaders.ReadBitShort();
			//93
			template.Block1PtParameter.Value93 = this._mergedReaders.ReadBitLong();
		}

		private CadTemplate readBlockVisibilityParameter()
		{
			BlockVisibilityParameter blockVisibilityParameter = new BlockVisibilityParameter();
			CadBlockVisibilityParameterTemplate template = new CadBlockVisibilityParameterTemplate(blockVisibilityParameter);

			this.readBlock1PtParameter(template);

			//281
			blockVisibilityParameter.Value281 = _mergedReaders.ReadBit();
			//301
			blockVisibilityParameter.Name = _mergedReaders.ReadVariableText();
			//302
			blockVisibilityParameter.Description = _mergedReaders.ReadVariableText();
			//missing bit??	91 should be an int
			blockVisibilityParameter.Value91 = _mergedReaders.ReadBit();

			//DXF 93 Total entities count
			var totalEntitiesCount = _objectReader.ReadBitLong();
			for (int i = 0; i < totalEntitiesCount; i++)
			{
<<<<<<< HEAD
				//331
				template.EntityHandles.Add(this.handleReference());
=======
				var handle = this.handleReference();
				template.EntityHandles.Add(handle);
>>>>>>> f0cbe704
			}

			//DXF 92 states count
			var nstates = _objectReader.ReadBitLong();
			for (int j = 0; j < nstates; j++)
			{
				template.StateTemplates.Add(this.readState());
			}

			return template;
		}

		private CadBlockVisibilityParameterTemplate.StateTemplate readState()
		{
			CadBlockVisibilityParameterTemplate.StateTemplate template = new CadBlockVisibilityParameterTemplate.StateTemplate();

			template.State.Name = _textReader.ReadVariableText();

			//DXF 94 subset count 1
			int n1 = _objectReader.ReadBitLong();
			for (int i = 0; i < n1; i++)
			{
				//332
				template.SubSet1.Add(this.handleReference());
			}

			//DXF 95 subset count 2 
			var n2 = _objectReader.ReadBitLong();
			for (int i = 0; i < n2; i++)
			{
				//333
				template.SubSet2.Add(this.handleReference());
			}

			return template;
		}

		#endregion

		#region Text entities

		private CadTemplate readUnknownEntity(DxfClass dxfClass)
		{
			UnknownEntity entity = new UnknownEntity(dxfClass);
			CadUnknownEntityTemplate template = new CadUnknownEntityTemplate(entity);

			this.readCommonEntityData(template);

			return template;
		}

		private CadTemplate readUnknownNonGraphicalObject(DxfClass dxfClass)
		{
			UnknownNonGraphicalObject obj = new UnknownNonGraphicalObject(dxfClass);
			CadUnknownNonGraphicalObjectTemplate template = new CadUnknownNonGraphicalObjectTemplate(obj);

			this.readCommonNonEntityData(template);

			return template;
		}

		private CadTemplate readText()
		{
			TextEntity text = new TextEntity();
			CadTextEntityTemplate template = new CadTextEntityTemplate(text);

			this.readCommonTextData(template);

			return template;
		}

		private CadTemplate readAttribute()
		{
			AttributeEntity att = new AttributeEntity();
			CadAttributeTemplate template = new CadAttributeTemplate(att);

			this.readCommonTextData(template);

			this.readCommonAttData(template);

			return template;
		}

		private CadTemplate readAttributeDefinition()
		{
			AttributeDefinition attdef = new AttributeDefinition();
			CadAttributeTemplate template = new CadAttributeTemplate(attdef);

			this.readCommonTextData(template);

			this.readCommonAttData(template);

			//R2010+:
			if (this.R2010Plus)
				//Version RC ?		Repeated??
				attdef.Version = this._objectReader.ReadByte();

			//Common:
			//Prompt TV 3
			attdef.Prompt = this._textReader.ReadVariableText();

			return template;
		}

		private void readCommonTextData(CadTextEntityTemplate template)
		{
			this.readCommonEntityData(template);

			TextEntity text = (TextEntity)template.CadObject;

			double elevation = 0.0;
			XY pt = new XY();

			//R13-14 Only:
			if (this.R13_14Only)
			{
				//Elevation BD ---
				elevation = this._objectReader.ReadBitDouble();
				//Insertion pt 2RD 10
				pt = this._objectReader.Read2RawDouble();
				text.InsertPoint = new XYZ(pt.X, pt.Y, elevation);

				//Alignment pt 2RD 11
				pt = this._objectReader.Read2RawDouble();
				text.AlignmentPoint = new XYZ(pt.X, pt.Y, elevation);

				//Extrusion 3BD 210
				text.Normal = this._objectReader.Read3BitDouble();
				//Thickness BD 39
				text.Thickness = this._objectReader.ReadBitDouble();
				//Oblique ang BD 51
				text.ObliqueAngle = this._objectReader.ReadBitDouble();
				//Rotation ang BD 50
				text.Rotation = this._objectReader.ReadBitDouble();
				//Height BD 40
				text.Height = this._objectReader.ReadBitDouble();
				//Width factor BD 41
				text.WidthFactor = this._objectReader.ReadBitDouble();
				//Text value TV 1
				text.Value = this._textReader.ReadVariableText();
				//Generation BS 71
				text.Mirror = (TextMirrorFlag)this._objectReader.ReadBitShort();
				//Horiz align. BS 72
				text.HorizontalAlignment = (TextHorizontalAlignment)this._objectReader.ReadBitShort();
				//Vert align. BS 73
				text.VerticalAlignment = (TextVerticalAlignmentType)this._objectReader.ReadBitShort();

				//Common:
				//Common Entity Handle Data H 7 STYLE(hard pointer)
				template.StyleHandle = this.handleReference();
				return;
			}

			//DataFlags RC Used to determine presence of subsquent data
			byte dataFlags = this._objectReader.ReadByte();

			//Elevation RD --- present if !(DataFlags & 0x01)
			if ((dataFlags & 0x1) == 0)
				elevation = this._objectReader.ReadDouble();

			//Insertion pt 2RD 10
			pt = this._objectReader.Read2RawDouble();
			text.InsertPoint = new XYZ(pt.X, pt.Y, elevation);

			//Alignment pt 2DD 11 present if !(DataFlags & 0x02), use 10 & 20 values for 2 default values.
			if ((dataFlags & 0x2) == 0)
			{
				double x = this._objectReader.ReadBitDoubleWithDefault((double)text.InsertPoint.X);
				double y = this._objectReader.ReadBitDoubleWithDefault((double)text.InsertPoint.Y);
				text.AlignmentPoint = new XYZ(x, y, elevation);
			}

			//Extrusion BE 210
			text.Normal = this._objectReader.ReadBitExtrusion();
			//Thickness BT 39
			text.Thickness = this._objectReader.ReadBitThickness();

			//Oblique ang RD 51 present if !(DataFlags & 0x04)
			if ((dataFlags & 0x4) == 0)
				text.ObliqueAngle = this._objectReader.ReadDouble();
			//Rotation ang RD 50 present if !(DataFlags & 0x08)
			if ((dataFlags & 0x8) == 0)
				text.Rotation = this._objectReader.ReadDouble();
			//Height RD 40
			text.Height = this._objectReader.ReadDouble();
			//Width factor RD 41 present if !(DataFlags & 0x10)
			if ((dataFlags & 0x10) == 0)
				text.WidthFactor = this._objectReader.ReadDouble();

			//Text value TV 1
			text.Value = this._textReader.ReadVariableText();

			//Generation BS 71 present if !(DataFlags & 0x20)
			if ((dataFlags & 0x20) == 0)
				text.Mirror = (TextMirrorFlag)this._objectReader.ReadBitShort();
			//Horiz align. BS 72 present if !(DataFlags & 0x40)
			if ((dataFlags & 0x40) == 0)
				text.HorizontalAlignment = (TextHorizontalAlignment)this._objectReader.ReadBitShort();
			//Vert align. BS 73 present if !(DataFlags & 0x80)
			if ((dataFlags & 0x80) == 0)
				text.VerticalAlignment = (TextVerticalAlignmentType)this._objectReader.ReadBitShort();

			//Common:
			//Common Entity Handle Data H 7 STYLE(hard pointer)
			template.StyleHandle = this.handleReference();
		}

		private void readCommonAttData(CadAttributeTemplate template)
		{
			AttributeBase att = template.CadObject as AttributeBase;

			//R2010+:
			if (this.R2010Plus)
			{
				//Version RC ?
				att.Version = this._objectReader.ReadByte();
			}

			//R2018+:
			if (this.R2018Plus)
			{
				att.AttributeType = (AttributeType)this._objectReader.ReadByte();
			}

			switch (att.AttributeType)
			{
				case AttributeType.MultiLine:
				case AttributeType.ConstantMultiLine:
					//Attribute type is multi line
					//MTEXT fields … Here all fields of an embedded MTEXT object
					//are written, starting from the Entmode
					//(entity mode). The owner handle can be 0.
					att.MText = new MText();
					CadTextEntityTemplate mtextTemplate = new CadTextEntityTemplate(att.MText);
					template.MTextTemplate = mtextTemplate;

					this.readEntityMode(mtextTemplate);

					this.readMText(mtextTemplate, false);

					short dataSize = this._objectReader.ReadBitShort();
					if (dataSize > 0)
					{
						//Annotative data bytes RC Byte array with length Annotative data size.
						var data = this._objectReader.ReadBytes(dataSize);
						//Registered application H Hard pointer.
						var appHanlde = this.handleReference(); //What to do??
																//Unknown BS 72? Value 0.
						this._objectReader.ReadBitShort();
					}
					break;
			}

			//Common:
			//Tag TV 2
			att.Tag = this._textReader.ReadVariableText();
			//Field length BS 73 unused
			short length = this._objectReader.ReadBitShort();
			//Flags RC 70 NOT bit-pair - coded.
			att.Flags = (AttributeFlags)this._objectReader.ReadByte();
			//R2007 +:
			if (this.R2007Plus)
			{
				//Lock position flag B 280
				att.IsReallyLocked = this._objectReader.ReadBit();
			}
		}

		#endregion Text entities

		private CadTemplate readDocumentTable<T>(Table<T> table, CadTableTemplate<T> template = null)
			where T : TableEntry
		{
			if (template == null)
				template = new CadTableTemplate<T>(table);

			this.readCommonNonEntityData(template);

			//Common:
			//Numentries BL 70
			//Blocks: 	Numentries BL 70 Doesn't count *MODEL_SPACE and *PAPER_SPACE
			//Layers: 	Numentries BL 70 Counts layer "0", too
			int numentries = this._objectReader.ReadBitLong();
			for (int i = 0; i < numentries; ++i)
				//numentries handles in the file (soft owner)
				template.EntryHandles.Add(this.handleReference());

			return template;
		}

		private CadTemplate readBlock()
		{
			Block block = new Block(new BlockRecord());
			CadEntityTemplate template = new CadEntityTemplate(block);

			this.readCommonEntityData(template);

			//Block name TV 2
			string name = this._textReader.ReadVariableText();
			if (!name.IsNullOrEmpty())
			{
				block.Name = name;
			}

			return template;
		}

		private CadTemplate readEndBlock()
		{
			BlockEnd block = new BlockEnd(new BlockRecord());
			CadEntityTemplate template = new CadEntityTemplate(block);

			this.readCommonEntityData(template);

			return template;
		}

		private CadTemplate readSeqend()
		{
			CadEntityTemplate template = new CadEntityTemplate(new Seqend());

			this.readCommonEntityData(template);

			return template;
		}

		#region Insert methods

		private CadTemplate readInsert()
		{
			CadInsertTemplate template = new CadInsertTemplate(new Insert());

			this.readInsertCommonData(template);
			this.readInsertCommonHandles(template);

			return template;
		}

		private CadTemplate readMInsert()
		{
			Insert insert = new Insert();
			CadInsertTemplate template = new CadInsertTemplate(insert);

			this.readInsertCommonData(template);

			//Common:
			//Numcols BS 70
			insert.ColumnCount = (ushort)this._objectReader.ReadBitShort();
			//Numrows BS 71
			insert.RowCount = (ushort)this._objectReader.ReadBitShort();
			//Col spacing BD 44
			insert.ColumnSpacing = this._objectReader.ReadBitDouble();
			//Row spacing BD 45
			insert.RowSpacing = this._objectReader.ReadBitDouble();

			this.readInsertCommonHandles(template);

			return template;
		}

		private void readInsertCommonData(CadInsertTemplate template)
		{
			Insert insert = template.CadObject as Insert;

			this.readCommonEntityData(template);

			//Ins pt 3BD 10
			insert.InsertPoint = this._objectReader.Read3BitDouble();

			//R13-R14 Only:
			if (this.R13_14Only)
			{
				XYZ scale = this._objectReader.Read3BitDouble();
				//X Scale BD 41
				insert.XScale = scale.X;
				//Y Scale BD 42
				insert.YScale = scale.Y;
				//Z Scale BD 43
				insert.ZScale = scale.Z;
			}

			//R2000 + Only:
			if (this.R2000Plus)
			{
				//Data flags BB
				//Scale Data Varies with Data flags:
				switch (this._objectReader.Read2Bits())
				{
					//00 – 41 value stored as a RD, followed by a 42 value stored as DD (use 41 for default value), and a 43 value stored as a DD(use 41 value for default value).
					case 0:
						insert.XScale = this._objectReader.ReadDouble();
						insert.YScale = this._objectReader.ReadBitDoubleWithDefault(insert.XScale);
						insert.ZScale = this._objectReader.ReadBitDoubleWithDefault(insert.XScale);
						break;
					//01 – 41 value is 1.0, 2 DD’s are present, each using 1.0 as the default value, representing the 42 and 43 values.
					case 1:
						insert.YScale = this._objectReader.ReadBitDoubleWithDefault(insert.XScale);
						insert.ZScale = this._objectReader.ReadBitDoubleWithDefault(insert.XScale);
						break;
					//10 – 41 value stored as a RD, and 42 & 43 values are not stored, assumed equal to 41 value.
					case 2:
						double xyz = this._objectReader.ReadDouble();
						insert.XScale = xyz;
						insert.YScale = xyz;
						insert.ZScale = xyz;
						break;
					//11 - scale is (1.0, 1.0, 1.0), no data stored.
					case 3:
						insert.XScale = 1;
						insert.YScale = 1;
						insert.ZScale = 1;
						break;
				}
			}

			//Common:
			//Rotation BD 50
			insert.Rotation = this._objectReader.ReadBitDouble();
			//Extrusion 3BD 210
			insert.Normal = this._objectReader.Read3BitDouble();
			//Has ATTRIBs B 66 Single bit; 1 if ATTRIBs follow.
			template.HasAtts = this._objectReader.ReadBit();
			template.OwnedObjectsCount = 0;

			//R2004+:
			if (this.R2004Plus && template.HasAtts)
				//Owned Object Count BL Number of objects owned by this object.
				template.OwnedObjectsCount = this._objectReader.ReadBitLong();
		}

		private void readInsertCommonHandles(CadInsertTemplate template)
		{
			//Common:
			//Common Entity Handle Data
			//H 2 BLOCK HEADER(hard pointer)
			template.BlockHeaderHandle = this.handleReference();

			if (!template.HasAtts)
				return;

			//R13 - R2000:
			if (this._version >= ACadVersion.AC1012 && this._version <= ACadVersion.AC1015)
			{
				//H[1st ATTRIB(soft pointer)] if 66 bit set; can be NULL
				template.FirstAttributeHandle = this.handleReference();
				//H[last ATTRIB](soft pointer)] if 66 bit set; can be NULL
				template.EndAttributeHandle = this.handleReference();
			}
			//R2004+:
			else if (this.R2004Plus)
			{
				for (int i = 0; i < template.OwnedObjectsCount; ++i)
					//H[ATTRIB(hard owner)] Repeats “Owned Object Count” times.
					template.AttributesHandles.Add(this.handleReference());
			}

			//Common:
			//H[SEQEND(hard owner)] if 66 bit set
			template.SeqendHandle = this.handleReference();
		}

		#endregion Insert methods

		private CadTemplate readVertex2D()
		{
			Vertex2D vertex = new Vertex2D();
			CadEntityTemplate template = new CadEntityTemplate(vertex);

			this.readCommonEntityData(template);

			//Flags EC 70 NOT bit-pair-coded.
			vertex.Flags = (VertexFlags)this._objectReader.ReadByte();
			//Point 3BD 10 NOTE THAT THE Z SEEMS TO ALWAYS BE 0.0! The Z must be taken from the 2D POLYLINE elevation.
			vertex.Location = this._objectReader.Read3BitDouble();

			//Start width BD 40 If it's negative, use the abs val for start AND end widths (and note that no end width will be present).
			//This is a compression trick for cases where the start and end widths are identical and non-0.
			double width = this._objectReader.ReadBitDouble();
			if (width < 0.0)
			{
				vertex.StartWidth = -width;
				vertex.EndWidth = -width;
			}
			else
			{
				vertex.StartWidth = width;
				//End width BD 41 Not present if the start width is < 0.0; see above.
				vertex.EndWidth = this._objectReader.ReadBitDouble();
			}

			//Bulge BD 42
			vertex.Bulge = this._objectReader.ReadBitDouble();

			//R2010+:
			if (this.R2010Plus)
				//Vertex ID BL 91
				vertex.Id = this._objectReader.ReadBitLong();

			//Common:
			//Tangent dir BD 50
			vertex.CurveTangent = this._objectReader.ReadBitDouble();

			return template;
		}

		private CadTemplate readVertex3D(Vertex vertex)
		{
			CadEntityTemplate template = new CadEntityTemplate(vertex);

			this.readCommonEntityData(template);

			//Flags EC 70 NOT bit-pair-coded.
			vertex.Flags = (VertexFlags)this._objectReader.ReadByte();
			//Point 3BD 10
			vertex.Location = this._objectReader.Read3BitDouble();

			return template;
		}

		private CadTemplate readPfaceVertex()
		{
			VertexFaceRecord face = new VertexFaceRecord();
			CadEntityTemplate template = new CadEntityTemplate(face);

			this.readCommonEntityData(template);

			//Vert index BS 71 1 - based vertex index(see DXF doc)
			face.Index1 = this._objectReader.ReadBitShort();
			//Vert index BS 72 1 - based vertex index(see DXF doc)
			face.Index2 = this._objectReader.ReadBitShort();
			//Vert index BS 73 1 - based vertex index(see DXF doc)
			face.Index3 = this._objectReader.ReadBitShort();
			//Vert index BS 74 1 - based vertex index(see DXF doc)
			face.Index4 = this._objectReader.ReadBitShort();

			return template;
		}

		private CadTemplate readPolyline2D()
		{
			Polyline2D pline = new Polyline2D();
			CadPolyLineTemplate template = new CadPolyLineTemplate(pline);

			this.readCommonEntityData(template);

			//Flags BS 70
			pline.Flags = (PolylineFlags)this._objectReader.ReadBitShort();
			//Curve type BS 75 Curve and smooth surface type.
			pline.SmoothSurface = (SmoothSurfaceType)this._objectReader.ReadBitShort();
			//Start width BD 40 Default start width
			pline.StartWidth = this._objectReader.ReadBitDouble();
			//End width BD 41 Default end width
			pline.EndWidth = this._objectReader.ReadBitDouble();
			//Thickness BT 39
			pline.Thickness = this._objectReader.ReadBitThickness();
			//Elevation BD 10 The 10-pt is (0,0,elev)
			pline.Elevation = this._objectReader.ReadBitDouble();
			//Extrusion BE 210
			pline.Normal = this._objectReader.ReadBitExtrusion();

			//R2004+:
			if (this.R2004Plus)
			{
				//Owned Object Count BL Number of objects owned by this object.
				int nownedObjects = this._objectReader.ReadBitLong();

				for (int i = 0; i < nownedObjects; ++i)
					template.VertexHandles.Add(this.handleReference());
			}

			//R13-R2000:
			if (this._version >= ACadVersion.AC1012 && this._version <= ACadVersion.AC1015)
			{
				//H first VERTEX (soft pointer)
				template.FirstVertexHandle = this.handleReference();
				//H last VERTEX (soft pointer)
				template.LastVertexHandle = this.handleReference();
			}

			//Common:
			//H SEQEND(hard owner)
			template.SeqendHandle = this.handleReference();

			return template;
		}

		private CadTemplate readPolyline3D()
		{
			Polyline3D pline = new Polyline3D();
			CadPolyLineTemplate template = new CadPolyLineTemplate(pline);

			this.readCommonEntityData(template);

			//Flags RC 70 NOT DIRECTLY THE 75. Bit-coded (76543210):
			byte flags = this._objectReader.ReadByte();

			//75 0 : Splined(75 value is 5)
			//1 : Splined(75 value is 6)
			bool splined = ((uint)flags & 0b1) > 0;
			//Should assign pline.SmoothSurface ??

			//(If either is set, set 70 bit 2(4) to indicate splined.)
			bool splined1 = ((uint)flags & 0b10) > 0;

			if (splined | splined1)
			{
				pline.Flags |= PolylineFlags.SplineFit;
			}

			//Flags RC 70 NOT DIRECTLY THE 70. Bit-coded (76543210):
			//0 : Closed(70 bit 0(1))
			//(Set 70 bit 3(8) because this is a 3D POLYLINE.)
			pline.Flags |= PolylineFlags.Polyline3D;
			if ((this._objectReader.ReadByte() & 1U) > 0U)
			{
				pline.Flags |= PolylineFlags.ClosedPolylineOrClosedPolygonMeshInM;
			}

			//R2004+:
			if (this.R2004Plus)
			{
				//Owned Object Count BL Number of objects owned by this object.
				int nownedObjects = this._objectReader.ReadBitLong();

				for (int i = 0; i < nownedObjects; ++i)
					template.VertexHandles.Add(this.handleReference());
			}

			//R13-R2000:
			if (this._version >= ACadVersion.AC1012 && this._version <= ACadVersion.AC1015)
			{
				//H first VERTEX (soft pointer)
				template.FirstVertexHandle = this.handleReference();
				//H last VERTEX (soft pointer)
				template.LastVertexHandle = this.handleReference();
			}

			//Common:
			//H SEQEND(hard owner)
			template.SeqendHandle = this.handleReference();

			return template;
		}

		private CadTemplate readArc()
		{
			Arc arc = new Arc();
			CadEntityTemplate template = new CadArcTemplate(arc);

			this.readCommonEntityData(template);

			//Center 3BD 10
			arc.Center = this._objectReader.Read3BitDouble();
			//Radius BD 40
			arc.Radius = this._objectReader.ReadBitDouble();
			//Thickness BT 39
			arc.Thickness = this._objectReader.ReadBitThickness();
			//Extrusion BE 210
			arc.Normal = this._objectReader.ReadBitExtrusion();
			//Start angle BD 50
			arc.StartAngle = this._objectReader.ReadBitDouble();
			//End angle BD 51
			arc.EndAngle = this._objectReader.ReadBitDouble();

			return template;
		}

		private CadTemplate readCircle()
		{
			Circle circle = new Circle();
			CadEntityTemplate template = new CadEntityTemplate(circle);

			this.readCommonEntityData(template);

			//Center 3BD 10
			circle.Center = this._objectReader.Read3BitDouble();
			//Radius BD 40
			circle.Radius = this._objectReader.ReadBitDouble();
			//Thickness BT 39
			circle.Thickness = this._objectReader.ReadBitThickness();
			//Extrusion BE 210
			circle.Normal = this._objectReader.ReadBitExtrusion();

			return template;
		}

		private CadTemplate readLine()
		{
			Line line = new Line();
			CadEntityTemplate template = new CadEntityTemplate(line);

			this.readCommonEntityData(template);

			//R13-R14 Only:
			if (this.R13_14Only)
			{
				//Start pt 3BD 10
				line.StartPoint = this._objectReader.Read3BitDouble();
				//End pt 3BD 11
				line.EndPoint = this._objectReader.Read3BitDouble();
			}

			//R2000+:
			if (this.R2000Plus)
			{
				//Z’s are zero bit B
				bool flag = this._objectReader.ReadBit();
				//Start Point x RD 10
				double startX = this._objectReader.ReadDouble();
				//End Point x DD 11 Use 10 value for default
				double endX = this._objectReader.ReadBitDoubleWithDefault(startX);
				//Start Point y RD 20
				double startY = this._objectReader.ReadDouble();
				//End Point y DD 21 Use 20 value for default
				double endY = this._objectReader.ReadBitDoubleWithDefault(startY);

				double startZ = 0.0;
				double endZ = 0.0;

				if (!flag)
				{
					//Start Point z RD 30 Present only if “Z’s are zero bit” is 0
					startZ = this._objectReader.ReadDouble();
					//End Point z DD 31 Present only if “Z’s are zero bit” is 0, use 30 value for default.
					endZ = this._objectReader.ReadBitDoubleWithDefault(startZ);
				}

				line.StartPoint = new XYZ(startX, startY, startZ);
				line.EndPoint = new XYZ(endX, endY, endZ);
			}

			//Common:
			//Thickness BT 39
			line.Thickness = this._objectReader.ReadBitThickness();
			//Extrusion BE 210
			line.Normal = this._objectReader.ReadBitExtrusion();

			return template;
		}

		#region Dimensions

		private CadTemplate readDimOrdinate()
		{
			DimensionOrdinate dimension = new DimensionOrdinate();
			CadDimensionTemplate template = new CadDimensionTemplate(dimension);

			this.readCommonDimensionData(template);

			//Common:
			//10 - pt 3BD 10 See DXF documentation.
			dimension.DefinitionPoint = this._objectReader.Read3BitDouble();
			//13 - pt 3BD 13 See DXF documentation.
			dimension.FeatureLocation = this._objectReader.Read3BitDouble();
			//14 - pt 3BD 14 See DXF documentation.
			dimension.LeaderEndpoint = this._objectReader.Read3BitDouble();

			byte flags = this._objectReader.ReadByte();
			dimension.IsOrdinateTypeX = (flags & 0b01) != 0;

			this.readCommonDimensionHandles(template);

			return template;
		}

		private CadTemplate readDimLinear()
		{
			DimensionLinear dimension = new DimensionLinear();
			CadDimensionTemplate template = new CadDimensionTemplate(dimension);

			this.readCommonDimensionData(template);

			this.readCommonDimensionAlignedData(template);

			//Dim rot BD 50 Linear dimension rotation; see DXF documentation.
			dimension.Rotation = this._objectReader.ReadBitDouble();

			this.readCommonDimensionHandles(template);

			return template;
		}

		private CadTemplate readDimAligned()
		{
			DimensionAligned dimension = new DimensionAligned();
			CadDimensionTemplate template = new CadDimensionTemplate(dimension);

			this.readCommonDimensionData(template);

			this.readCommonDimensionAlignedData(template);

			this.readCommonDimensionHandles(template);

			return template;
		}

		private CadTemplate readDimAngular3pt()
		{
			DimensionAngular3Pt dimension = new DimensionAngular3Pt();
			CadDimensionTemplate template = new CadDimensionTemplate(dimension);

			this.readCommonDimensionData(template);

			//Common:
			//10 - pt 3BD 10 See DXF documentation.
			dimension.DefinitionPoint = this._objectReader.Read3BitDouble();
			//13 - pt 3BD 13 See DXF documentation.
			dimension.FirstPoint = this._objectReader.Read3BitDouble();
			//14 - pt 3BD 14 See DXF documentation.
			dimension.SecondPoint = this._objectReader.Read3BitDouble();
			//15-pt 3BD 15 See DXF documentation.
			dimension.AngleVertex = this._objectReader.Read3BitDouble();

			this.readCommonDimensionHandles(template);

			return template;
		}

		private CadTemplate readDimLine2pt()
		{
			DimensionAngular2Line dimension = new DimensionAngular2Line();
			CadDimensionTemplate template = new CadDimensionTemplate(dimension);

			this.readCommonDimensionData(template);

			//Common:
			//16-pt 2RD 16 See DXF documentation.
			XY xy = this._objectReader.Read2RawDouble();
			dimension.DimensionArc = new XYZ(xy.X, xy.Y, dimension.TextMiddlePoint.Z);

			//13 - pt 3BD 13 See DXF documentation.
			dimension.FirstPoint = this._objectReader.Read3BitDouble();
			//14 - pt 3BD 14 See DXF documentation.
			dimension.SecondPoint = this._objectReader.Read3BitDouble();
			//15-pt 3BD 15 See DXF documentation.
			dimension.AngleVertex = this._objectReader.Read3BitDouble();
			//10 - pt 3BD 10 See DXF documentation.
			dimension.DefinitionPoint = this._objectReader.Read3BitDouble();

			this.readCommonDimensionHandles(template);

			return template;
		}

		private CadTemplate readDimRadius()
		{
			DimensionRadius dimension = new DimensionRadius();
			CadDimensionTemplate template = new CadDimensionTemplate(dimension);

			this.readCommonDimensionData(template);

			//Common:
			//10 - pt 3BD 10 See DXF documentation.
			dimension.DefinitionPoint = this._objectReader.Read3BitDouble();
			//15-pt 3BD 15 See DXF documentation.
			dimension.AngleVertex = this._objectReader.Read3BitDouble();
			//Leader len D 40 Leader length.
			dimension.LeaderLength = this._objectReader.ReadBitDouble();

			this.readCommonDimensionHandles(template);

			return template;
		}

		private CadTemplate readDimDiameter()
		{
			DimensionDiameter dimension = new DimensionDiameter();
			CadDimensionTemplate template = new CadDimensionTemplate(dimension);

			this.readCommonDimensionData(template);

			//Common:
			//10 - pt 3BD 10 See DXF documentation.
			dimension.DefinitionPoint = this._objectReader.Read3BitDouble();
			//15-pt 3BD 15 See DXF documentation.
			dimension.AngleVertex = this._objectReader.Read3BitDouble();
			//Leader len D 40 Leader length.
			dimension.LeaderLength = this._objectReader.ReadBitDouble();

			this.readCommonDimensionHandles(template);

			return template;
		}

		private void readCommonDimensionData(CadDimensionTemplate template)
		{
			this.readCommonEntityData(template);

			Dimension dimension = template.CadObject as Dimension;

			//R2010:
			if (this.R2010Plus)
				//Version RC 280 0 = R2010
				dimension.Version = this._objectReader.ReadByte();

			//Common:
			//Extrusion 3BD 210
			dimension.Normal = this._objectReader.Read3BitDouble();
			//Text midpt 2RD 11 See DXF documentation.
			XY midpt = this._objectReader.Read2RawDouble();
			//Elevation BD 11 Z - coord for the ECS points(11, 12, 16).
			//12 (The 16 remains (0,0,0) in entgets of this entity,
			//since the 16 is not used in this type of dimension
			//and is not present in the binary form here.)
			double elevation = this._objectReader.ReadBitDouble();
			dimension.TextMiddlePoint = new XYZ(midpt.X, midpt.Y, elevation);

			//Flags 1 RC 70 Non - bit - pair - coded.
			//NOT the 70 group, but helps define it.
			//Apparently only the two lowest bit are used:
			//76543210:
			//Bit 0 : The OPPOSITE of bit 7(128) of 70.
			//Bit 1 : Same as bit 5(32) of the 70(but 32 is not doc'd by ACAD).
			//The actual 70 - group value comes from 3 things:
			//6 for being an ordinate DIMENSION, plus whatever bits "Flags 1" and "Flags 2" specify.

			byte flags = this._objectReader.ReadByte();
			dimension.IsTextUserDefinedLocation = (flags & 0b01) == 0;

			//User text TV 1
			dimension.Text = this._textReader.ReadVariableText();

			//Text rot BD 53 See DXF documentation.
			dimension.TextRotation = this._objectReader.ReadBitDouble();
			//Horiz dir BD 51 See DXF documentation.
			dimension.HorizontalDirection = this._objectReader.ReadBitDouble();

			///<see cref="DwgObjectWriter.writeCommonDimensionData"></see>
			//TODO: readDimension insert scale and rotation not implemented

			//Ins X - scale BD 41 Undoc'd. These apply to the insertion of the
			//Ins Y - scale BD 42 anonymous block. None of them can be
			//Ins Z - scale BD 43 dealt with via entget/entmake/entmod.
			var insertionScaleFactor = new XYZ(this._objectReader.ReadBitDouble(), this._objectReader.ReadBitDouble(), this._objectReader.ReadBitDouble());

			//Ins rotation BD 54 The last 2(43 and 54) are reported by DXFOUT(when not default values).
			//ALL OF THEM can be set via DXFIN, however.
			var insertionRotation = this._objectReader.ReadBitDouble();

			//R2000 +:
			if (this.R2000Plus)
			{
				//Attachment Point BS 71
				dimension.AttachmentPoint = (AttachmentPointType)this._objectReader.ReadBitShort();
				//Linespacing Style BS 72
				dimension.LineSpacingStyle = (LineSpacingStyleType)this._objectReader.ReadBitShort();
				//Linespacing Factor BD 41
				dimension.LineSpacingFactor = this._objectReader.ReadBitDouble();
				//Actual Measurement BD 42
				this._objectReader.ReadBitDouble();
			}

			//R2007 +:
			if (this.R2007Plus)
			{
				//Unknown B 73
				this._objectReader.ReadBit();
				//Flip arrow1 B 74
				dimension.FlipArrow1 = this._objectReader.ReadBit();
				//Flip arrow2 B 75
				dimension.FlipArrow2 = this._objectReader.ReadBit();
			}

			//Common:
			//12 - pt 2RD 12 See DXF documentation.
			XY pt = this._objectReader.Read2RawDouble();
			dimension.InsertionPoint = new XYZ((double)pt.X, (double)pt.Y, elevation);
		}

		private void readCommonDimensionAlignedData(CadDimensionTemplate template)
		{
			DimensionAligned dimension = (DimensionAligned)template.CadObject;

			//Common:
			//13 - pt 3BD 13 See DXF documentation.
			dimension.FirstPoint = this._objectReader.Read3BitDouble();
			//14 - pt 3BD 14 See DXF documentation.
			dimension.SecondPoint = this._objectReader.Read3BitDouble();
			//10 - pt 3BD 10 See DXF documentation.
			dimension.DefinitionPoint = this._objectReader.Read3BitDouble();

			//Ext ln rot BD 52 Extension line rotation; see DXF documentation.
			dimension.ExtLineRotation = this._objectReader.ReadBitDouble();
		}

		[Obsolete("Can be moved to the common dimension data")]
		private void readCommonDimensionHandles(CadDimensionTemplate template)
		{
			//Common Entity Handle Data
			//H 3 DIMSTYLE(hard pointer)
			template.StyleHandle = this.handleReference();
			//H 2 anonymous BLOCK(hard pointer)
			template.BlockHandle = this.handleReference();
		}

		#endregion

		private CadTemplate readPoint()
		{
			Point pt = new Point();
			CadEntityTemplate template = new CadEntityTemplate(pt);

			this.readCommonEntityData(template);

			//Point 3BD 10
			pt.Location = this._objectReader.Read3BitDouble();
			//Thickness BT 39
			pt.Thickness = this._objectReader.ReadBitThickness();
			//Extrusion BE 210
			pt.Normal = this._objectReader.ReadBitExtrusion();
			//X - axis ang BD 50 See DXF documentation
			pt.Rotation = this._objectReader.ReadBitDouble();

			return template;
		}

		private CadTemplate read3dFace()
		{
			Face3D face = new Face3D();
			CadEntityTemplate template = new CadEntityTemplate(face);

			this.readCommonEntityData(template);

			//R13 - R14 Only:
			if (this.R13_14Only)
			{
				//1st corner 3BD 10
				face.FirstCorner = this._objectReader.Read3BitDouble();
				//2nd corner 3BD 11
				face.SecondCorner = this._objectReader.Read3BitDouble();
				//3rd corner 3BD 12
				face.ThirdCorner = this._objectReader.Read3BitDouble();
				//4th corner 3BD 13
				face.FourthCorner = this._objectReader.Read3BitDouble();
				//Invis flags BS 70 Invisible edge flags
				face.Flags = (InvisibleEdgeFlags)this._objectReader.ReadBitShort();
			}

			//R2000 +:
			if (this.R2000Plus)
			{
				//Has no flag ind. B
				bool noFlags = this._objectReader.ReadBit();
				//Z is zero bit B
				bool zIsZero = this._objectReader.ReadBit();

				//1st corner x RD 10
				double x = this._objectReader.ReadDouble();
				//1st corner y RD 20
				double y = this._objectReader.ReadDouble();
				//1st corner z RD 30 Present only if “Z is zero bit” is 0.
				double z = 0.0;

				if (!zIsZero)
					z = this._objectReader.ReadDouble();

				face.FirstCorner = new XYZ(x, y, z);

				//2nd corner 3DD 11 Use 10 value as default point
				face.SecondCorner = this._objectReader.Read3BitDoubleWithDefault(face.FirstCorner);
				//3rd corner 3DD 12 Use 11 value as default point
				face.ThirdCorner = this._objectReader.Read3BitDoubleWithDefault(face.SecondCorner);
				//4th corner 3DD 13 Use 12 value as default point
				face.FourthCorner = this._objectReader.Read3BitDoubleWithDefault(face.ThirdCorner);

				//Invis flags BS 70 Present it “Has no flag ind.” is 0.
				if (!noFlags)
					face.Flags = (InvisibleEdgeFlags)this._objectReader.ReadBitShort();
			}

			return template;
		}

		private CadTemplate readPolyfaceMesh()
		{
			CadPolyfaceMeshTemplate template = new CadPolyfaceMeshTemplate(new PolyfaceMesh());

			//Common Entity Data
			this.readCommonEntityData(template);

			//Numverts BS 71 Number of vertices in the mesh.
			short nvertices = this._objectReader.ReadBitShort();
			//Numfaces BS 72 Number of faces
			short nfaces = this._objectReader.ReadBitShort();

			//R2004 +:
			if (this.R2004Plus)
			{
				//Owned Object Count BL Number of objects owned by this object.
				int ownedVertices = this._objectReader.ReadBitLong();
				//H[VERTEX(soft pointer)] Repeats “Owned Object Count” times.
				for (int i = 0; i < ownedVertices; i++)
				{
					template.VerticesHandles.Add(this.handleReference());
				}
			}

			//R13 - R2000:
			if (this.R13_15Only)
			{
				//H first VERTEX(soft pointer)
				template.FirstVerticeHandle = this.handleReference();
				//H last VERTEX(soft pointer)
				template.LastVerticeHandle = this.handleReference();
			}

			//Common:
			//H SEQEND(hard owner)
			template.SeqendHandle = this.handleReference();

			return template;
		}

		private CadTemplate readPolylineMesh()
		{
			return null;
		}

		private CadTemplate readSolid()
		{
			Solid solid = new Solid();
			CadEntityTemplate template = new CadEntityTemplate(solid);

			//Common Entity Data
			this.readCommonEntityData(template);

			//Thickness BT 39
			solid.Thickness = this._objectReader.ReadBitThickness();

			//Elevation BD ---Z for 10 - 13.
			double elevation = this._objectReader.ReadBitDouble();

			//1st corner 2RD 10
			XY firstCorner = this._objectReader.Read2RawDouble();
			solid.FirstCorner = new XYZ(firstCorner.X, firstCorner.Y, elevation);

			//2nd corner 2RD 11
			XY point2D2 = this._objectReader.Read2RawDouble();
			solid.SecondCorner = new XYZ(point2D2.X, point2D2.Y, elevation);

			//3rd corner 2RD 12
			XY point2D3 = this._objectReader.Read2RawDouble();
			solid.ThirdCorner = new XYZ(point2D3.X, point2D3.Y, elevation);

			//4th corner 2RD 13
			XY point2D4 = this._objectReader.Read2RawDouble();
			solid.FourthCorner = new XYZ(point2D4.X, point2D4.Y, elevation);

			//Extrusion BE 210
			solid.Normal = this._objectReader.ReadBitExtrusion();

			return template;
		}

		private CadTemplate readShape()
		{
			Shape shape = new Shape();
			CadShapeTemplate template = new CadShapeTemplate(shape);

			this.readCommonEntityData(template);

			//Ins pt 3BD 10
			shape.InsertionPoint = this._objectReader.Read3BitDouble();
			//Scale BD 40 Scale factor, default value 1.
			shape.Size = this._objectReader.ReadBitDouble();
			//Rotation BD 50 Rotation in radians, default value 0.
			shape.Rotation = this._objectReader.ReadBitDouble();
			//Width factor BD 41 Width factor, default value 1.
			shape.RelativeXScale = this._objectReader.ReadBitDouble();
			//Oblique BD 51 Oblique angle in radians, default value 0.
			shape.ObliqueAngle = this._objectReader.ReadBitDouble();
			//Thickness BD 39
			shape.Thickness = this._objectReader.ReadBitDouble();

			//Shapeno BS 2
			//This is the shape index.
			//In DXF the shape name is stored.
			//When reading from DXF, the shape is found by iterating over all the text styles
			//(SHAPEFILE, see paragraph 20.4.56) and when the text style contains a shape file,
			//iterating over all the shapes until the one with the matching name is found.
			shape.ShapeIndex = (ushort)this._objectReader.ReadBitShort();

			//Extrusion 3BD 210
			shape.Normal = this._objectReader.Read3BitDouble();

			//H SHAPEFILE (hard pointer)
			template.ShapeFileHandle = this.handleReference();

			return template;
		}

		private CadTemplate readViewport()
		{
			Viewport viewport = new Viewport();
			CadViewportTemplate template = new CadViewportTemplate(viewport);

			//Common Entity Data
			this.readCommonEntityData(template);

			//Center 3BD 10
			viewport.Center = this._objectReader.Read3BitDouble();
			//Width BD 40
			viewport.Width = this._objectReader.ReadBitDouble();
			//Height BD 41
			viewport.Height = this._objectReader.ReadBitDouble();

			//R2000 +:
			if (this.R2000Plus)
			{
				//View Target 3BD 17
				viewport.ViewTarget = this._objectReader.Read3BitDouble();
				//View Direction 3BD 16
				viewport.ViewDirection = this._objectReader.Read3BitDouble();
				//View Twist Angle BD 51
				viewport.TwistAngle = this._objectReader.ReadBitDouble();
				//View Height BD 45
				viewport.ViewHeight = this._objectReader.ReadBitDouble();
				//Lens Length BD 42
				viewport.LensLength = this._objectReader.ReadBitDouble();
				//Front Clip Z BD 43
				viewport.FrontClipPlane = this._objectReader.ReadBitDouble();
				//Back Clip Z BD 44
				viewport.BackClipPlane = this._objectReader.ReadBitDouble();
				//Snap Angle BD 50
				viewport.SnapAngle = this._objectReader.ReadBitDouble();
				//View Center 2RD 12
				viewport.ViewCenter = this._objectReader.Read2RawDouble();
				//Snap Base 2RD 13
				viewport.SnapBase = this._objectReader.Read2RawDouble();
				//Snap Spacing 2RD 14
				viewport.SnapSpacing = this._objectReader.Read2RawDouble();
				//Grid Spacing 2RD 15
				viewport.GridSpacing = this._objectReader.Read2RawDouble();
				//Circle Zoom BS 72
				viewport.CircleZoomPercent = this._objectReader.ReadBitShort();
			}

			//R2007 +:
			if (this.R2007Plus)
				//Grid Major BS 61
				viewport.MajorGridLineFrequency = this._objectReader.ReadBitShort();

			int frozenLayerCount = 0;
			//R2000 +:
			if (this.R2000Plus)
			{
				//Frozen Layer Count BL
				frozenLayerCount = this._objectReader.ReadBitLong();
				//Status Flags BL 90
				viewport.Status = (ViewportStatusFlags)this._objectReader.ReadBitLong();
				//Style Sheet TV 1
				viewport.StyleSheetName = this._textReader.ReadVariableText();
				//Render Mode RC 281
				viewport.RenderMode = (RenderMode)this._objectReader.ReadByte();
				//UCS at origin B 74
				viewport.DisplayUcsIcon = this._objectReader.ReadBit();
				//UCS per Viewport B 71
				viewport.UcsPerViewport = this._objectReader.ReadBit();
				//UCS Origin 3BD 110
				viewport.UcsOrigin = this._objectReader.Read3BitDouble();
				//UCS X Axis 3BD 111
				viewport.UcsXAxis = this._objectReader.Read3BitDouble();
				//UCS Y Axis 3BD 112
				viewport.UcsYAxis = this._objectReader.Read3BitDouble();
				//UCS Elevation BD 146
				viewport.Elevation = this._objectReader.ReadBitDouble();
				//UCS Ortho View Type BS 79
				viewport.UcsOrthographicType = (OrthographicType)this._objectReader.ReadBitShort();
			}

			//R2004 +:
			if (this.R2004Plus)
				//ShadePlot Mode BS 170
				viewport.ShadePlotMode = (ShadePlotMode)this._objectReader.ReadBitShort();

			//R2007 +:
			if (this.R2007Plus)
			{
				//Use def. lights B 292
				viewport.UseDefaultLighting = this._objectReader.ReadBit();
				//Def.lighting type RC 282
				viewport.DefaultLightingType = (LightingType)this._objectReader.ReadByte();
				//Brightness BD 141
				viewport.Brightness = this._objectReader.ReadBitDouble();
				//Contrast BD 142
				viewport.Contrast = this._objectReader.ReadBitDouble();
				//Ambient light color CMC 63
				viewport.AmbientLightColor = this._objectReader.ReadCmColor();
			}

			//R13 - R14 Only:
			if (this.R13_14Only)
			{
				//H VIEWPORT ENT HEADER(hard pointer)
				template.ViewportHeaderHandle = this.handleReference();
			}

			//R2000 +:
			if (this.R2000Plus)
			{
				for (int i = 0; i < frozenLayerCount; ++i)
					//H 341 Frozen Layer Handles(use count from above)
					//(hard pointer until R2000, soft pointer from R2004 onwards)
					template.FrozenLayerHandles.Add(this.handleReference());

				//H 340 Clip boundary handle(soft pointer)
				template.BoundaryHandle = this.handleReference();
			}

			//R2000:
			if (this._version == ACadVersion.AC1015)
				//H VIEWPORT ENT HEADER((hard pointer))
				template.ViewportHeaderHandle = this.handleReference();

			//R2000 +:
			if (this.R2000Plus)
			{
				//H 345 Named UCS Handle(hard pointer)
				template.NamedUcsHandle = this.handleReference();
				//H 346 Base UCS Handle(hard pointer)
				template.BaseUcsHandle = this.handleReference();
			}

			//R2007 +:
			if (this.R2007Plus)
			{
				//H 332 Background(soft pointer)
				long backgroundHandle = (long)this.handleReference();
				//H 348 Visual Style(hard pointer)
				long visualStyleHandle = (long)this.handleReference();
				//H 333 Shadeplot ID(soft pointer)
				long shadePlotIdHandle = (long)this.handleReference();
				//H 361 Sun(hard owner)
				long sunHandle = (long)this.handleReference();
			}

			return template;
		}

		private CadTemplate readEllipse()
		{
			Ellipse ellipse = new Ellipse();
			CadEntityTemplate template = new CadEntityTemplate(ellipse);

			this.readCommonEntityData(template);

			//Center 3BD 10 (WCS)
			ellipse.Center = this._objectReader.Read3BitDouble();
			//SM axis vec 3BD 11 Semi-major axis vector (WCS)
			ellipse.EndPoint = this._objectReader.Read3BitDouble();
			//Extrusion 3BD 210
			ellipse.Normal = this._objectReader.Read3BitDouble();
			//Axis ratio BD 40 Minor/major axis ratio
			ellipse.RadiusRatio = this._objectReader.ReadBitDouble();
			//Beg angle BD 41 Starting angle (eccentric anomaly, radians)
			ellipse.StartParameter = this._objectReader.ReadBitDouble();
			//End angle BD 42 Ending angle (eccentric anomaly, radians)
			ellipse.EndParameter = this._objectReader.ReadBitDouble();

			return template;
		}

		private CadTemplate readSpline()
		{
			Spline spline = new Spline();
			CadEntityTemplate template = new CadEntityTemplate(spline);

			this.readCommonEntityData(template);

			//Scenario BL a flag which is 2 for fitpts only, 1 for ctrlpts/knots.
			//In 2013 the meaning is somehwat more sophisticated, see knot parameter below.
			int scenario = this._objectReader.ReadBitLong();

			//R2013+:
			if (this.R2013Plus)
			{
				//Spline flags 1 BL Spline flags 1:
				//method fit points = 1,
				//CV frame show = 2,
				//Is closed = 4. 
				//At this point the regular spline flags closed bit is made equal to this bit.
				//Value is overwritten below in scenario 2 though, 
				//Use knot parameter = 8
				spline.Flags1 = (SplineFlags1)this._mergedReaders.ReadBitLong();

				//Knot parameter BL Knot parameter:
				//Chord = 0,
				//Square root = 1,
				//Uniform = 2,
				//Custom = 15
				//The scenario flag becomes 1 if the knot parameter is Custom or has no fit data, otherwise 2.
				spline.KnotParameterization = (KnotParameterization)this._mergedReaders.ReadBitLong();

				scenario = (spline.KnotParameterization == KnotParameterization.Custom || (spline.Flags1 & SplineFlags1.UseKnotParameter) == 0) ? 1 : 2;
			}
			else if (scenario == 2)
			{
				spline.Flags1 |= SplineFlags1.MethodFitPoints;
			}
			else
			{
				//If the spline does not have fit data, then the knot parameter should become Custom.
				spline.KnotParameterization = KnotParameterization.Custom;
			}

			//Common:
			//Degree BL degree of this spline
			spline.Degree = this._objectReader.ReadBitLong();

			int numfitpts = 0;
			int numknots = 0;
			int numctrlpts = 0;
			bool flag = false;
			switch (scenario)
			{
				case 1:
					//Rational B flag bit 2
					if (this._objectReader.ReadBit())
						spline.Flags |= SplineFlags.Rational;
					//Closed B flag bit 0
					if (this._objectReader.ReadBit())
						spline.Flags |= SplineFlags.Closed;
					//Periodic B flag bit 1
					if (this._objectReader.ReadBit())
						spline.Flags |= SplineFlags.Periodic;
					//Knot tol BD 42
					spline.KnotTolerance = this._objectReader.ReadBitDouble();
					//Ctrl tol BD 43
					spline.ControlPointTolerance = this._objectReader.ReadBitDouble();

					//Numknots BL 72 This is stored as a LONG
					//although it is defined in DXF as a short.
					//You can see this if you create a spline with >=256 knots.
					numknots = this._objectReader.ReadBitLong();
					//Numctrlpts BL 73 Number of 10's (and 41's, if weighted) that follow.
					//Same, stored as LONG, defined in DXF as a short.
					numctrlpts = this._objectReader.ReadBitLong();
					//Weight B Seems to be an echo of the 4 bit on the flag for "weights present".
					flag = this._objectReader.ReadBit();
					break;
				case 2:
					//Fit Tol BD 44
					spline.FitTolerance = this._objectReader.ReadBitDouble();
					//Beg tan vec 3BD 12 Beginning tangent direction vector (normalized).
					spline.StartTangent = this._objectReader.Read3BitDouble();
					//End tan vec 3BD 13 Ending tangent direction vector (normalized).
					spline.EndTangent = this._objectReader.Read3BitDouble();
					//num fit pts BL 74 Number of fit points.
					//Stored as a LONG, although it is defined in DXF as a short.
					//You can see this if you create a spline with >=256 fit points
					numfitpts = this._objectReader.ReadBitLong();
					break;
			}

			for (int i = 0; i < numknots; i++)
			{
				//Knot BD knot value
				spline.Knots.Add(this._objectReader.ReadBitDouble());
			}
			for (int j = 0; j < numctrlpts; j++)
			{
				//Control pt 3BD 10
				spline.ControlPoints.Add(this._objectReader.Read3BitDouble());
				if (flag)
				{
					//Weight D 41 if present as indicated by 4 bit on flag
					spline.Weights.Add(this._objectReader.ReadBitDouble());
				}
			}
			for (int k = 0; k < numfitpts; k++)
			{
				//Fit pt 3BD
				spline.FitPoints.Add(this._objectReader.Read3BitDouble());
			}

			return template;
		}

		private CadTemplate readRay()
		{
			Ray ray = new Ray();
			CadEntityTemplate template = new CadEntityTemplate(ray);

			this.readCommonEntityData(template);

			//Point 3BD 10
			ray.StartPoint = this._objectReader.Read3BitDouble();
			//Vector 3BD 11
			ray.Direction = this._objectReader.Read3BitDouble();

			return template;
		}

		private CadTemplate readXLine()
		{
			XLine xline = new XLine();
			CadEntityTemplate template = new CadEntityTemplate(xline);

			this.readCommonEntityData(template);

			//3 RD: a point on the construction line
			xline.FirstPoint = this._objectReader.Read3BitDouble();
			//3 RD : another point
			xline.Direction = this._objectReader.Read3BitDouble();

			return template;
		}

		private CadTemplate readDictionaryWithDefault()
		{
			CadDictionaryWithDefault dictionary = new CadDictionaryWithDefault();
			CadDictionaryWithDefaultTemplate template = new CadDictionaryWithDefaultTemplate(dictionary);

			this.readCommonDictionary(template);

			//H 7 Default entry (hard pointer)
			template.DefaultEntryHandle = this.handleReference();

			return template;
		}

		private CadTemplate readDictionary()
		{
			CadDictionary cadDictionary = new CadDictionary();
			CadDictionaryTemplate template = new CadDictionaryTemplate(cadDictionary);

			this.readCommonDictionary(template);

			return template;
		}

		private void readCommonDictionary(CadDictionaryTemplate template)
		{
			this.readCommonNonEntityData(template);

			//Common:
			//Numitems L number of dictonary items
			int nentries = this._objectReader.ReadBitLong();

			//R14 Only:
			if (this._version == ACadVersion.AC1014)
			{
				//Unknown R14 RC Unknown R14 byte, has always been 0
				byte zero = this._objectReader.ReadByte();
			}
			//R2000 +:
			if (this.R2000Plus)
			{
				//Cloning flag BS 281
				template.CadObject.ClonningFlags = (DictionaryCloningFlags)this._objectReader.ReadBitShort();
				//Hard Owner flag RC 280
				template.CadObject.HardOwnerFlag = this._objectReader.ReadByte() > 0;
			}

			//Common:
			for (int i = 0; i < nentries; ++i)
			{
				//Text TV string name of dictionary entry, numitems entries
				string name = this._textReader.ReadVariableText();
				//Handle refs H parenthandle (soft relative pointer)
				//[Reactors(soft pointer)]
				//xdicobjhandle(hard owner)
				//itemhandles (soft owner)
				ulong handle = this.handleReference();

				if (handle == 0 || string.IsNullOrEmpty(name))
					continue;

				template.Entries.Add(name, handle);
			}
		}

		private CadTemplate readDictionaryVar()
		{
			DictionaryVariable dictvar = new DictionaryVariable();
			CadTemplate<DictionaryVariable> template = new CadTemplate<DictionaryVariable>(dictvar);

			this.readCommonNonEntityData(template);

			//Intval RC an integer value
			this._objectReader.ReadByte();

			//BS a string
			dictvar.Value = this._textReader.ReadVariableText();

			return template;
		}

		private CadTemplate readMText()
		{
			MText mtext = new MText();
			CadTextEntityTemplate template = new CadTextEntityTemplate(mtext);

			return this.readMText(template, true);
		}

		private CadTemplate readMText(CadTextEntityTemplate template, bool readCommonData)
		{
			MText mtext = template.CadObject as MText;

			if (readCommonData)
			{
				this.readCommonEntityData(template);
			}

			//Insertion pt3 BD 10 First picked point. (Location relative to text depends on attachment point (71).)
			mtext.InsertPoint = this._objectReader.Read3BitDouble();
			//Extrusion 3BD 210 Undocumented; appears in DXF and entget, but ACAD doesn't even bother to adjust it to unit length.
			mtext.Normal = this._objectReader.Read3BitDouble();
			//X-axis dir 3BD 11 Apparently the text x-axis vector. (Why not just a rotation?) ACAD maintains it as a unit vector.
			mtext.AlignmentPoint = this._objectReader.Read3BitDouble();
			//Rect width BD 41 Reference rectangle width (width picked by the user).
			mtext.RectangleWidth = this._objectReader.ReadBitDouble();

			//R2007+:
			if (this.R2007Plus)
			{
				//Rect height BD 46 Reference rectangle height.
				mtext.RectangleHeight = this._objectReader.ReadBitDouble();
			}

			//Common:
			//Text height BD 40 Undocumented
			mtext.Height = this._objectReader.ReadBitDouble();
			//Attachment BS 71 Similar to justification; see DXF doc
			mtext.AttachmentPoint = (AttachmentPointType)this._objectReader.ReadBitShort();
			//Drawing dir BS 72 Left to right, etc.; see DXF doc
			mtext.DrawingDirection = (DrawingDirectionType)this._objectReader.ReadBitShort();
			//Extents ht BD ---Undocumented and not present in DXF or entget
			this._objectReader.ReadBitDouble();
			//Extents wid BD ---Undocumented and not present in DXF or entget
			this._objectReader.ReadBitDouble();
			//Text TV 1 All text in one long string
			mtext.Value = this._textReader.ReadVariableText();

			//H 7 STYLE (hard pointer)
			template.StyleHandle = this.handleReference();

			//R2000+:
			if (this.R2000Plus)
			{
				//Linespacing Style BS 73
				mtext.LineSpacingStyle = (LineSpacingStyleType)this._objectReader.ReadBitShort();
				//Linespacing Factor BD 44
				mtext.LineSpacing = this._objectReader.ReadBitDouble();
				//Unknown bit B
				this._objectReader.ReadBit();
			}

			//R2004+:
			if (this.R2004Plus)
			{
				//Background flags BL 90 0 = no background, 1 = background fill, 2 = background fill with drawing fill color, 0x10 = text frame (R2018+)
				mtext.BackgroundFillFlags = (BackgroundFillFlags)this._objectReader.ReadBitLong();

				//background flags has bit 0x01 set, or in case of R2018 bit 0x10:
				if ((mtext.BackgroundFillFlags & BackgroundFillFlags.UseBackgroundFillColor) != BackgroundFillFlags.None
					|| this._version > ACadVersion.AC1027
					&& (mtext.BackgroundFillFlags & BackgroundFillFlags.TextFrame) > 0)
				{
					//Background scale factor	BL 45 default = 1.5
					mtext.BackgroundScale = this._objectReader.ReadBitDouble();
					//Background color CMC 63
					mtext.BackgroundColor = this._mergedReaders.ReadCmColor();
					//Background transparency BL 441
					mtext.BackgroundTransparency = new Transparency((short)this._objectReader.ReadBitLong());
				}
			}

			//R2018+
			if (!this.R2018Plus)
				return template;

			//Is NOT annotative B
			mtext.IsAnnotative = !this._objectReader.ReadBit();

			//IF MTEXT is not annotative
			if (!mtext.IsAnnotative)
			{
				//Version BS Default 0
				var version = this._objectReader.ReadBitShort();
				//Default flag B Default true
				var defaultFlag = this._objectReader.ReadBit();

				//BEGIN REDUNDANT FIELDS(see above for descriptions)
				//Registered application H Hard pointer
				ulong appHandle = this.handleReference();

				//TODO: finish Mtext reader, save redundant fields??

				//Attachment point BL
				AttachmentPointType attachmentPoint = (AttachmentPointType)this._objectReader.ReadBitLong();
				//X - axis dir 3BD 10
				this._objectReader.Read3BitDouble();
				//Insertion point 3BD 11
				this._objectReader.Read3BitDouble();
				//Rect width BD 40
				this._objectReader.ReadBitDouble();
				//Rect height BD 41
				this._objectReader.ReadBitDouble();
				//Extents width BD 42
				this._objectReader.ReadBitDouble();
				//Extents height BD 43
				this._objectReader.ReadBitDouble();
				//END REDUNDANT FIELDS

				//Column type BS 71 0 = No columns, 1 = static columns, 2 = dynamic columns
				mtext.Column.ColumnType = (ColumnType)this._objectReader.ReadBitShort();
				//IF Has Columns data(column type is not 0)
				if (mtext.Column.ColumnType != ColumnType.NoColumns)
				{
					//Column height count BL 72
					int count = this._objectReader.ReadBitLong();
					//Columnn width BD 44
					mtext.Column.ColumnWidth = this._objectReader.ReadBitDouble();
					//Gutter BD 45
					mtext.Column.ColumnGutter = this._objectReader.ReadBitDouble();
					//Auto height? B 73
					mtext.Column.ColumnAutoHeight = this._objectReader.ReadBit();
					//Flow reversed? B 74
					mtext.Column.ColumnFlowReversed = this._objectReader.ReadBit();

					//IF not auto height and column type is dynamic columns
					if (!mtext.Column.ColumnAutoHeight && mtext.Column.ColumnType == ColumnType.DynamicColumns && count > 0)
					{
						for (int i = 0; i < count; ++i)
						{
							//Column height BD 46
							mtext.Column.ColumnHeights.Add(this._objectReader.ReadBitDouble());
						}
					}
				}
			}

			return template;
		}

		private CadTemplate readLeader()
		{
			Leader leader = new Leader();
			CadLeaderTemplate template = new CadLeaderTemplate(leader);

			this.readCommonEntityData(template);

			//Unknown bit B --- Always seems to be 0.
			this._objectReader.ReadBit();

			//Annot type BS --- Annotation type (NOT bit-coded):
			//Value 0 : MTEXT
			//Value 1 : TOLERANCE
			//Value 2 : INSERT
			//Value 3 : None
			leader.CreationType = (LeaderCreationType)this._objectReader.ReadBitShort();
			//path type BS ---
			leader.PathType = (LeaderPathType)this._objectReader.ReadBitShort();

			//numpts BL --- number of points
			int npts = this._objectReader.ReadBitLong();
			for (int i = 0; i < npts; i++)
			{
				//point 3BD 10 As many as counter above specifies.
				leader.Vertices.Add(this._objectReader.Read3BitDouble());
			}

			//Origin 3BD --- The leader plane origin (by default it’s the first point)
			//Is necessary to store this value?
			this._objectReader.Read3BitDouble();
			//Extrusion 3BD 210
			leader.Normal = this._objectReader.Read3BitDouble();
			//x direction 3BD 211
			leader.HorizontalDirection = this._objectReader.Read3BitDouble();
			//offsettoblockinspt 3BD 212 Used when the BLOCK option is used. Seems to be an unused feature.
			leader.BlockOffset = this._objectReader.Read3BitDouble();

			//R14+:
			if (this._version >= ACadVersion.AC1014)
			{
				//Endptproj 3BD --- A non-planar leader gives a point that projects the endpoint back to the annotation.
				//It's the offset from the endpoint of the leader to the annotation, taking into account the extrusion direction.
				leader.AnnotationOffset = this._objectReader.Read3BitDouble();
			}

			//R13-R14 Only:
			if (this.R13_14Only)
			{
				//DIMGAP BD --- The value of DIMGAP in the associated DIMSTYLE at the time of creation, multiplied by the dimscale in that dimstyle.
				leader.Style.DimensionLineGap = this._objectReader.ReadBitDouble();
			}

			//Common:
			if (this._version <= ACadVersion.AC1021)
			{
				//For higher versions this values are wrong and it works best if they are not read
				//Box height BD 40 MTEXT extents height. (A text box is slightly taller, probably by some DIMvar amount.)
				leader.TextHeight = this._objectReader.ReadBitDouble();
				//Box width BD 41 MTEXT extents width. (A text box is slightly wider, probably by some DIMvar amount.)
				leader.TextWidth = this._objectReader.ReadBitDouble();
			}

			//Hooklineonxdir B hook line is on x direction if 1
			leader.HookLineDirection = this._objectReader.ReadBit();
			//Arrowheadon B arrowhead on indicator
			leader.ArrowHeadEnabled = this._objectReader.ReadBit();

			//R13-R14 Only:
			if (this.R13_14Only)
			{
				//Arrowheadtype BS arrowhead type
				this._objectReader.ReadBitShort();
				//Dimasz BD DIMASZ at the time of creation, multiplied by DIMSCALE
				template.Dimasz = this._objectReader.ReadBitDouble();
				//Unknown B
				this._objectReader.ReadBit();
				//Unknown B
				this._objectReader.ReadBit();
				//Unknown BS
				this._objectReader.ReadBitShort();
				//Byblockcolor BS
				this._objectReader.ReadBitShort();
				//Unknown B
				this._objectReader.ReadBit();
				//Unknown B
				this._objectReader.ReadBit();
			}

			//R2000+:
			if (this.R2000Plus)
			{
				//Unknown BS
				this._objectReader.ReadBitShort();
				//Unknown B
				this._objectReader.ReadBit();
				//Unknown B
				this._objectReader.ReadBit();
			}

			//H 340 Associated annotation
			template.AnnotationHandle = this.handleReference();
			//H 2 DIMSTYLE (hard pointer)
			template.DIMSTYLEHandle = this.handleReference();

			return template;
		}

		private CadTemplate readMultiLeader()
		{
			MultiLeader mLeader = new MultiLeader();
			CadMLeaderTemplate template = new CadMLeaderTemplate(mLeader);

			this.readCommonEntityData(template);

			if (this.R2010Plus)
			{
				//	270 Version, expected to be 2
				var f270 = this._objectReader.ReadBitShort();
			}

			mLeader.ContextData = this.readMultiLeaderAnnotContext(template);

			//	Multileader Common data
			//	340 Leader StyleId (handle)
			template.LeaderStyleHandle = this.handleReference();
			//BL	90  Property Override Flags (int32)
			mLeader.PropertyOverrideFlags = (MultiLeaderPropertyOverrideFlags)this._objectReader.ReadBitLong();
			//BS	170 LeaderLineType (short)
			mLeader.PathType = (MultiLeaderPathType)this._objectReader.ReadBitShort();
			//CMC	91  Leade LineColor (Color)
			mLeader.LineColor = _mergedReaders.ReadCmColor();
			//H 	341 LeaderLineTypeID (handle/LineType)
			template.LeaderLineTypeHandle = this.handleReference();

			//BL	171 LeaderLine Weight
			mLeader.LeaderLineWeight = (LineweightType)this._objectReader.ReadBitLong();
			//B  290 Enable Landing
			mLeader.EnableLanding = this._objectReader.ReadBit();
			//B  291 Enable Dogleg
			mLeader.EnableDogleg = this._objectReader.ReadBit();

			//  41  Dogleg Length / Landing distance
			mLeader.LandingDistance = this._objectReader.ReadBitDouble();
			//  342 Arrowhead ID
			template.ArrowheadHandle = this.handleReference();

			//  42  Arrowhead Size
			mLeader.ArrowheadSize = this._objectReader.ReadBitDouble();
			//BS	172 Content Type
			mLeader.ContentType = (LeaderContentType)this._objectReader.ReadBitShort();
			//H		343 Text Style ID (handle/TextStyle)
			template.MTextStyleHandle = this.handleReference();

			//  173 Text Left Attachment Type
			mLeader.TextLeftAttachment = (TextAttachmentType)this._objectReader.ReadBitShort();
			//  95  Text Right Attachement Type
			mLeader.TextRightAttachment = (TextAttachmentType)this._objectReader.ReadBitShort();
			//  174 Text Angle Type
			mLeader.TextAngle = (TextAngleType)this._objectReader.ReadBitShort();
			//  175 Text Alignment Type
			mLeader.TextAlignment = (TextAlignmentType)this._objectReader.ReadBitShort();
			//  92  Text Color
			mLeader.TextColor = this._mergedReaders.ReadCmColor();
			//  292 Enable Frame Text
			mLeader.TextFrame = this._objectReader.ReadBit();
			//  344 Block Content ID
			template.BlockContentHandle = this.handleReference();
			//  93  Block Content Color
			mLeader.BlockContentColor = this._mergedReaders.ReadCmColor();
			//  10  Block Content Scale
			mLeader.BlockContentScale = this._objectReader.Read3BitDouble();
			//  43  Block Content Rotation
			mLeader.BlockContentRotation = this._objectReader.ReadBitDouble();
			//  176 Block Content Connection Type
			mLeader.BlockContentConnection = (BlockContentConnectionType)this._objectReader.ReadBitShort();
			//  293 Enable Annotation Scale/Is annotative
			mLeader.EnableAnnotationScale = this._objectReader.ReadBit();

			//-R2007
			if (this.R2007Pre)
			{
				//	BL number of arrow  heads
				int arrowHeadCount = this._objectReader.ReadBitLong();
				for (int ah = 0; ah < arrowHeadCount; ah++)
				{
					//	//  DXF:	94  BL Arrowhead Index (DXF)
					//	//	ODA:	94 B Is Default
					//	int arrowheadIndex = _objectReader.ReadBitLong();
					bool isDefault = _objectReader.ReadBit();

					//  345 Arrowhead ID
					template.ArrowheadHandles.Add(this.handleReference(), isDefault);
				}
			}

			//	BL Number of Block Labels 
			int blockLabelCount = this._objectReader.ReadBitLong();
			for (int bl = 0; bl < blockLabelCount; bl++)
			{
				//  330 Block Attribute definition handle (hard pointer)
				var attributeHandle = this.handleReference();
				var blockAttribute = new MultiLeader.BlockAttribute()
				{
					//  302 Block Attribute Text String
					Text = this._textReader.ReadVariableText(),
					//  177 Block Attribute Index
					Index = this._objectReader.ReadBitShort(),
					//  44  Block Attribute Width
					Width = this._objectReader.ReadBitDouble()
				};
				mLeader.BlockAttributes.Add(blockAttribute);
				template.BlockAttributeHandles.Add(blockAttribute, attributeHandle);
			}

			//  294 Text Direction Negative
			mLeader.TextDirectionNegative = this._objectReader.ReadBit();
			//  178 Text Align in IPE
			mLeader.TextAligninIPE = this._objectReader.ReadBitShort();
			//  179 Text Attachment Point
			mLeader.TextAttachmentPoint = (TextAttachmentPointType)this._objectReader.ReadBitShort();
			//	45	BD	ScaleFactor
			mLeader.ScaleFactor = this._objectReader.ReadBitDouble();

			if (this.R2010Plus)
			{
				//  271 Text attachment direction for MText contents
				mLeader.TextAttachmentDirection = (TextAttachmentDirectionType)this._objectReader.ReadBitShort();
				//  272 Bottom text attachment direction (sequence my be interchanged)
				mLeader.TextBottomAttachment = (TextAttachmentType)this._objectReader.ReadBitShort();
				//  273 Top text attachment direction
				mLeader.TextTopAttachment = (TextAttachmentType)this._objectReader.ReadBitShort();
			}

			if (this.R2013Plus)
			{
				//	295 Leader extended to text
				mLeader.ExtendedToText = this._objectReader.ReadBit();
			}

			return template;
		}

		private MultiLeaderAnnotContext readMultiLeaderAnnotContext(CadMLeaderTemplate template)
		{
			MultiLeaderAnnotContext annotContext = new MultiLeaderAnnotContext();

			//	BL	-	Number of leader roots
			int leaderRootCount = this._objectReader.ReadBitLong();
			for (int i = 0; i < leaderRootCount; i++)
			{
				annotContext.LeaderRoots.Add(this.readLeaderRoot(template));
			}

			//	Common
			//	BD	40	Overall scale
			annotContext.ScaleFactor = this._objectReader.ReadBitDouble();
			//	3BD	10	Content base point
			annotContext.ContentBasePoint = this._objectReader.Read3BitDouble();
			//	BD	41	Text height
			annotContext.TextHeight = this._objectReader.ReadBitDouble();
			//	BD	140	Arrow head size
			annotContext.ArrowheadSize = this._objectReader.ReadBitDouble();
			//  BD	145	Landing gap
			annotContext.LandingGap = this._objectReader.ReadBitDouble();
			//	BS	174	Style left text attachment type. See also MLEADER style left text attachment type for values. Relevant if mleader attachment direction is horizontal.
			annotContext.TextLeftAttachment = (TextAttachmentType)this._objectReader.ReadBitShort();
			//	BS	175	Style right text attachment type. See also MLEADER style left text attachment type for values. Relevant if mleader attachment direction is horizontal.
			annotContext.TextRightAttachment = (TextAttachmentType)this._objectReader.ReadBitShort();
			//	BS	176	Text align type (0 = left, 1 = center, 2 = right)
			annotContext.TextAlignment = (TextAlignmentType)this._objectReader.ReadBitShort();
			//	BS	177	Attachment type (0 = content extents, 1 = insertion point).
			annotContext.BlockContentConnection = (BlockContentConnectionType)this._objectReader.ReadBitShort();
			//	B	290	Has text contents
			annotContext.HasTextContents = this._objectReader.ReadBit();
			if (annotContext.HasTextContents)
			{
				//	TV	304	Text label
				annotContext.TextLabel = this._textReader.ReadVariableText();
				//	3BD	11	Normal vector
				annotContext.TextNormal = this._objectReader.Read3BitDouble();
				//	H	340	Text style handle (hard pointer)
				template.AnnotContextTextStyleHandle = this.handleReference();
				//	3BD	12	Location
				annotContext.TextLocation = this._objectReader.Read3BitDouble();
				//	3BD	13	Direction
				annotContext.Direction = this._objectReader.Read3BitDouble();
				//	BD	42	Rotation (radians)
				annotContext.TextRotation = this._objectReader.ReadBitDouble();
				//	BD	43	Boundary width
				annotContext.BoundaryWidth = this._objectReader.ReadBitDouble();
				//	BD	44	Boundary height
				annotContext.BoundaryHeight = this._objectReader.ReadBitDouble();
				//	BD	45	Line spacing factor
				annotContext.LineSpacingFactor = this._objectReader.ReadBitDouble();
				//	BS	170	Line spacing style (1 = at least, 2 = exactly)
				annotContext.LineSpacing = (LineSpacingStyle)this._objectReader.ReadBitShort();
				//	CMC	90	Text color
				annotContext.TextColor = this._objectReader.ReadCmColor();
				//	BS	171	Alignment (1 = left, 2 = center, 3 = right)
				annotContext.TextAttachmentPoint = (TextAttachmentPointType)this._objectReader.ReadBitShort();
				//	BS	172	Flow direction (1 = horizontal, 3 = vertical, 6 = by style)
				annotContext.FlowDirection = (FlowDirectionType)this._objectReader.ReadBitShort();
				//	CMC	91	Background fill color
				annotContext.BackgroundFillColor = this._objectReader.ReadCmColor();
				//	BD	141	Background scale factor
				annotContext.BackgroundScaleFactor = this._objectReader.ReadBitDouble();
				//	BL	92	Background transparency
				annotContext.BackgroundTransparency = this._objectReader.ReadBitLong();
				//	B	291	Is background fill enabled
				annotContext.BackgroundFillEnabled = this._objectReader.ReadBit();
				//	B	292	Is background mask fill on
				annotContext.BackgroundMaskFillOn = this._objectReader.ReadBit();
				//	BS	173	Column type (ODA writes 0), *TODO: what meaning for values?
				annotContext.ColumnType = this._objectReader.ReadBitShort();
				//	B	293	Is text height automatic?
				annotContext.TextHeightAutomatic = this._objectReader.ReadBit();
				//	BD	142	Column width
				annotContext.ColumnWidth = this._objectReader.ReadBitDouble();
				//	BD	143	Column gutter
				annotContext.ColumnGutter = this._objectReader.ReadBitDouble();
				//	B	294	Column flow reversed
				annotContext.ColumnFlowReversed = this._objectReader.ReadBit();

				//	Column sizes
				//  BD	144	Column size
				int columnSizesCount = this._objectReader.ReadBitLong();
				for (int i = 0; i < columnSizesCount; i++)
				{
					annotContext.ColumnSizes.Add(this._objectReader.ReadBitDouble());
				}

				//	B	295	Word break
				annotContext.WordBreak = this._objectReader.ReadBit();
				//	B	Unknown
				this._objectReader.ReadBit();
				//	ELSE(Has text contents)
			}
			else if (annotContext.HasContentsBlock = this._objectReader.ReadBit())
			{
				//B	296	Has contents block
				//IF Has contents block
				//	H	341	AcDbBlockTableRecord handle (soft pointer)
				template.AnnotContextBlockRecordHandle = this.handleReference();
				//	3BD	14	Normal vector
				annotContext.BlockContentNormal = this._objectReader.Read3BitDouble();
				//	3BD	15	Location
				annotContext.BlockContentLocation = this._objectReader.Read3BitDouble();
				//	3BD	16	Scale vector
				annotContext.BlockContentScale = this._objectReader.Read3BitDouble();
				//	BD	46	Rotation (radians)
				annotContext.BlockContentRotation = this._objectReader.ReadBitDouble();
				//  CMC	93	Block color
				annotContext.BlockContentColor = this._objectReader.ReadCmColor();
				//	BD (16)	47	16 doubles containing the complete transformation
				//	matrix. Order of transformation is:
				//	- Rotation,
				//	- OCS to WCS (using normal vector),
				//	- Scaling (using scale vector)
				//	- Translation (using location)
				double m00 = this._objectReader.ReadBitDouble();
				double m10 = this._objectReader.ReadBitDouble();
				double m20 = this._objectReader.ReadBitDouble();
				double m30 = this._objectReader.ReadBitDouble();

				double m01 = this._objectReader.ReadBitDouble();
				double m11 = this._objectReader.ReadBitDouble();
				double m21 = this._objectReader.ReadBitDouble();
				double m31 = this._objectReader.ReadBitDouble();

				double m02 = this._objectReader.ReadBitDouble();
				double m12 = this._objectReader.ReadBitDouble();
				double m22 = this._objectReader.ReadBitDouble();
				double m32 = this._objectReader.ReadBitDouble();

				double m03 = this._objectReader.ReadBitDouble();
				double m13 = this._objectReader.ReadBitDouble();
				double m23 = this._objectReader.ReadBitDouble();
				double m33 = this._objectReader.ReadBitDouble();

				annotContext.TransformationMatrix = new Matrix4(
						m00, m10, m20, m30,
						m01, m11, m21, m31,
						m02, m12, m22, m32,
						m03, m13, m23, m33);
			}
			//END IF Has contents block
			//END IF Has text contents

			//	3BD	110	Base point
			annotContext.BasePoint = this._objectReader.Read3BitDouble();
			//	3BD	111	Base direction
			annotContext.BaseDirection = this._objectReader.Read3BitDouble();
			//	3BD	112	Base vertical
			annotContext.BaseVertical = this._objectReader.Read3BitDouble();
			//	B	297	Is normal reversed?
			annotContext.NormalReversed = this._objectReader.ReadBit();

			if (this.R2010Plus)
			{
				//	BS	273	Style top attachment
				annotContext.TextTopAttachment = (TextAttachmentType)this._objectReader.ReadBitShort();
				//	BS	272	Style bottom attachment
				annotContext.TextBottomAttachment = (TextAttachmentType)this._objectReader.ReadBitShort();
			}

			return annotContext;
		}

		private LeaderRoot readLeaderRoot(CadMLeaderTemplate template)
		{
			LeaderRoot leaderRoot = new LeaderRoot();

			//	B		290		Is content valid(ODA writes true)/DXF: Has Set Last Leader Line Point
			leaderRoot.ContentValid = this._objectReader.ReadBit();
			//	B		291		Unknown(ODA writes true)/DXF: Has Set Dogleg Vector
			leaderRoot.Unknown = this._objectReader.ReadBit();
			//	3BD		10		Connection point/DXF: Last Leader Line Point
			leaderRoot.ConnectionPoint = this._objectReader.Read3BitDouble();
			//	3BD		11		Direction/DXF: Dogleg vector
			leaderRoot.Direction = this._objectReader.Read3BitDouble();

			//	Break start/end point pairs
			//	BL		Number of break start / end point pairs
			//	3BD		12		Break start point
			//	3BD		13		Break end point
			int breakStartEndPointCount = this._objectReader.ReadBitLong();
			for (int bsep = 0; bsep < breakStartEndPointCount; bsep++)
			{
				leaderRoot.BreakStartEndPointsPairs.Add(new StartEndPointPair(
					this._objectReader.Read3BitDouble(),
					this._objectReader.Read3BitDouble()));
			}

			//	BL		90		Leader index
			leaderRoot.LeaderIndex = this._objectReader.ReadBitLong();
			//	BD		40		Landing distance
			leaderRoot.LandingDistance = this._objectReader.ReadBitDouble();

			//	Leader lines
			//	BL		Number of leader lines
			int leaderLineCount = this._objectReader.ReadBitLong();
			for (int ll = 0; ll < leaderLineCount; ll++)
			{
				leaderRoot.Lines.Add(this.readLeaderLine(template));
			}

			if (this.R2010Plus)
			{
				//	BS	271	Attachment direction(0 = horizontal, 1 = vertical, default is 0)
				leaderRoot.TextAttachmentDirection = (TextAttachmentDirectionType)this._objectReader.ReadBitShort();
			}

			return leaderRoot;
		}

		private LeaderLine readLeaderLine(CadMLeaderTemplate template)
		{
			LeaderLine leaderLine = new LeaderLine();
			CadMLeaderTemplate.LeaderLineSubTemplate leaderLineSubTemplate = new CadMLeaderTemplate.LeaderLineSubTemplate(leaderLine);
			template.LeaderLineSubTemplates.Add(leaderLineSubTemplate);

			//	Points
			//	BL	-	Number of points
			int pointCount = this._objectReader.ReadBitLong();
			for (int p = 0; p < pointCount; p++)
			{
				//	3BD		10		Point
				leaderLine.Points.Add(this._objectReader.Read3BitDouble());
			}

			//	Add optional Break Info (one or more)
			//	BL	Break info count
			leaderLine.BreakInfoCount = this._objectReader.ReadBitLong();
			if (leaderLine.BreakInfoCount > 0)
			{
				//	BL	90		Segment index
				leaderLine.SegmentIndex = this._objectReader.ReadBitLong();

				//	Start/end point pairs
				int startEndPointCount = this._objectReader.ReadBitLong();
				for (int sep = 0; sep < startEndPointCount; sep++)
				{
					leaderLine.StartEndPoints.Add(new StartEndPointPair(
						//	3BD	11	Start Point
						this._objectReader.Read3BitDouble(),
						//	3BD	12	End point
						this._objectReader.Read3BitDouble()));
				}
			}

			//	BL	91	Leader line index
			leaderLine.Index = this._objectReader.ReadBitLong();

			if (this.R2010Plus)
			{
				//	BS	170	Leader type(0 = invisible leader, 1 = straight leader, 2 = spline leader)
				leaderLine.PathType = (MultiLeaderPathType)this._objectReader.ReadBitShort();
				//	CMC	92	Line color
				leaderLine.LineColor = this._objectReader.ReadCmColor();
				//	H	340	Line type handle(hard pointer)
				leaderLineSubTemplate.LineTypeHandle = this.handleReference();
				//	BL	171	Line weight
				leaderLine.LineWeight = (LineweightType)this._objectReader.ReadBitLong();
				//	BD	40	Arrow size
				leaderLine.ArrowheadSize = this._objectReader.ReadBitDouble();
				//	H	341	Arrow symbol handle(hard pointer)
				leaderLineSubTemplate.ArrowSymbolHandle = this.handleReference();
				//	BL	93	Override flags (1 = leader type, 2 = line color, 4 = line type, 8 = line weight, 16 = arrow size, 32 = arrow symbol(handle)
				leaderLine.OverrideFlags = (LeaderLinePropertOverrideFlags)this._objectReader.ReadBitLong();
			}

			return leaderLine;
		}

		private CadTemplate readMultiLeaderStyle()
		{
			if (!this.R2010Plus)
			{
				return null;
			}

			MultiLeaderStyle mLeaderStyle = new MultiLeaderStyle();
			CadMLeaderStyleTemplate template = new CadMLeaderStyleTemplate(mLeaderStyle);

			this.readCommonNonEntityData(template);

			//	BS	179	Version expected: 2
			var version = this._objectReader.ReadBitShort();

			//	BS	170	Content type (see paragraph on LEADER for more details).
			mLeaderStyle.ContentType = (LeaderContentType)this._objectReader.ReadBitShort();
			//	BS	171	Draw multi-leader order (0 = draw content first, 1 = draw leader first)
			mLeaderStyle.MultiLeaderDrawOrder = (MultiLeaderDrawOrderType)this._objectReader.ReadBitShort();
			//	BS	172	Draw leader order (0 = draw leader head first, 1 = draw leader tail first)
			mLeaderStyle.LeaderDrawOrder = (LeaderDrawOrderType)this._objectReader.ReadBitShort();
			//	BL	90	Maximum number of points for leader
			mLeaderStyle.MaxLeaderSegmentsPoints = this._objectReader.ReadBitShort();
			//	BD	40	First segment angle (radians)
			mLeaderStyle.FirstSegmentAngleConstraint = this._objectReader.ReadBitDouble();
			//	BD	41	Second segment angle (radians)
			mLeaderStyle.SecondSegmentAngleConstraint = this._objectReader.ReadBitDouble();
			//	BS	173	Leader type (see paragraph on LEADER for more details).
			mLeaderStyle.PathType = (MultiLeaderPathType)this._objectReader.ReadBitShort();
			//	CMC	91	Leader line color
			mLeaderStyle.LineColor = this._mergedReaders.ReadCmColor();
			//	H	340	Leader line type handle (hard pointer)
			template.LeaderLineTypeHandle = this.handleReference();
			//	BL	92	Leader line weight
			mLeaderStyle.LeaderLineWeight = (LineweightType)this._objectReader.ReadBitLong();
			//	B	290	Is landing enabled?
			mLeaderStyle.EnableLanding = this._objectReader.ReadBit();
			//	BD	42	Landing gap
			mLeaderStyle.LandingGap = this._objectReader.ReadBitDouble();
			//	B	291	Auto include landing (is dog-leg enabled?)
			mLeaderStyle.EnableDogleg = this._objectReader.ReadBit();
			//	BD	43	Landing distance
			mLeaderStyle.LandingDistance = this._objectReader.ReadBitDouble();
			//	TV	3	Style description
			mLeaderStyle.Description = this._mergedReaders.ReadVariableText();
			//	H	341	Arrow head block handle (hard pointer)
			template.ArrowheadHandle = this.handleReference();
			//	BD	44	Arrow head size
			mLeaderStyle.ArrowheadSize = this._objectReader.ReadBitDouble();
			//	TV	300	Text default
			mLeaderStyle.DefaultTextContents = this._mergedReaders.ReadVariableText();
			//	H	342	Text style handle (hard pointer)
			template.MTextStyleHandle = this.handleReference();
			//	BS	174	Left attachment (see paragraph on LEADER for more details).
			mLeaderStyle.TextLeftAttachment = (TextAttachmentType)this._objectReader.ReadBitShort();
			//	BS	178	Right attachment (see paragraph on LEADER for more details).
			mLeaderStyle.TextRightAttachment = (TextAttachmentType)this._objectReader.ReadBitShort();
			if (this.R2010Plus)
			{//	IF IsNewFormat OR DXF file
			 //	BS	175	Text angle type (see paragraph on LEADER for more details).
				mLeaderStyle.TextAngle = (TextAngleType)this._objectReader.ReadBitShort();

			}   //	END IF IsNewFormat OR DXF file
				//	BS	176	Text alignment type
			mLeaderStyle.TextAlignment = (TextAlignmentType)this._objectReader.ReadBitShort();
			//	CMC	93	Text color
			mLeaderStyle.TextColor = this._mergedReaders.ReadCmColor();
			//	BD	45	Text height
			mLeaderStyle.TextHeight = this._objectReader.ReadBitDouble();
			//	B	292	Text frame enabled
			mLeaderStyle.TextFrame = this._objectReader.ReadBit();
			if (this.R2010Plus)
			{//	IF IsNewFormat OR DXF file
			 //	B	297	Always align text left
				mLeaderStyle.TextAlignAlwaysLeft = this._objectReader.ReadBit();
			}//	END IF IsNewFormat OR DXF file
			 //	BD	46	Align space
			mLeaderStyle.AlignSpace = this._objectReader.ReadBitDouble();
			//	H	343	Block handle (hard pointer)
			template.BlockContentHandle = this.handleReference();
			//	CMC	94	Block color
			mLeaderStyle.BlockContentColor = this._mergedReaders.ReadCmColor();
			//	3BD	47,49,140	Block scale vector
			mLeaderStyle.BlockContentScale = this._objectReader.Read3BitDouble();
			//	B	293	Is block scale enabled
			mLeaderStyle.EnableBlockContentScale = this._objectReader.ReadBit();
			//	BD	141	Block rotation (radians)
			mLeaderStyle.BlockContentRotation = this._objectReader.ReadBitDouble();
			//	B	294	Is block rotation enabled
			mLeaderStyle.EnableBlockContentRotation = this._objectReader.ReadBit();
			//	BS	177	Block connection type (0 = MLeader connects to the block extents, 1 = MLeader connects to the block base point)
			mLeaderStyle.BlockContentConnection = (BlockContentConnectionType)this._objectReader.ReadBitShort();
			//	BD	142	Scale factor
			mLeaderStyle.ScaleFactor = this._objectReader.ReadBitDouble();
			//	B	295	Property changed, meaning not totally clear
			//	might be set to true if something changed after loading,
			//	or might be used to trigger updates in dependent MLeaders.
			//	sequence seems to be different in DXF
			mLeaderStyle.OverwritePropertyValue = this._objectReader.ReadBit();
			//	B	296	Is annotative?
			mLeaderStyle.IsAnnotative = this._objectReader.ReadBit();
			//	BD	143	Break size
			mLeaderStyle.BreakGapSize = this._objectReader.ReadBitDouble();

			//	BS	271	Attachment direction (see paragraph on LEADER for more details).
			mLeaderStyle.TextAttachmentDirection = (TextAttachmentDirectionType)this._objectReader.ReadBitShort();
			//	BS	273	Top attachment (see paragraph on LEADER for more details).
			mLeaderStyle.TextBottomAttachment = (TextAttachmentType)this._objectReader.ReadBitShort();
			//	BS	272	Bottom attachment (see paragraph on LEADER for more details).
			mLeaderStyle.TextTopAttachment = (TextAttachmentType)this._objectReader.ReadBitShort();

			return template;
		}

		private CadTemplate readTolerance()
		{
			Tolerance tolerance = new Tolerance();
			CadToleranceTemplate template = new CadToleranceTemplate(tolerance);

			//Common Entity Data
			this.readCommonEntityData(template);

			//R13 - R14 Only:
			if (this.R13_14Only)
			{
				//Unknown short S
				short s = this._objectReader.ReadBitShort();
				//Height BD --
				double height = this._objectReader.ReadBitDouble();
				//Dimgap(?) BD dimgap at time of creation, *dimscale
				double dimscale = this._objectReader.ReadBitDouble();
			}

			//Common:
			//Ins pt 3BD 10
			tolerance.InsertionPoint = this._objectReader.Read3BitDouble();
			//X direction 3BD 11
			tolerance.Direction = this._objectReader.Read3BitDouble();
			//Extrusion 3BD 210 etc.
			tolerance.Normal = this._objectReader.Read3BitDouble();
			//Text string BS 1
			tolerance.Text = this._textReader.ReadVariableText();

			//Common Entity Handle Data
			//H DIMSTYLE(hard pointer)
			template.DimensionStyleHandle = this.handleReference();

			return template;
		}

		private CadTemplate readMLine()
		{
			MLine mline = new MLine();
			CadMLineTemplate template = new CadMLineTemplate(mline);

			this.readCommonEntityData(template);

			//Scale BD 40
			mline.ScaleFactor = this._objectReader.ReadBitDouble();
			//Just EC top (0), bottom(2), or center(1)
			mline.Justification = (MLineJustification)this._objectReader.ReadByte();
			//Base point 3BD 10
			mline.StartPoint = this._objectReader.Read3BitDouble();
			//Extrusion 3BD 210 etc.
			mline.Normal = this._objectReader.Read3BitDouble();

			//Openclosed BS open (1), closed(3)
			mline.Flags |= this._objectReader.ReadBitShort() == 3 ? MLineFlags.Closed : MLineFlags.Has;

			//Linesinstyle RC 73
			int nlines = (int)this._objectReader.ReadByte();

			//Numverts BS 72
			int nverts = (int)this._objectReader.ReadBitShort();
			for (int i = 0; i < nverts; ++i)
			{
				MLine.Vertex vertex = new MLine.Vertex();

				//vertex 3BD
				vertex.Position = this._objectReader.Read3BitDouble();
				//vertex direction 3BD
				vertex.Direction = this._objectReader.Read3BitDouble();
				//miter direction 3BD
				vertex.Miter = this._objectReader.Read3BitDouble();

				for (int j = 0; j < nlines; ++j)
				{
					MLine.Vertex.Segment element = new MLine.Vertex.Segment();

					//numsegparms BS
					int nsegparms = (int)this._objectReader.ReadBitShort();
					for (int k = 0; k < nsegparms; ++k)
					{
						//segparm BD segment parameter
						element.Parameters.Add(this._objectReader.ReadBitDouble());
					}

					//numareafillparms BS
					int nfillparms = (int)this._objectReader.ReadBitShort();
					for (int k = 0; k < nfillparms; ++k)
					{
						//areafillparm BD area fill parameter
						element.AreaFillParameters.Add(this._objectReader.ReadBitDouble());
					}

					vertex.Segments.Add(element);
				}

				mline.Vertices.Add(vertex);
			}

			//H mline style oject handle (hard pointer)
			template.MLineStyleHandle = this.handleReference();

			return template;
		}

		private CadTemplate readBlockControlObject()
		{
			CadBlockCtrlObjectTemplate template = new CadBlockCtrlObjectTemplate(
				new BlockRecordsTable());

			this.readDocumentTable(template.CadObject, template);

			//*MODEL_SPACE and *PAPER_SPACE(hard owner).
			template.ModelSpaceHandle = this.handleReference();
			template.PaperSpaceHandle = this.handleReference();

			return template;
		}

		private CadTemplate readBlockHeader()
		{
			BlockRecord record = new BlockRecord();
			Block block = record.BlockEntity;

			CadBlockRecordTemplate template = new CadBlockRecordTemplate(record);
			this._builder.BlockRecordTemplates.Add(template);

			this.readCommonNonEntityData(template);

			//Common:
			//Entry name TV 2
			//Warning: anonymous blocks do not write the full name, only *{type character}
			string name = this._textReader.ReadVariableText();
			if (name.Equals(BlockRecord.ModelSpaceName, System.StringComparison.CurrentCultureIgnoreCase) ||
				name.Equals(BlockRecord.PaperSpaceName, System.StringComparison.CurrentCultureIgnoreCase))
				record.Name = name;

			this.readXrefDependantBit(template.CadObject);

			//Anonymous B 1 if this is an anonymous block (1 bit)
			if (this._objectReader.ReadBit())
				block.Flags |= BlockTypeFlags.Anonymous;

			//Hasatts B 1 if block contains attdefs (2 bit)
			bool hasatts = this._objectReader.ReadBit();

			//Blkisxref B 1 if block is xref (4 bit)
			if (this._objectReader.ReadBit())
				block.Flags |= BlockTypeFlags.XRef;

			//Xrefoverlaid B 1 if an overlaid xref (8 bit)
			if (this._objectReader.ReadBit())
				block.Flags |= BlockTypeFlags.XRefOverlay;

			//R2000+:
			if (this.R2000Plus)
			{
				//Loaded Bit B 0 indicates loaded for an xref
				this._objectReader.ReadBit();
			}

			//R2004+:
			int nownedObjects = 0;
			if (this.R2004Plus
				&& !block.Flags.HasFlag(BlockTypeFlags.XRef)
				&& !block.Flags.HasFlag(BlockTypeFlags.XRefOverlay))
				//Owned Object Count BL Number of objects owned by this object.
				nownedObjects = this._objectReader.ReadBitLong();

			//Common:
			//Base pt 3BD 10 Base point of block.
			block.BasePoint = this._objectReader.Read3BitDouble();
			//Xref pname TV 1 Xref pathname. That's right: DXF 1 AND 3!
			//3 1 appears in a tblnext/ search elist; 3 appears in an entget.
			block.XrefPath = this._textReader.ReadVariableText();

			//R2000+:
			int insertCount = 0;
			if (this.R2000Plus)
			{
				//Insert Count RC A sequence of zero or more non-zero RC’s, followed by a terminating 0 RC.The total number of these indicates how many insert handles will be present.
				for (byte i = this._objectReader.ReadByte(); i != 0; i = this._objectReader.ReadByte())
					++insertCount;

				//Block Description TV 4 Block description.
				block.Comments = this._textReader.ReadVariableText();

				//Size of preview data BL Indicates number of bytes of data following.
				int n = this._objectReader.ReadBitLong();
				List<byte> data = new List<byte>();
				for (int index = 0; index < n; ++index)
				{
					//Binary Preview Data N*RC 310
					data.Add(this._objectReader.ReadByte());
				}

				record.Preview = data.ToArray();
			}

			//R2007+:
			if (this.R2007Plus)
			{
				//Insert units BS 70
				record.Units = (UnitsType)this._objectReader.ReadBitShort();
				//Explodable B 280
				record.IsExplodable = this._objectReader.ReadBit();
				//Block scaling RC 281
				record.CanScale = this._objectReader.ReadByte() > 0;
			}

			//NULL(hard pointer)
			this.handleReference();
			//BLOCK entity. (hard owner)
			//Block begin object
			template.BeginBlockHandle = this.handleReference();

			//R13-R2000:
			if (this._version >= ACadVersion.AC1012 && this._version <= ACadVersion.AC1015
					&& !block.Flags.HasFlag(BlockTypeFlags.XRef)
					&& !block.Flags.HasFlag(BlockTypeFlags.XRefOverlay))
			{
				//first entity in the def. (soft pointer)
				template.FirstEntityHandle = this.handleReference();
				//last entity in the def. (soft pointer)
				template.LastEntityHandle = this.handleReference();
			}

			//R2004+:
			if (this.R2004Plus)
			{
				for (int i = 0; i < nownedObjects; ++i)
					//H[ENTITY(hard owner)] Repeats “Owned Object Count” times.
					template.OwnedObjectsHandlers.Add(this.handleReference());
			}

			//Common:
			//ENDBLK entity. (hard owner)
			template.EndBlockHandle = this.handleReference();

			//R2000+:
			if (this.R2000Plus)
			{
				//Insert Handles H N insert handles, where N corresponds to the number of insert count entries above(soft pointer).
				for (int i = 0; i < insertCount; ++i)
				{
					//Entries	//TODO: necessary to store the insert handles??
					template.InsertHandles.Add(this.handleReference());
				}
				//Layout Handle H(hard pointer)
				template.LayoutHandle = this.handleReference();
			}

			return template;
		}

		private CadTemplate readLayer()
		{
			//Initialize the template with the default layer
			Layer layer = new Layer();
			CadLayerTemplate template = new CadLayerTemplate(layer);

			this.readCommonNonEntityData(template);

			//Common:
			//Entry name TV 2
			layer.Name = this._textReader.ReadVariableText();

			this.readXrefDependantBit(template.CadObject);

			//R13-R14 Only:
			if (this.R13_14Only)
			{
				//Frozen B 70 if frozen (1 bit)
				if (this._objectReader.ReadBit())
					layer.Flags |= LayerFlags.Frozen;

				//On B if on.
				layer.IsOn = this._objectReader.ReadBit();

				//Frz in new B 70 if frozen by default in new viewports (2 bit)
				if (this._objectReader.ReadBit())
					layer.Flags |= LayerFlags.FrozenNewViewports;

				//Locked B 70 if locked (4 bit)
				if (this._objectReader.ReadBit())
					layer.Flags |= LayerFlags.Locked;
			}
			//R2000+:
			if (this.R2000Plus)
			{
				//Values BS 70,290,370
				short values = this._objectReader.ReadBitShort();

				//contains frozen (1 bit),
				if (((uint)values & 0b1) > 0)
					layer.Flags |= LayerFlags.Frozen;

				//on (2 bit)
				layer.IsOn = (values & 0b10) == 0;

				//frozen by default in new viewports (4 bit)
				if (((uint)values & 0b100) > 0)
					layer.Flags |= LayerFlags.FrozenNewViewports;
				//locked (8 bit)
				if (((uint)values & 0b1000) > 0)
					layer.Flags |= LayerFlags.Locked;

				//plotting flag (16 bit),
				layer.PlotFlag = ((uint)values & 0b10000) > 0;

				//and lineweight (mask with 0x03E0)
				byte lineweight = (byte)((values & 0x3E0) >> 5);
				layer.LineWeight = CadUtils.ToValue(lineweight);
			}

			//Common:
			//Color CMC 62
			var color = this._mergedReaders.ReadCmColor();
			layer.Color = color.IsByBlock || color.IsByLayer ? new(30) : color;

			//TODO: This is not the Layer control handle
			template.LayerControlHandle = this.handleReference();
			//Handle refs H Layer control (soft pointer)
			//[Reactors(soft pointer)]
			//xdicobjhandle(hard owner)
			//External reference block handle(hard pointer)

			//R2000+:
			if (this.R2000Plus)
				//H 390 Plotstyle (hard pointer), by default points to PLACEHOLDER with handle 0x0f.
				template.PlotStyleHandle = this.handleReference();

			//R2007+:
			if (this.R2007Plus)
			{
				//H 347 Material
				template.MaterialHandle = this.handleReference();
			}

			//Common:
			//H 6 linetype (hard pointer)
			template.LineTypeHandle = this.handleReference();

			if (this.R2013Plus)
			{
				//H Unknown handle (hard pointer). Always seems to be NULL.
				this.handleReference();
			}

			return template;
		}

		private CadTemplate readTextStyle()
		{
			TextStyle style = new TextStyle();
			CadTableEntryTemplate<TextStyle> template = new CadTableEntryTemplate<TextStyle>(style);

			this.readCommonNonEntityData(template);

			//Common:
			//Entry name TV 2
			string name = this._textReader.ReadVariableText();
			if (!string.IsNullOrWhiteSpace(name))
			{
				style.Name = name;
			}

			this.readXrefDependantBit(template.CadObject);

			//shape file B 1 if a shape file rather than a font (1 bit)
			if (this._objectReader.ReadBit())
				style.Flags |= StyleFlags.IsShape;
			//Vertical B 1 if vertical (4 bit of flag)
			if (this._objectReader.ReadBit())
				style.Flags |= StyleFlags.VerticalText;
			//Fixed height BD 40
			style.Height = this._objectReader.ReadBitDouble();
			//Width factor BD 41
			style.Width = this._objectReader.ReadBitDouble();
			//Oblique ang BD 50
			style.ObliqueAngle = this._objectReader.ReadBitDouble();
			//Generation RC 71 Generation flags (not bit-pair coded).
			style.MirrorFlag = (TextMirrorFlag)this._objectReader.ReadByte();
			//Last height BD 42
			style.LastHeight = this._objectReader.ReadBitDouble();
			//Font name TV 3
			style.Filename = this._textReader.ReadVariableText();
			//Bigfont name TV 4
			style.BigFontFilename = this._textReader.ReadVariableText();

			ulong styleControl = this.handleReference();

			return template;
		}

		private CadTemplate readLTypeControlObject()
		{
			CadTableTemplate<LineType> template = new CadTableTemplate<LineType>(
				new LineTypesTable());

			this.readDocumentTable(template.CadObject, template);

			//the linetypes, ending with BYLAYER and BYBLOCK.
			//all are soft owner references except BYLAYER and 
			//BYBLOCK, which are hard owner references.
			template.EntryHandles.Add(this.handleReference());
			template.EntryHandles.Add(this.handleReference());

			return template;
		}

		private CadTemplate readLType()
		{
			LineType ltype = new LineType();
			CadLineTypeTemplate template = new CadLineTypeTemplate(ltype);

			this.readCommonNonEntityData(template);

			//Common:
			//Entry name TV 2
			ltype.Name = this._textReader.ReadVariableText();

			this.readXrefDependantBit(template.CadObject);

			//Description TV 3
			ltype.Description = this._textReader.ReadVariableText();
			//Pattern Len BD 40
			template.TotalLen = this._objectReader.ReadBitDouble();
			//Alignment RC 72 Always 'A'.
			ltype.Alignment = this._objectReader.ReadRawChar();

			//Numdashes RC 73 The number of repetitions of the 49...74 data.
			int ndashes = this._objectReader.ReadByte();
			//Hold the text flag
			bool isText = false;
			for (int i = 0; i < ndashes; i++)
			{
				CadLineTypeTemplate.SegmentTemplate segment = new CadLineTypeTemplate.SegmentTemplate();

				//Dash length BD 49 Dash or dot specifier.
				segment.Segment.Length = this._objectReader.ReadBitDouble();
				//Complex shapecode BS 75 Shape number if shapeflag is 2, or index into the string area if shapeflag is 4.
				segment.Segment.ShapeNumber = this._objectReader.ReadBitShort();

				//X - offset RD 44 (0.0 for a simple dash.)
				//Y - offset RD 45(0.0 for a simple dash.)
				XY offset = new XY(this._objectReader.ReadDouble(), this._objectReader.ReadDouble());
				segment.Segment.Offset = offset;

				//Scale BD 46 (1.0 for a simple dash.)
				segment.Segment.Scale = this._objectReader.ReadBitDouble();
				//Rotation BD 50 (0.0 for a simple dash.)
				segment.Segment.Rotation = this._objectReader.ReadBitDouble();
				//Shapeflag BS 74 bit coded:
				segment.Segment.Shapeflag = (LinetypeShapeFlags)this._objectReader.ReadBitShort();

				if (segment.Segment.Shapeflag.HasFlag(LinetypeShapeFlags.Text))
					isText = true;

				//Add the segment to the type
				template.SegmentTemplates.Add(segment);
			}

			//R2004 and earlier:
			if (this._version <= ACadVersion.AC1018)
			{
				//Strings area X 9 256 bytes of text area. The complex dashes that have text use this area via the 75-group indices. It's basically a pile of 0-terminated strings. First byte is always 0 for R13 and data starts at byte 1. In R14 it is not a valid data start from byte 0.
				//(The 9 - group is undocumented.)
				byte[] textarea = this._objectReader.ReadBytes(256);
				//TODO: Read the line type text area
			}
			//R2007+:
			if (this.R2007Plus && isText)
			{
				byte[] textarea = this._objectReader.ReadBytes(512);
				//TODO: Read the line type text area
			}

			//Common:
			//Handle refs H Ltype control(soft pointer)
			//[Reactors (soft pointer)]
			//xdicobjhandle(hard owner)
			//External reference block handle(hard pointer)
			template.LtypeControlHandle = this.handleReference();

			//340 shapefile for dash/shape (1 each) (hard pointer)
			for (int i = 0; i < ndashes; i++)
			{
				template.SegmentTemplates[i].StyleHandle = this.handleReference();
			}

			return template;
		}

		private CadTemplate readView()
		{
			View view = new View();
			CadViewTemplate template = new CadViewTemplate(view);

			this.readCommonNonEntityData(template);

			//Common:
			//Entry name TV 2
			view.Name = this._textReader.ReadVariableText();

			this.readXrefDependantBit(view);

			//View height BD 40
			view.Height = this._objectReader.ReadBitDouble();
			//View width BD 41
			view.Width = this._objectReader.ReadBitDouble();
			//View center 2RD 10(Not bit - pair coded.)
			view.Center = this._objectReader.Read2RawDouble();
			//Target 3BD 12
			view.Target = this._objectReader.Read3BitDouble();
			//View dir 3BD 11 DXF doc suggests from target toward camera.
			view.Direction = this._objectReader.Read3BitDouble();
			//Twist angle BD 50 Radians
			view.Angle = this._objectReader.ReadBitDouble();
			//Lens length BD 42
			view.LensLength = this._objectReader.ReadBitDouble();
			//Front clip BD 43
			view.FrontClipping = this._objectReader.ReadBitDouble();
			//Back clip BD 44
			view.BackClipping = this._objectReader.ReadBitDouble();

			//View mode X 71 4 bits: 0123
			//Note that only bits 0, 1, 2, and 4 of the 71 can be specified -- not bit 3 (8).
			//0 : 71's bit 0 (1)
			if (this._objectReader.ReadBit())
				view.ViewMode |= ViewModeType.PerspectiveView;
			//1 : 71's bit 1 (2)
			if (this._objectReader.ReadBit())
				view.ViewMode |= ViewModeType.FrontClipping;
			//2 : 71's bit 2 (4)
			if (this._objectReader.ReadBit())
				view.ViewMode |= ViewModeType.BackClipping;
			//3 : OPPOSITE of 71's bit 4 (16)
			if (this._objectReader.ReadBit())
				view.ViewMode |= ViewModeType.FrontClippingZ;

			//R2000+:
			if (this.R2000Plus)
			{
				//Render Mode RC 281
				view.RenderMode = (RenderMode)this._objectReader.ReadByte();
			}

			//R2007+:
			if (this.R2007Plus)
			{
				//Use default lights B ? Default value is true
				this._mergedReaders.ReadBit();
				//Default lighting RC ? Default value is 1
				this._mergedReaders.ReadByte();
				//Brightness BD ? Default value is 0
				this._mergedReaders.ReadBitDouble();
				//Contrast BD ? Default value is 0
				this._mergedReaders.ReadBitDouble();
				//Abient color CMC? Default value is indexed color 250
				this._mergedReaders.ReadCmColor();
			}

			//Common:
			//Pspace flag B 70 Bit 0(1) of the 70 - group.
			if (this._objectReader.ReadBit())
				view.Flags |= (StandardFlags)0b1;

			if (this.R2000Plus)
			{
				view.IsUcsAssociated = this._objectReader.ReadBit();
				if (view.IsUcsAssociated)
				{
					//Origin 3BD 10 This and next 4 R2000 items are present only if 72 value is 1.
					view.UcsOrigin = this._objectReader.Read3BitDouble();
					//X-direction 3BD 11
					view.UcsXAxis = this._objectReader.Read3BitDouble();
					//Y-direction 3BD 12
					view.UcsYAxis = this._objectReader.Read3BitDouble();
					//Elevation BD 146
					view.UcsElevation = this._objectReader.ReadBitDouble();
					//OrthographicViewType BS 79
					view.UcsOrthographicType = (OrthographicType)this._objectReader.ReadBitShort();
				}
			}

			//Common:
			//Handle refs H view control object (soft pointer)
			this.handleReference();

			//R2007+:
			if (this.R2007Plus)
			{
				//Camera plottable B 73
				view.IsPlottable = this._objectReader.ReadBit();

				//Background handle H 332 soft pointer
				this.handleReference();
				//Visual style H 348 hard pointer
				this.handleReference();
				//Sun H 361 hard owner
				this.handleReference();
			}

			if (this.R2000Plus && view.IsUcsAssociated)
			{
				//Base UCS Handle H 346 hard pointer
				template.UcsHandle = this.handleReference();
				//Named UCS Handle H 345 hard pointer
				template.NamedUcsHandle = this.handleReference();
			}

			//R2007+:
			if (this.R2007Plus)
			{
				//Live section H 334 soft pointer
				this.handleReference();
			}

			return template;
		}

		private CadTemplate readUcs()
		{
			UCS ucs = new UCS();
			CadTemplate<UCS> template = new CadTemplate<UCS>(ucs);

			this.readCommonNonEntityData(template);

			//Common:
			//Entry name TV 2
			ucs.Name = this._textReader.ReadVariableText();

			this.readXrefDependantBit(ucs);

			//Origin 3BD 10
			ucs.Origin = this._objectReader.Read3BitDouble();
			//X - direction 3BD 11
			ucs.XAxis = this._objectReader.Read3BitDouble();
			//Y - direction 3BD 12
			ucs.YAxis = this._objectReader.Read3BitDouble();

			//R2000+:
			if (this.R2000Plus)
			{
				//Elevation BD 146
				ucs.Elevation = this._objectReader.ReadBitDouble();
				//OrthographicViewType BS 79	//dxf docs: 79	Always 0
				ucs.OrthographicViewType = (OrthographicType)this._objectReader.ReadBitShort();
				//OrthographicType BS 71
				ucs.OrthographicType = (OrthographicType)this._objectReader.ReadBitShort();
			}

			//Common:
			//Handle refs H ucs control object (soft pointer)
			long control = (long)this.handleReference();

			//R2000 +:
			if (this.R2000Plus)
			{
				//Base UCS Handle H 346 hard pointer
				long baseUcs = (long)this.handleReference();
				//Named UCS Handle H -hard pointer, not present in DXF
				long namedHandle = (long)this.handleReference();
			}

			return template;
		}

		private CadTemplate readVPort()
		{
			VPort vport = new VPort();
			CadVPortTemplate template = new CadVPortTemplate(vport);

			this.readCommonNonEntityData(template);

			//Common:
			//Entry name TV 2
			vport.Name = this._textReader.ReadVariableText();

			this.readXrefDependantBit(vport);

			//View height BD 40
			vport.ViewHeight = this._objectReader.ReadBitDouble();
			//Aspect ratio BD 41 The number stored here is actually the aspect ratio times the view height (40),
			//so this number must be divided by the 40-value to produce the aspect ratio that entget gives.
			//(R13 quirk; R12 has just the aspect ratio.)
			vport.AspectRatio = this._objectReader.ReadBitDouble() / vport.ViewHeight;
			//View Center 2RD 12 DCS. (If it's plan view, add the view target (17) to get the WCS coordinates.
			//Careful! Sometimes you have to SAVE/OPEN to update the .dwg file.) Note that it's WSC in R12.
			vport.Center = this._objectReader.Read2RawDouble();
			//View target 3BD 17
			vport.Target = this._objectReader.Read3BitDouble();
			//View dir 3BD 16
			vport.Direction = this._objectReader.Read3BitDouble();
			//View twist BD 51
			vport.TwistAngle = this._objectReader.ReadBitDouble();
			//Lens length BD 42
			vport.LensLength = this._objectReader.ReadBitDouble();
			//Front clip BD 43
			vport.FrontClippingPlane = this._objectReader.ReadBitDouble();
			//Back clip BD 44
			vport.BackClippingPlane = this._objectReader.ReadBitDouble();

			//View mode X 71 4 bits: 0123
			//Note that only bits 0, 1, 2, and 4 are given here; see UCSFOLLOW below for bit 3(8) of the 71.
			//0 : 71's bit 0 (1)
			if (this._objectReader.ReadBit())
				vport.ViewMode |= ViewModeType.PerspectiveView;
			//1 : 71's bit 1 (2)
			if (this._objectReader.ReadBit())
				vport.ViewMode |= ViewModeType.FrontClipping;
			//2 : 71's bit 2 (4)
			if (this._objectReader.ReadBit())
				vport.ViewMode |= ViewModeType.BackClipping;
			//3 : OPPOSITE of 71's bit 4 (16)
			if (this._objectReader.ReadBit())
				vport.ViewMode |= ViewModeType.FrontClippingZ;

			//R2000+:
			if (this.R2000Plus)
			{
				//Render Mode RC 281
				vport.RenderMode = (RenderMode)this._objectReader.ReadByte();
			}

			//R2007+:
			if (this.R2007Plus)
			{
				//Use default lights B 292
				vport.UseDefaultLighting = this._objectReader.ReadBit();
				//Default lighting type RC 282
				vport.DefaultLighting = (DefaultLightingType)this._objectReader.ReadByte();
				//Brightness BD 141
				vport.Brightness = this._objectReader.ReadBitDouble();
				//Constrast BD 142
				vport.Contrast = this._objectReader.ReadBitDouble();
				//Ambient Color CMC 63
				vport.AmbientColor = this._mergedReaders.ReadCmColor();
			}

			//Common:
			//Lower left 2RD 10 In fractions of screen width and height.
			vport.BottomLeft = this._objectReader.Read2RawDouble();
			//Upper right 2RD 11 In fractions of screen width and height.
			vport.TopRight = this._objectReader.Read2RawDouble();

			//UCSFOLLOW B 71 UCSFOLLOW. Bit 3 (8) of the 71-group.
			if (this._objectReader.ReadBit())
				vport.ViewMode |= ViewModeType.Follow;

			//Circle zoom BS 72 Circle zoom percent.
			vport.CircleZoomPercent = this._objectReader.ReadBitShort();

			//Fast zoom B 73
			this._objectReader.ReadBit();

			//UCSICON X 74 2 bits: 01
			//0 : 74's bit 0 (1)
			if (this._objectReader.ReadBit())
				vport.UcsIconDisplay = UscIconType.OnLower;
			//1 : 74's bit 1 (2)
			if (this._objectReader.ReadBit())
				vport.UcsIconDisplay = UscIconType.OnOrigin;

			//Grid on/off B 76
			vport.ShowGrid = this._objectReader.ReadBit();
			//Grd spacing 2RD 15
			vport.GridSpacing = this._objectReader.Read2RawDouble();
			//Snap on/off B 75
			vport.SnapOn = this._objectReader.ReadBit();

			//Snap style B 77
			vport.IsometricSnap = this._objectReader.ReadBit();

			//Snap isopair BS 78
			vport.SnapIsoPair = this._objectReader.ReadBitShort();
			//Snap rot BD 50
			vport.SnapRotation = this._objectReader.ReadBitDouble();
			//Snap base 2RD 13
			vport.SnapBasePoint = this._objectReader.Read2RawDouble();
			//Snp spacing 2RD 14
			vport.SnapSpacing = this._objectReader.Read2RawDouble();

			//R2000+:
			if (this.R2000Plus)
			{
				//Unknown B
				this._objectReader.ReadBit();

				//UCS per Viewport B 71
				bool ucsPerViewport = this._objectReader.ReadBit();
				//UCS Origin 3BD 110
				vport.Origin = this._objectReader.Read3BitDouble();
				//UCS X Axis 3BD 111
				vport.XAxis = this._objectReader.Read3BitDouble();
				//UCS Y Axis 3BD 112
				vport.YAxis = this._objectReader.Read3BitDouble();
				//UCS Elevation BD 146
				vport.Elevation = this._objectReader.ReadBitDouble();
				//UCS Orthographic type BS 79
				vport.OrthographicType = (OrthographicType)this._objectReader.ReadBitShort();
			}

			//R2007+:
			if (this.R2007Plus)
			{
				//Grid flags BS 60
				vport.GridFlags = (GridFlags)this._objectReader.ReadBitShort();
				//Grid major BS 61
				vport.MinorGridLinesPerMajorGridLine = this._objectReader.ReadBitShort();
			}

			//Common:
			//Handle refs H Vport control(soft pointer)
			//[Reactors(soft pointer)]
			//xdicobjhandle(hard owner)
			//External reference block handle(hard pointer)
			template.VportControlHandle = this.handleReference();

			//R2007+:
			if (this.R2007Plus)
			{
				//Background handle H 332 soft pointer
				template.BackgroundHandle = this.handleReference();
				//Visual Style handle H 348 hard pointer
				template.StyleHandle = this.handleReference();
				//Sun handle H 361 hard owner
				template.SunHandle = this.handleReference();
			}

			//R2000+:
			if (this.R2000Plus)
			{
				//Named UCS Handle H 345 hard pointer
				template.NamedUcsHandle = this.handleReference();
				//Base UCS Handle H 346 hard pointer
				template.BaseUcsHandle = this.handleReference();
			}

			return template;
		}

		private CadTemplate readAppId()
		{
			AppId appId = new AppId();
			CadTemplate template = new CadTemplate<AppId>(appId);

			this.readCommonNonEntityData(template);

			appId.Name = this._textReader.ReadVariableText();

			this.readXrefDependantBit(appId);

			//Unknown RC 71 Undoc'd 71-group; doesn't even appear in DXF or an entget if it's 0.
			this._objectReader.ReadByte();

			//External reference block handle(hard pointer)	??
			this.handleReference();

			return template;
		}

		private CadTemplate readDimStyle()
		{
			DimensionStyle dimStyle = new DimensionStyle();
			CadDimensionStyleTemplate template = new CadDimensionStyleTemplate(dimStyle);

			this.readCommonNonEntityData(template);

			//Common:
			//Entry name TV 2
			string name = this._textReader.ReadVariableText();
			if (name.IsNullOrEmpty())
			{
				this._builder.Notify($"[DimensionStyle] with handle {dimStyle.Handle} does not have a name assigned", NotificationType.Warning);
			}
			else
			{
				dimStyle.Name = name;
			}

			this.readXrefDependantBit(dimStyle);

			//R13 & R14 Only:
			if (this.R13_14Only)
			{
				//DIMTOL B 71
				dimStyle.GenerateTolerances = this._objectReader.ReadBit();
				//DIMLIM B 72
				dimStyle.LimitsGeneration = this._objectReader.ReadBit();
				//DIMTIH B 73
				dimStyle.TextOutsideHorizontal = this._objectReader.ReadBit();
				//DIMTOH B 74
				dimStyle.SuppressFirstExtensionLine = this._objectReader.ReadBit();
				//DIMSE1 B 75
				dimStyle.SuppressSecondExtensionLine = this._objectReader.ReadBit();
				//DIMSE2 B 76
				dimStyle.TextInsideHorizontal = this._objectReader.ReadBit();
				//DIMALT B 170
				dimStyle.AlternateUnitDimensioning = this._objectReader.ReadBit();
				//DIMTOFL B 172
				dimStyle.TextOutsideExtensions = this._objectReader.ReadBit();
				//DIMSAH B 173
				dimStyle.SeparateArrowBlocks = this._objectReader.ReadBit();
				//DIMTIX B 174
				dimStyle.TextInsideExtensions = this._objectReader.ReadBit();
				//DIMSOXD B 175
				dimStyle.SuppressOutsideExtensions = this._objectReader.ReadBit();
				//DIMALTD RC 171
				dimStyle.AlternateUnitDecimalPlaces = this._objectReader.ReadByte();
				//DIMZIN RC 78
				dimStyle.ZeroHandling = (ZeroHandling)this._objectReader.ReadRawChar();
				//DIMSD1 B 281
				dimStyle.SuppressFirstDimensionLine = this._objectReader.ReadBit();
				//DIMSD2 B 282
				dimStyle.SuppressSecondDimensionLine = this._objectReader.ReadBit();
				//DIMTOLJ RC 283
				dimStyle.ToleranceAlignment = (ToleranceAlignment)this._objectReader.ReadRawChar();
				//DIMJUST RC 280
				dimStyle.TextHorizontalAlignment = (DimensionTextHorizontalAlignment)this._objectReader.ReadByte();
				//DIMFIT RC 287
				dimStyle.DimensionFit = (short)this._objectReader.ReadRawChar();
				//DIMUPT B 288
				dimStyle.CursorUpdate = this._objectReader.ReadBit();
				//DIMTZIN RC 284
				dimStyle.ToleranceZeroHandling = (ZeroHandling)this._objectReader.ReadByte();
				//DIMALTZ RC 285
				dimStyle.AlternateUnitZeroHandling = (ZeroHandling)this._objectReader.ReadByte();
				//DIMALTTZ RC 286
				dimStyle.AlternateUnitToleranceZeroHandling = (ZeroHandling)this._objectReader.ReadByte();
				//DIMTAD RC 77
				dimStyle.TextVerticalAlignment = (DimensionTextVerticalAlignment)this._objectReader.ReadByte();
				//DIMUNIT BS 270
				dimStyle.DimensionUnit = this._objectReader.ReadBitShort();
				//DIMAUNIT BS 275
				dimStyle.AngularUnit = (AngularUnitFormat)this._objectReader.ReadBitShort();
				//DIMDEC BS 271
				dimStyle.DecimalPlaces = this._objectReader.ReadBitShort();
				//DIMTDEC BS 272
				dimStyle.ToleranceDecimalPlaces = this._objectReader.ReadBitShort();
				//DIMALTU BS 273
				dimStyle.AlternateUnitFormat = (LinearUnitFormat)this._objectReader.ReadBitShort();
				//DIMALTTD BS 274
				dimStyle.AlternateUnitToleranceDecimalPlaces = this._objectReader.ReadBitShort();
				//DIMSCALE BD 40
				dimStyle.ScaleFactor = this._objectReader.ReadBitDouble();
				//DIMASZ BD 41
				dimStyle.ArrowSize = this._objectReader.ReadBitDouble();
				//DIMEXO BD 42
				dimStyle.ExtensionLineOffset = this._objectReader.ReadBitDouble();
				//DIMDLI BD 43
				dimStyle.DimensionLineIncrement = this._objectReader.ReadBitDouble();
				//DIMEXE BD 44
				dimStyle.ExtensionLineExtension = this._objectReader.ReadBitDouble();
				//DIMRND BD 45
				dimStyle.Rounding = this._objectReader.ReadBitDouble();
				//DIMDLE BD 46
				dimStyle.DimensionLineExtension = this._objectReader.ReadBitDouble();
				//DIMTP BD 47
				dimStyle.PlusTolerance = this._objectReader.ReadBitDouble();
				//DIMTM BD 48
				dimStyle.MinusTolerance = this._objectReader.ReadBitDouble();
				//DIMTXT BD 140
				dimStyle.TextHeight = this._objectReader.ReadBitDouble();
				//DIMCEN BD 141
				dimStyle.CenterMarkSize = this._objectReader.ReadBitDouble();
				//DIMTSZ BD 142
				dimStyle.TickSize = this._objectReader.ReadBitDouble();
				//DIMALTF BD 143
				dimStyle.AlternateUnitScaleFactor = this._objectReader.ReadBitDouble();
				//DIMLFAC BD 144
				dimStyle.LinearScaleFactor = this._objectReader.ReadBitDouble();
				//DIMTVP BD 145
				dimStyle.TextVerticalPosition = this._objectReader.ReadBitDouble();
				//DIMTFAC BD 146
				dimStyle.ToleranceScaleFactor = this._objectReader.ReadBitDouble();
				//DIMGAP BD 147
				dimStyle.DimensionLineGap = this._objectReader.ReadBitDouble();
				//DIMPOST T 3
				dimStyle.PostFix = this._textReader.ReadVariableText();
				//DIMAPOST T 4
				dimStyle.AlternateDimensioningSuffix = this._textReader.ReadVariableText();

				//DIMBLK T 5
				template.DIMBL_Name = this._textReader.ReadVariableText();
				//DIMBLK1 T 6
				template.DIMBLK1_Name = this._textReader.ReadVariableText();
				//DIMBLK2 T 7
				template.DIMBLK2_Name = this._textReader.ReadVariableText();

				//DIMCLRD BS 176
				dimStyle.DimensionLineColor = this._objectReader.ReadColorByIndex();
				//DIMCLRE BS 177
				dimStyle.ExtensionLineColor = this._objectReader.ReadColorByIndex();
				//DIMCLRT BS 178
				dimStyle.TextColor = this._objectReader.ReadColorByIndex();
			}

			//R2000+:
			if (this.R2000Plus)
			{
				//DIMPOST TV 3
				dimStyle.PostFix = this._textReader.ReadVariableText();
				//DIMAPOST TV 4
				dimStyle.AlternateDimensioningSuffix = this._textReader.ReadVariableText();
				//DIMSCALE BD 40
				dimStyle.ScaleFactor = this._objectReader.ReadBitDouble();
				//DIMASZ BD 41
				dimStyle.ArrowSize = this._objectReader.ReadBitDouble();
				//DIMEXO BD 42
				dimStyle.ExtensionLineOffset = this._objectReader.ReadBitDouble();
				//DIMDLI BD 43
				dimStyle.DimensionLineIncrement = this._objectReader.ReadBitDouble();
				//DIMEXE BD 44
				dimStyle.ExtensionLineExtension = this._objectReader.ReadBitDouble();
				//DIMRND BD 45
				dimStyle.Rounding = this._objectReader.ReadBitDouble();
				//DIMDLE BD 46
				dimStyle.DimensionLineExtension = this._objectReader.ReadBitDouble();
				//DIMTP BD 47
				dimStyle.PlusTolerance = this._objectReader.ReadBitDouble();
				//DIMTM BD 48
				dimStyle.MinusTolerance = this._objectReader.ReadBitDouble();
			}

			//R2007+:
			if (this.R2007Plus)
			{
				//DIMFXL BD 49
				dimStyle.FixedExtensionLineLength = this._objectReader.ReadBitDouble();
				//DIMJOGANG BD 50
				dimStyle.JoggedRadiusDimensionTransverseSegmentAngle = this._objectReader.ReadBitDouble();
				//DIMTFILL BS 69
				dimStyle.TextBackgroundFillMode = (DimensionTextBackgroundFillMode)this._objectReader.ReadBitShort();
				//DIMTFILLCLR CMC 70
				dimStyle.TextBackgroundColor = this._mergedReaders.ReadCmColor();
			}

			//R2000+:
			if (this.R2000Plus)
			{
				//DIMTOL B 71
				dimStyle.GenerateTolerances = this._objectReader.ReadBit();
				//DIMLIM B 72
				dimStyle.LimitsGeneration = this._objectReader.ReadBit();
				//DIMTIH B 73
				dimStyle.TextInsideHorizontal = this._objectReader.ReadBit();
				//DIMTOH B 74
				dimStyle.TextOutsideHorizontal = this._objectReader.ReadBit();
				//DIMSE1 B 75
				dimStyle.SuppressFirstExtensionLine = this._objectReader.ReadBit();
				//DIMSE2 B 76
				dimStyle.SuppressSecondExtensionLine = this._objectReader.ReadBit();
				//DIMTAD BS 77
				dimStyle.TextVerticalAlignment = (DimensionTextVerticalAlignment)this._objectReader.ReadBitShort();
				//DIMZIN BS 78
				dimStyle.ZeroHandling = (ZeroHandling)this._objectReader.ReadBitShort();
				//DIMAZIN BS 79
				dimStyle.AngularZeroHandling = (ZeroHandling)this._objectReader.ReadBitShort();
			}

			//R2007 +:
			if (this.R2007Plus)
				//DIMARCSYM BS 90
				dimStyle.ArcLengthSymbolPosition = (ArcLengthSymbolPosition)this._objectReader.ReadBitShort();

			//R2000 +:
			if (this.R2000Plus)
			{
				//DIMTXT BD 140
				dimStyle.TextHeight = this._objectReader.ReadBitDouble();
				//DIMCEN BD 141
				dimStyle.CenterMarkSize = this._objectReader.ReadBitDouble();
				//DIMTSZ BD 142
				dimStyle.TickSize = this._objectReader.ReadBitDouble();
				//DIMALTF BD 143
				dimStyle.AlternateUnitScaleFactor = this._objectReader.ReadBitDouble();
				//DIMLFAC BD 144
				dimStyle.LinearScaleFactor = this._objectReader.ReadBitDouble();
				//DIMTVP BD 145
				dimStyle.TextVerticalPosition = this._objectReader.ReadBitDouble();
				//DIMTFAC BD 146
				dimStyle.ToleranceScaleFactor = this._objectReader.ReadBitDouble();
				//DIMGAP BD 147
				dimStyle.DimensionLineGap = this._objectReader.ReadBitDouble();
				//DIMALTRND BD 148
				dimStyle.AlternateUnitRounding = this._objectReader.ReadBitDouble();
				//DIMALT B 170
				dimStyle.AlternateUnitDimensioning = this._objectReader.ReadBit();
				//DIMALTD BS 171
				dimStyle.AlternateUnitDecimalPlaces = this._objectReader.ReadBitShort();
				//DIMTOFL B 172
				dimStyle.TextOutsideExtensions = this._objectReader.ReadBit();
				//DIMSAH B 173
				dimStyle.SeparateArrowBlocks = this._objectReader.ReadBit();
				//DIMTIX B 174
				dimStyle.TextInsideExtensions = this._objectReader.ReadBit();
				//DIMSOXD B 175
				dimStyle.SuppressOutsideExtensions = this._objectReader.ReadBit();
				//DIMCLRD BS 176
				dimStyle.DimensionLineColor = this._mergedReaders.ReadCmColor();
				//DIMCLRE BS 177
				dimStyle.ExtensionLineColor = this._mergedReaders.ReadCmColor();
				//DIMCLRT BS 178
				dimStyle.TextColor = this._mergedReaders.ReadCmColor();
				//DIMADEC BS 179
				dimStyle.AngularDimensionDecimalPlaces = this._objectReader.ReadBitShort();
				//DIMDEC BS 271
				dimStyle.DecimalPlaces = this._objectReader.ReadBitShort();
				//DIMTDEC BS 272
				dimStyle.ToleranceDecimalPlaces = this._objectReader.ReadBitShort();
				//DIMALTU BS 273
				dimStyle.AlternateUnitFormat = (LinearUnitFormat)this._objectReader.ReadBitShort();
				//DIMALTTD BS 274
				dimStyle.AlternateUnitToleranceDecimalPlaces = this._objectReader.ReadBitShort();
				//DIMAUNIT BS 275
				dimStyle.AngularUnit = (AngularUnitFormat)this._objectReader.ReadBitShort();
				//DIMFRAC BS 276
				dimStyle.FractionFormat = (FractionFormat)this._objectReader.ReadBitShort();
				//DIMLUNIT BS 277
				dimStyle.LinearUnitFormat = (LinearUnitFormat)this._objectReader.ReadBitShort();
				//DIMDSEP BS 278
				dimStyle.DecimalSeparator = (char)this._objectReader.ReadBitShort();
				//DIMTMOVE BS 279
				dimStyle.TextMovement = (TextMovement)this._objectReader.ReadBitShort();
				//DIMJUST BS 280
				dimStyle.TextHorizontalAlignment = (DimensionTextHorizontalAlignment)this._objectReader.ReadBitShort();
				//DIMSD1 B 281
				dimStyle.SuppressFirstDimensionLine = this._objectReader.ReadBit();
				//DIMSD2 B 282
				dimStyle.SuppressSecondDimensionLine = this._objectReader.ReadBit();
				//DIMTOLJ BS 283
				dimStyle.ToleranceAlignment = (ToleranceAlignment)this._objectReader.ReadBitShort();
				//DIMTZIN BS 284
				dimStyle.ToleranceZeroHandling = (ZeroHandling)this._objectReader.ReadBitShort();
				//DIMALTZ BS 285
				dimStyle.AlternateUnitZeroHandling = (ZeroHandling)this._objectReader.ReadBitShort();
				//DIMALTTZ BS 286
				dimStyle.AlternateUnitToleranceZeroHandling = (ZeroHandling)this._objectReader.ReadBitShort();
				//DIMUPT B 288
				dimStyle.CursorUpdate = this._objectReader.ReadBit();
				//DIMFIT BS 287
				dimStyle.DimensionFit = this._objectReader.ReadBitShort();
			}

			//R2007+:
			if (this.R2007Plus)
				//DIMFXLON B 290
				dimStyle.IsExtensionLineLengthFixed = this._objectReader.ReadBit();

			//R2010+:
			if (this.R2010Plus)
			{
				//DIMTXTDIRECTION B 295
				dimStyle.TextDirection = this._objectReader.ReadBit() ? TextDirection.RightToLeft : TextDirection.LeftToRight;
				//DIMALTMZF BD ?
				dimStyle.AltMzf = this._objectReader.ReadBitDouble();
				//DIMALTMZS T ?
				dimStyle.AltMzs = this._textReader.ReadVariableText();
				//DIMMZF BD ?
				dimStyle.Mzf = this._objectReader.ReadBitDouble();
				//DIMMZS T ?
				dimStyle.Mzs = this._textReader.ReadVariableText();
			}

			//R2000+:
			if (this.R2000Plus)
			{
				//DIMLWD BS 371
				dimStyle.DimensionLineWeight = (LineweightType)this._objectReader.ReadBitShort();
				//DIMLWE BS 372
				dimStyle.ExtensionLineWeight = (LineweightType)this._objectReader.ReadBitShort();
			}

			//Common:
			//Unknown B 70 Seems to set the 0 - bit(1) of the 70 - group.
			this._objectReader.ReadBit();

			//External reference block handle(hard pointer)
			long block = (long)this.handleReference();

			//340 shapefile(DIMTXSTY)(hard pointer)
			template.TextStyleHandle = this.handleReference();

			//R2000+:
			if (this.R2000Plus)
			{
				//341 leader block(DIMLDRBLK) (hard pointer)
				template.DIMLDRBLK = this.handleReference();
				//342 dimblk(DIMBLK)(hard pointer)
				template.DIMBLK = this.handleReference();
				//343 dimblk1(DIMBLK1)(hard pointer)
				template.DIMBLK1 = this.handleReference();
				//344 dimblk2(DIMBLK2)(hard pointer)
				template.DIMBLK2 = this.handleReference();
			}

			//R2007+:
			if (this.R2007Plus)
			{
				//345 dimltype(hard pointer)
				template.Dimltype = this.handleReference();
				//346 dimltex1(hard pointer)
				template.Dimltex1 = this.handleReference();
				//347 dimltex2(hard pointer)
				template.Dimltex2 = this.handleReference();
			}

			return template;
		}

		private CadTemplate readViewportEntityControl()
		{
			CadViewportEntityControlTemplate template = new CadViewportEntityControlTemplate();

			this.readCommonNonEntityData(template);

			//Common:
			//Numentries BL 70
			int numentries = this._objectReader.ReadBitLong();
			for (int i = 0; i < numentries; ++i)
			{
				//Handle refs H NULL(soft pointer)	xdicobjhandle(hard owner)	the apps(soft owner)
				template.EntryHandles.Add(this.handleReference());
			}

			return template;
		}

		private CadTemplate readViewportEntityHeader()
		{
			Viewport viewport = new Viewport();
			CadViewportTemplate template = new CadViewportTemplate(viewport);

			this.readCommonNonEntityData(template);

			//Common:
			//Entry name TV 2
			viewport.StyleSheetName = this._textReader.ReadVariableText();

			this._objectReader.ReadBit();
			this._objectReader.ReadBitShort();
			this._objectReader.ReadBit();

			//1 flag B The 1 bit of the 70 group
			this._objectReader.ReadBit();

			//Handle refs H viewport entity control (soft pointer)
			this.handleReference();
			//xdicobjhandle (hard owner)
			this.handleReference();
			//External reference block handle (hard pointer)
			template.BlockHandle = this.handleReference();

			return template;
		}

		private CadTemplate readGroup()
		{
			Group group = new Group();
			DwgGroupTemplate template = new DwgGroupTemplate(group);

			this.readCommonNonEntityData(template);

			//Str TV name of group
			group.Description = this._textReader.ReadVariableText();

			//Unnamed BS 1 if group has no name
			group.IsUnnamed = this._objectReader.ReadBitShort() > 0;
			//Selectable BS 1 if group selectable
			group.Selectable = this._objectReader.ReadBitShort() > 0;

			//Numhandles BL # objhandles in this group
			int numhandles = this._objectReader.ReadBitLong();
			for (int index = 0; index < numhandles; ++index)
				//the entries in the group(hard pointer)
				template.Handles.Add(this.handleReference());

			return template;
		}

		private CadTemplate readMLineStyle()
		{
			MLineStyle mlineStyle = new MLineStyle();
			CadMLineStyleTemplate template = new CadMLineStyleTemplate(mlineStyle);

			this.readCommonNonEntityData(template);

			//Common:
			//Name TV Name of this style
			mlineStyle.Name = this._textReader.ReadVariableText();
			//Desc TV Description of this style
			mlineStyle.Description = this._textReader.ReadVariableText();
			//Flags BS A short which reconstitutes the mlinestyle flags as defined in DXF.
			//Here are the bits as they relate to DXF:
			/*
			 DWG bit goes with DXF bit
				1				2
				2				1
				16				16
				32				64
				64				32
				256				256
				512				1024
				1024			512
			 */
			short flags = this._objectReader.ReadBitShort();
			if (((uint)flags & 1U) > 0U)
				mlineStyle.Flags |= MLineStyleFlags.DisplayJoints;
			if (((uint)flags & 2U) > 0U)
				mlineStyle.Flags |= MLineStyleFlags.FillOn;
			if (((uint)flags & 16U) > 0U)
				mlineStyle.Flags |= MLineStyleFlags.StartSquareCap;
			if (((uint)flags & 32U) > 0U)
				mlineStyle.Flags |= MLineStyleFlags.StartRoundCap;
			if (((uint)flags & 64U) > 0U)
				mlineStyle.Flags |= MLineStyleFlags.StartInnerArcsCap;
			if (((uint)flags & 256U) > 0U)
				mlineStyle.Flags |= MLineStyleFlags.EndSquareCap;
			if (((uint)flags & 512U) > 0U)
				mlineStyle.Flags |= MLineStyleFlags.EndRoundCap;
			if (((uint)flags & 1024U) > 0U)
				mlineStyle.Flags |= MLineStyleFlags.EndInnerArcsCap;

			//fillcolor CMC Fill color for this style
			mlineStyle.FillColor = this._mergedReaders.ReadCmColor();
			//startang BD Start angle
			mlineStyle.StartAngle = this._objectReader.ReadBitDouble();
			//endang BD End angle
			mlineStyle.EndAngle = this._objectReader.ReadBitDouble();

			//linesinstyle RC Number of lines in this style
			int nlines = this._objectReader.ReadByte();
			for (int i = 0; i < nlines; ++i)
			{
				MLineStyle.Element element = new MLineStyle.Element();
				CadMLineStyleTemplate.ElementTemplate elementTemplate = new CadMLineStyleTemplate.ElementTemplate(element);

				//Offset BD Offset of this segment
				element.Offset = this._objectReader.ReadBitDouble();
				//Color CMC Color of this segment
				element.Color = this._mergedReaders.ReadCmColor();

				//R2018+:
				if (this.R2018Plus)
				{
					//Line type handle H Line type handle (hard pointer)
					elementTemplate.LineTypeHandle = this.handleReference();
				}
				//Before R2018:
				else
				{
					//Ltindex BS Linetype index (yes, index)
					elementTemplate.LinetypeIndex = this._objectReader.ReadBitShort();
				}

				template.ElementTemplates.Add(elementTemplate);
				mlineStyle.Elements.Add(element);
			}

			return template;
		}

		private CadTemplate readLWPolyline()
		{
			LwPolyline lwPolyline = new LwPolyline();
			CadEntityTemplate template = new CadEntityTemplate(lwPolyline);

			try
			{
				this.readCommonEntityData(template);

				//B : bytes containing the LWPOLYLINE entity data.
				//This excludes the common entity data.
				//More specifically: it starts at the LWPOLYLINE flags (BS), and ends with the width array (BD).

				short flags = this._objectReader.ReadBitShort();
				if ((flags & 0x100) != 0)
					lwPolyline.Flags |= LwPolylineFlags.Plinegen;
				if ((flags & 0x200) != 0)
					lwPolyline.Flags |= LwPolylineFlags.Closed;

				if ((flags & 0x4u) != 0)
				{
					lwPolyline.ConstantWidth = this._objectReader.ReadBitDouble();
				}

				if ((flags & 0x8u) != 0)
				{
					lwPolyline.Elevation = this._objectReader.ReadBitDouble();
				}

				if ((flags & 0x2u) != 0)
				{
					lwPolyline.Thickness = this._objectReader.ReadBitDouble();
				}

				if ((flags & (true ? 1u : 0u)) != 0)
				{
					lwPolyline.Normal = this._objectReader.Read3BitDouble();
				}

				int nvertices = this._objectReader.ReadBitLong();
				int nbulges = 0;

				if (((uint)flags & 0x10) != 0)
				{
					nbulges = this._objectReader.ReadBitLong();
				}

				int nids = 0;
				if (((uint)flags & 0x400) != 0)
				{
					nids = this._objectReader.ReadBitLong();
				}

				int ndiffwidth = 0;
				if (((uint)flags & 0x20) != 0)
				{
					ndiffwidth = this._objectReader.ReadBitLong();
				}

				if (this.R13_14Only)
				{
					for (int i = 0; i < nvertices; i++)
					{
						Vertex2D v = new Vertex2D();
						XY loc = this._objectReader.Read2RawDouble();
						lwPolyline.Vertices.Add(new LwPolyline.Vertex(loc));
					}
				}

				if (this.R2000Plus && nvertices > 0)
				{
					XY loc = this._objectReader.Read2RawDouble();
					lwPolyline.Vertices.Add(new LwPolyline.Vertex(loc));
					for (int j = 1; j < nvertices; j++)
					{
						loc = this._objectReader.Read2BitDoubleWithDefault(loc);
						lwPolyline.Vertices.Add(new LwPolyline.Vertex(loc));
					}
				}

				for (int k = 0; k < nbulges; k++)
				{
					lwPolyline.Vertices[k].Bulge = this._objectReader.ReadBitDouble();
				}

				for (int l = 0; l < nids; l++)
				{
					lwPolyline.Vertices[l].Id = this._objectReader.ReadBitLong();
				}

				for (int m = 0; m < ndiffwidth; m++)
				{
					LwPolyline.Vertex vertex = lwPolyline.Vertices[m];
					vertex.StartWidth = this._objectReader.ReadBitDouble();
					vertex.EndWidth = this._objectReader.ReadBitDouble();
				}
			}
			catch (System.Exception ex)
			{
				this._builder.Notify($"Exception while reading LwPolyline: {ex.GetType().FullName}", NotificationType.Error, ex);
				return template;
			}

			return template;
		}

		private CadTemplate readHatch()
		{
			Hatch hatch = new Hatch();
			CadHatchTemplate template = new CadHatchTemplate(hatch);

			this.readCommonEntityData(template);

			//R2004+:
			if (this.R2004Plus)
			{
				//Is Gradient Fill BL 450 Non-zero indicates a gradient fill is used.
				hatch.GradientColor.Enabled = this._objectReader.ReadBitLong() != 0;

				//Reserved BL 451
				hatch.GradientColor.Reserved = this._objectReader.ReadBitLong();
				//Gradient Angle BD 460
				hatch.GradientColor.Angle = this._objectReader.ReadBitDouble();
				//Gradient Shift BD 461
				hatch.GradientColor.Shift = this._objectReader.ReadBitDouble();
				//Single Color Grad.BL 452
				hatch.GradientColor.IsSingleColorGradient = (uint)this._objectReader.ReadBitLong() > 0U;
				//Gradient Tint BD 462
				hatch.GradientColor.ColorTint = this._objectReader.ReadBitDouble();

				//# of Gradient Colors BL 453
				int ncolors = this._objectReader.ReadBitLong();
				for (int i = 0; i < ncolors; ++i)
				{
					GradientColor color = new GradientColor();

					//Gradient Value double BD 463
					color.Value = this._objectReader.ReadBitDouble();
					//RGB Color
					color.Color = this._mergedReaders.ReadCmColor();

					hatch.GradientColor.Colors.Add(color);
				}

				//Gradient Name TV 470
				hatch.GradientColor.Name = this._textReader.ReadVariableText();
			}

			//Common:
			//Z coord BD 30 X, Y always 0.0
			hatch.Elevation = this._objectReader.ReadBitDouble();
			//Extrusion 3BD 210
			hatch.Normal = this._objectReader.Read3BitDouble();
			//Name TV 2 name of hatch
			hatch.Pattern = new HatchPattern(this._textReader.ReadVariableText());
			//Solidfill B 70 1 if solidfill, else 0
			hatch.IsSolid = this._objectReader.ReadBit();
			//Associative B 71 1 if associative, else 0
			hatch.IsAssociative = this._objectReader.ReadBit();

			//Numpaths BL 91 Number of paths enclosing the hatch
			int npaths = this._objectReader.ReadBitLong();
			bool hasDerivedBoundary = false;

			#region Read the boundary path data

			for (int i = 0; i < npaths; i++)
			{
				CadHatchTemplate.CadBoundaryPathTemplate pathTemplate = new CadHatchTemplate.CadBoundaryPathTemplate();

				//Pathflag BL 92 Path flag
				var flags = (BoundaryPathFlags)this._objectReader.ReadBitLong();

				pathTemplate.Path.Flags = flags;

				if (pathTemplate.Path.Flags.HasFlag(BoundaryPathFlags.Derived))
					hasDerivedBoundary = true;

				if (!flags.HasFlag(BoundaryPathFlags.Polyline))
				{
					//Numpathsegs BL 93 number of segments in this path
					int nsegments = this._objectReader.ReadBitLong();
					for (int j = 0; j < nsegments; ++j)
					{
						//pathtypestatus RC 72 type of path
						Hatch.BoundaryPath.EdgeType pathTypeStatus = (Hatch.BoundaryPath.EdgeType)this._objectReader.ReadByte();
						switch (pathTypeStatus)
						{
							case Hatch.BoundaryPath.EdgeType.Line:
								pathTemplate.Path.Edges.Add(new Hatch.BoundaryPath.Line
								{
									//pt0 2RD 10 first endpoint
									Start = this._objectReader.Read2RawDouble(),
									//pt1 2RD 11 second endpoint
									End = this._objectReader.Read2RawDouble()
								});
								break;
							case Hatch.BoundaryPath.EdgeType.CircularArc:
								pathTemplate.Path.Edges.Add(new Hatch.BoundaryPath.Arc
								{
									//pt0 2RD 10 center
									Center = this._objectReader.Read2RawDouble(),
									//radius BD 40 radius
									Radius = this._objectReader.ReadBitDouble(),
									//startangle BD 50 start angle
									StartAngle = this._objectReader.ReadBitDouble(),
									//endangle BD 51 endangle
									EndAngle = this._objectReader.ReadBitDouble(),
									//isccw B 73 1 if counter clockwise, otherwise 0
									CounterClockWise = this._objectReader.ReadBit()
								});
								break;
							case Hatch.BoundaryPath.EdgeType.EllipticArc:
								pathTemplate.Path.Edges.Add(new Hatch.BoundaryPath.Ellipse
								{
									//pt0 2RD 10 center
									Center = this._objectReader.Read2RawDouble(),
									//endpoint 2RD 11 endpoint of major axis
									MajorAxisEndPoint = this._objectReader.Read2RawDouble(),
									//minormajoratio BD 40 ratio of minor to major axis
									MinorToMajorRatio = this._objectReader.ReadBitDouble(),
									//startangle BD 50 start angle
									StartAngle = this._objectReader.ReadBitDouble(),
									//endangle BD 51 endangle
									EndAngle = this._objectReader.ReadBitDouble(),
									//isccw B 73 1 if counter clockwise, otherwise 0
									CounterClockWise = this._objectReader.ReadBit()
								});
								break;
							case Hatch.BoundaryPath.EdgeType.Spline:
								Hatch.BoundaryPath.Spline splineEdge = new Hatch.BoundaryPath.Spline();

								//degree BL 94 degree of the spline
								splineEdge.Degree = this._objectReader.ReadBitLong();
								//isrational B 73 1 if rational(has weights), else 0
								splineEdge.Rational = this._objectReader.ReadBit();
								//isperiodic B 74 1 if periodic, else 0
								splineEdge.Periodic = this._objectReader.ReadBit();

								//numknots BL 95 number of knots
								int numknots = this._objectReader.ReadBitLong();
								//numctlpts BL 96 number of control points
								int numctlpts = this._objectReader.ReadBitLong();

								for (int k = 0; k < numknots; ++k)
									//knot BD 40 knot value
									splineEdge.Knots.Add(this._objectReader.ReadBitDouble());

								for (int p = 0; p < numctlpts; ++p)
								{
									//pt0 2RD 10 control point
									var cp = this._objectReader.Read2RawDouble();

									double wheight = 0;
									if (splineEdge.Rational)
										//weight BD 40 weight
										wheight = this._objectReader.ReadBitDouble();

									//Add the control point and its wheight
									splineEdge.ControlPoints.Add(new XYZ(cp.X, cp.Y, wheight));
								}

								//R24:
								if (this.R2010Plus)
								{
									//Numfitpoints BL 97 number of fit points
									int nfitPoints = this._objectReader.ReadBitLong();
									if (nfitPoints > 0)
									{
										for (int fp = 0; fp < nfitPoints; ++fp)
										{
											//Fitpoint 2RD 11
											splineEdge.FitPoints.Add(this._objectReader.Read2RawDouble());
										}

										//Start tangent 2RD 12
										splineEdge.StartTangent = this._objectReader.Read2RawDouble();
										//End tangent 2RD 13
										splineEdge.EndTangent = this._objectReader.Read2RawDouble();
									}
								}

								//Add the spline
								pathTemplate.Path.Edges.Add(splineEdge);
								break;
						}
					}
				}
				else    //POLYLINE PATH
				{
					Hatch.BoundaryPath.Polyline pline = new Hatch.BoundaryPath.Polyline();
					//bulgespresent B 72 bulges are present if 1
					bool bulgespresent = this._objectReader.ReadBit();
					//closed B 73 1 if closed
					pline.IsClosed = this._objectReader.ReadBit();

					//numpathsegs BL 91 number of path segments
					int numpathsegs = this._objectReader.ReadBitLong();
					for (int index = 0; index < numpathsegs; ++index)
					{
						//pt0 2RD 10 point on polyline
						XY vertex = this._objectReader.Read2RawDouble();
						double bulge = 0;
						if (bulgespresent)
						{
							//bulge BD 42 bulge
							bulge = this._objectReader.ReadBitDouble();
						}

						//Add the vertex
						pline.Vertices.Add(new XYZ(vertex.X, vertex.Y, bulge));
					}

					pathTemplate.Path.Edges.Add(pline);
				}

				//numboundaryobjhandles BL 97 Number of boundary object handles for this path
				int numboundaryobjhandles = this._objectReader.ReadBitLong();
				for (int h = 0; h < numboundaryobjhandles; h++)
				{
					//boundaryhandle H 330 boundary handle(soft pointer)
					pathTemplate.Handles.Add(this.handleReference());
				}

				template.PathTempaltes.Add(pathTemplate);
			}

			#endregion Read the boundary path data

			//style BS 75 style of hatch 0==odd parity, 1==outermost, 2==whole area
			hatch.Style = (HatchStyleType)this._objectReader.ReadBitShort();
			//patterntype BS 76 pattern type 0==user-defined, 1==predefined, 2==custom
			hatch.PatternType = (HatchPatternType)this._objectReader.ReadBitShort();

			if (!hatch.IsSolid)
			{
				//angle BD 52 hatch angle
				hatch.PatternAngle = this._objectReader.ReadBitDouble();
				//scaleorspacing BD 41 scale or spacing(pattern fill only)
				hatch.PatternScale = this._objectReader.ReadBitDouble();
				//doublehatch B 77 1 for double hatch
				hatch.IsDouble = this._objectReader.ReadBit();

				//numdeflines BS 78 number of definition lines
				int numdeflines = this._objectReader.ReadBitShort();
				for (int li = 0; li < numdeflines; ++li)
				{
					HatchPattern.Line line = new HatchPattern.Line();
					//angle BD 53 line angle
					line.Angle = this._objectReader.ReadBitDouble();
					//pt0 2BD 43 / 44 pattern through this point(X, Y)
					line.BasePoint = this._objectReader.Read2BitDouble();
					//offset 2BD 45 / 56 pattern line offset
					line.Offset = this._objectReader.Read2BitDouble();

					//  numdashes BS 79 number of dash length items
					int ndashes = this._objectReader.ReadBitShort();
					for (int ds = 0; ds < ndashes; ++ds)
					{
						//dashlength BD 49 dash length
						line.DashLengths.Add(this._objectReader.ReadBitDouble());
					}

					hatch.Pattern.Lines.Add(line);
				}
			}

			if (hasDerivedBoundary)
				//pixelsize BD 47 pixel size
				hatch.PixelSize = this._objectReader.ReadBitDouble();

			//numseedpoints BL 98 number of seed points
			int numseedpoints = this._objectReader.ReadBitLong();
			for (int sp = 0; sp < numseedpoints; ++sp)
			{
				//pt0 2RD 10 seed point
				XY spt = this._objectReader.Read2RawDouble();
				hatch.SeedPoints.Add(spt);
			}

			return template;
		}

		private CadTemplate readSortentsTable()
		{
			SortEntitiesTable sortTable = new SortEntitiesTable();
			CadSortensTableTemplate template = new CadSortensTableTemplate(sortTable);

			this.readCommonNonEntityData(template);

			//parenthandle (soft pointer)
			template.BlockOwnerHandle = this.handleReference();

			//Common:
			//Numentries BL number of entries
			int numentries = this._mergedReaders.ReadBitLong();
			//Sorthandle H
			for (int i = 0; i < numentries; i++)
			{
				//Sort handle(numentries of these, CODE 0, i.e.part of the main bit stream, not of the handle bit stream!).
				//The sort handle does not have to point to an entity (but it can).
				//This is just the handle used for determining the drawing order of the entity specified by the entity handle in the handle bit stream.
				//When the sortentstable doesn’t have a
				//mapping from entity handle to sort handle, then the entity’s own handle is used for sorting.
				ulong sortHandle = this._objectReader.HandleReference();
				ulong entityHandle = this.handleReference();

				template.Values.Add((sortHandle, entityHandle));
			}

			return template;
		}

		private CadTemplate readVisualStyle()
		{
			VisualStyle visualStyle = new VisualStyle();
			CadTemplate<VisualStyle> template = new CadTemplate<VisualStyle>(visualStyle);

			this.readCommonNonEntityData(template);

			//WARNING: this object is not documented, the fields have been found using exploration methods and matching them with the dxf file

			visualStyle.Description = this._textReader.ReadVariableText();
			visualStyle.Type = this._objectReader.ReadBitLong();

#if TEST
			var objValues = DwgStreamReaderBase.Explore(_objectReader);
			var textValues = DwgStreamReaderBase.Explore(_textReader);
#endif

			return null;
		}

		private CadTemplate readCadImage(CadImageBase image)
		{
			CadImageTemplate template = new CadImageTemplate(image);

			this.readCommonEntityData(template);

			image.ClassVersion = this._objectReader.ReadBitLong();

			image.InsertPoint = this._objectReader.Read3BitDouble();
			image.UVector = this._objectReader.Read3BitDouble();
			image.VVector = this._objectReader.Read3BitDouble();

			image.Size = this._objectReader.Read2RawDouble();

			image.Flags = (ImageDisplayFlags)this._objectReader.ReadBitShort();
			image.ClippingState = this._objectReader.ReadBit();
			image.Brightness = this._objectReader.ReadByte();
			image.Contrast = this._objectReader.ReadByte();
			image.Fade = this._objectReader.ReadByte();

			if (this.R2010Plus)
			{
				image.ClipMode = this._objectReader.ReadBit() ? ClipMode.Inside : ClipMode.Outside;
			}

			image.ClipType = (ClipType)this._objectReader.ReadBitShort();
			switch (image.ClipType)
			{
				case ClipType.Rectangular:
					image.ClipBoundaryVertices.Add(this._objectReader.Read2RawDouble());
					image.ClipBoundaryVertices.Add(this._objectReader.Read2RawDouble());
					break;
				case ClipType.Polygonal:
					int nvertices = this._objectReader.ReadBitLong();
					for (int i = 0; i < nvertices; i++)
					{
						image.ClipBoundaryVertices.Add(this._objectReader.Read2RawDouble());
					}
					break;
			}

			template.ImgDefHandle = this.handleReference();
			template.ImgReactorHandle = this.handleReference();

			return template;
		}

		private CadTemplate readImageDefinition()
		{
			ImageDefinition definition = new ImageDefinition();
			CadNonGraphicalObjectTemplate template = new CadNonGraphicalObjectTemplate(definition);

			this.readCommonNonEntityData(template);

			//Common:
			//Clsver BL 0 class version
			definition.ClassVersion = this._mergedReaders.ReadBitLong();
			//Imgsize 2RD 10 size of image in pixels
			definition.Size = this._mergedReaders.Read2RawDouble();
			//Filepath TV 1 path to file
			definition.FileName = this._mergedReaders.ReadVariableText();
			//Isloaded B 280 0==no, 1==yes
			definition.IsLoaded = this._mergedReaders.ReadBit();
			//Resunits RC 281 0==none, 2==centimeters, 5==inches
			definition.Units = (ResolutionUnit)this._mergedReaders.ReadByte();
			//Pixelsize 2RD 11 size of one pixel in AutoCAD units
			definition.DefaultSize = this._mergedReaders.Read2RawDouble();

			return template;
		}

		private CadTemplate readImageDefinitionReactor()
		{
			ImageDefinitionReactor definition = new ImageDefinitionReactor();
			CadNonGraphicalObjectTemplate template = new CadNonGraphicalObjectTemplate(definition);

			this.readCommonNonEntityData(template);

			//Common:
			//Classver BL 90 class version
			definition.ClassVersion = this._objectReader.ReadBitLong();

			return template;
		}

		private CadTemplate readXRecord()
		{
			XRecord xRecord = new XRecord();
			CadXRecordTemplate template = new CadXRecordTemplate(xRecord);

			this.readCommonNonEntityData(template);

			//Common:
			//Numdatabytes BL number of databytes
			long offset = this._objectReader.ReadBitLong() + this._objectReader.Position;

			//Databytes X databytes, however many there are to the handles
			while (this._objectReader.Position < offset)
			{
				//Common:
				//XRECORD data is pairs of:
				//RS indicator number, then data. The indicator number indicates the DXF number of the data,
				//then the data follows, so for instance an indicator of 1 would be followed by the string length (RC),
				//the dwgcodepage (RC), and then the string, for R13-R2004 files. For R2007+,
				//a string contains a short length N, and then N Unicode characters (2 bytes each).
				//An indicator of 70 would mean a 2 byte short following. An indicator of 10 indicates
				//3 8-byte doubles following. An indicator of 40 means 1 8-byte double. These indicator
				//numbers all follow the normal DXF convention for group codes.
				var code = this._objectReader.ReadShort();
				var groupCode = GroupCodeValue.TransformValue(code);

				switch (groupCode)
				{
					case GroupCodeValueType.String:
					case GroupCodeValueType.ExtendedDataString:
						xRecord.CreateEntry(code, this._objectReader.ReadTextUnicode());
						break;
					case GroupCodeValueType.Point3D:
						xRecord.CreateEntry(code,
							new XYZ(
								this._objectReader.ReadDouble(),
								this._objectReader.ReadDouble(),
								this._objectReader.ReadDouble()
								));
						break;
					case GroupCodeValueType.Double:
					case GroupCodeValueType.ExtendedDataDouble:
						xRecord.CreateEntry(code, this._objectReader.ReadDouble());
						break;
					case GroupCodeValueType.Byte:
						xRecord.CreateEntry(code, this._objectReader.ReadByte());
						break;
					case GroupCodeValueType.Int16:
					case GroupCodeValueType.ExtendedDataInt16:
						xRecord.CreateEntry(code, this._objectReader.ReadShort());
						break;
					case GroupCodeValueType.Int32:
					case GroupCodeValueType.ExtendedDataInt32:
						xRecord.CreateEntry(code, this._objectReader.ReadRawLong());
						break;
					case GroupCodeValueType.Int64:
						xRecord.CreateEntry(code, this._objectReader.ReadRawULong());
						break;
					case GroupCodeValueType.Handle:
						string hex = this._objectReader.ReadTextUnicode();
						if (ulong.TryParse(hex, NumberStyles.HexNumber, CultureInfo.InvariantCulture, out ulong result))
						{
							template.AddHandleReference(code, result);
						}
						else
						{
							this.notify($"Failed to parse {hex} to handle", NotificationType.Warning);
						}
						break;
					case GroupCodeValueType.Bool:
						xRecord.CreateEntry(code, this._objectReader.ReadByte() > 0);
						break;
					case GroupCodeValueType.Chunk:
					case GroupCodeValueType.ExtendedDataChunk:
						xRecord.CreateEntry(code, this._objectReader.ReadBytes(this._objectReader.ReadByte()));
						break;
					case GroupCodeValueType.ObjectId:
					case GroupCodeValueType.ExtendedDataHandle:
						template.AddHandleReference(code, this._objectReader.ReadRawULong());
						break;
					default:
						this.notify($"Unidentified GroupCodeValueType {code} for XRecord [{xRecord.Handle}]", NotificationType.Warning);
						break;
				}
			}

			//R2000+:
			if (this.R2000Plus)
			{
				//Cloning flag BS 280
				xRecord.CloningFlags = (DictionaryCloningFlags)this._objectReader.ReadBitShort();
			}

			long size = this._objectInitialPos + (long)(this._size * 8U) - 7L;
			while (this._handlesReader.PositionInBits() < size)
			{
				//Handle refs H parenthandle (soft pointer)
				//[Reactors(soft pointer)]
				//xdictionary(hard owner)
				//objid object handles, as many as you can read until you run out of data
				this.handleReference();
			}

			return template;
		}

		private CadTemplate readMesh()
		{
			Mesh mesh = new Mesh();
			CadMeshTemplate template = new CadMeshTemplate(mesh);

			this.readCommonEntityData(template);

			//Same order as dxf?

			//71 BS Version
			mesh.Version = this._objectReader.ReadBitShort();
			//72 BS BlendCrease
			mesh.BlendCrease = this._objectReader.ReadBit();
			//91 BL SubdivisionLevel
			mesh.SubdivisionLevel = this._objectReader.ReadBitLong();

			//92 BL nvertices
			int nvertices = this._objectReader.ReadBitLong();
			for (int i = 0; i < nvertices; i++)
			{
				//10 3BD vertice
				XYZ v = this._objectReader.Read3BitDouble();
				mesh.Vertices.Add(v);
			}

			//Faces
			int nfaces = this._objectReader.ReadBitLong();
			for (int i = 0; i < nfaces; i++)
			{
				int faceSize = _objectReader.ReadBitLong();
				int[] arr = new int[faceSize];
				for (int j = 0; j < faceSize; j++)
				{
					arr[j] = _objectReader.ReadBitLong();
				}

				i += faceSize;

				mesh.Faces.Add(arr.ToArray());
			}

			//Edges
			int nedges = _objectReader.ReadBitLong();
			for (int k = 0; k < nedges; k++)
			{
				int start = _objectReader.ReadBitLong();
				int end = _objectReader.ReadBitLong();
				mesh.Edges.Add(new Mesh.Edge(start, end));
			}

			//Crease
			int ncrease = _objectReader.ReadBitLong();
			for (int l = 0; l < ncrease; l++)
			{
				Mesh.Edge edge = mesh.Edges[l];
				edge.Crease = _objectReader.ReadBitDouble();
				mesh.Edges[l] = edge;
			}

			return template;
		}

		private CadTemplate readPlaceHolder()
		{
			CadTemplate<AcdbPlaceHolder> template = new CadTemplate<AcdbPlaceHolder>(new AcdbPlaceHolder());

			this.readCommonNonEntityData(template);

			return template;
		}

		private CadTemplate readPdfDefinition()
		{
			PdfUnderlayDefinition definition = new PdfUnderlayDefinition();
			CadNonGraphicalObjectTemplate template = new CadNonGraphicalObjectTemplate(definition);

			this.readCommonNonEntityData(template);

			definition.File = this._objectReader.ReadVariableText();
			definition.Page = this._objectReader.ReadVariableText();

			return template;
		}

		private CadTemplate readPdfUnderlay()
		{
			PdfUnderlay underlay = new PdfUnderlay();
			CadPdfUnderlayTemplate template = new(underlay);

			this.readCommonEntityData(template);

			underlay.Normal = this._objectReader.Read3BitDouble();

			underlay.InsertPoint = this._objectReader.Read3BitDouble();

			underlay.Rotation = this._objectReader.ReadBitDouble();

			underlay.XScale = this._objectReader.ReadBitDouble();
			underlay.YScale = this._objectReader.ReadBitDouble();
			underlay.ZScale = this._objectReader.ReadBitDouble();

			underlay.Flags = (UnderlayDisplayFlags)this._objectReader.ReadByte();

			underlay.Contrast = this._objectReader.ReadByte();
			underlay.Fade = this._objectReader.ReadByte();

			template.DefinitionHandle = this.handleReference();

			return template;
		}

		private CadTemplate readScale()
		{
			Scale scale = new Scale();
			CadTemplate<Scale> template = new CadTemplate<Scale>(scale);

			this.readCommonNonEntityData(template);

			//BS	70	Unknown(ODA writes 0).
			this._mergedReaders.ReadBitShort();
			//TV	300	Name
			scale.Name = this._mergedReaders.ReadVariableText();
			//BD	140	Paper units(numerator)
			scale.PaperUnits = this._mergedReaders.ReadBitDouble();
			//BD	141	Drawing units(denominator, divided by 10).
			scale.DrawingUnits = this._mergedReaders.ReadBitDouble();
			//B	290	Has unit scale
			scale.IsUnitScale = this._mergedReaders.ReadBit();

			return template;
		}

		private CadTemplate readLayout()
		{
			Layout layout = new Layout();
			CadLayoutTemplate template = new CadLayoutTemplate(layout);

			this.readCommonNonEntityData(template);

			this.readPlotSettings(layout);

			//Common:
			//Layout name TV 1 layout name
			layout.Name = this._textReader.ReadVariableText();
			//Tab order BL 71 layout tab order
			layout.TabOrder = this._objectReader.ReadBitLong();
			//Flag BS 70 layout flags
			layout.LayoutFlags = (LayoutFlags)this._objectReader.ReadBitShort();
			//Ucs origin 3BD 13 layout ucs origin
			layout.Origin = this._objectReader.Read3BitDouble();
			//Limmin 2RD 10 layout minimum limits
			layout.MinLimits = this._objectReader.Read2RawDouble();
			//Limmax 2RD 11 layout maximum limits
			layout.MaxLimits = this._objectReader.Read2RawDouble();
			//Inspoint 3BD 12 layout insertion base point
			layout.InsertionBasePoint = this._objectReader.Read3BitDouble();
			//Ucs x axis 3BD 16 layout ucs x axis direction
			layout.XAxis = this._objectReader.Read3BitDouble();
			//Ucs y axis 3BD 17 layout ucs y axis direction
			layout.YAxis = this._objectReader.Read3BitDouble();
			//Elevation BD 146 layout elevation
			layout.Elevation = this._objectReader.ReadBitDouble();
			//Orthoview type BS 76 layout orthographic view type of UCS
			layout.UcsOrthographicType = (OrthographicType)this._objectReader.ReadBitShort();
			//Extmin 3BD 14 layout extent min
			layout.MinExtents = this._objectReader.Read3BitDouble();
			//Extmax 3BD 15 layout extent max
			layout.MaxExtents = this._objectReader.Read3BitDouble();

			int nLayouts = 0;
			//R2004 +:
			if (this.R2004Plus)
				//Viewport count RL # of viewports in this layout
				nLayouts = this._objectReader.ReadBitLong();

			//Common:
			//330 associated paperspace block record handle(soft pointer)
			template.PaperSpaceBlockHandle = this.handleReference();
			//331 last active viewport handle(soft pointer)
			template.ActiveViewportHandle = this.handleReference();
			//346 base ucs handle(hard pointer)
			template.BaseUcsHandle = this.handleReference();
			//345 named ucs handle(hard pointer)
			template.NamesUcsHandle = this.handleReference();

			//R2004+:
			if (this.R2004Plus)
			{
				//Viewport handle(repeats Viewport count times) (soft pointer)
				for (int i = 0; i < nLayouts; ++i)
					template.ViewportHandles.Add(this.handleReference());
			}

			return template;
		}

		private void readPlotSettings(PlotSettings plot)
		{
			//Common:
			//Page setup name TV 1 plotsettings page setup name
			plot.PageName = this._textReader.ReadVariableText();
			//Printer / Config TV 2 plotsettings printer or configuration file
			plot.SystemPrinterName = this._textReader.ReadVariableText();
			//Plot layout flags BS 70 plotsettings plot layout flag
			plot.Flags = (PlotFlags)this._objectReader.ReadBitShort();

			PaperMargin margin = new PaperMargin()
			{
				//Left Margin BD 40 plotsettings left margin in millimeters
				Left = this._objectReader.ReadBitDouble(),
				//Bottom Margin BD 41 plotsettings bottom margin in millimeters
				Bottom = this._objectReader.ReadBitDouble(),
				//Right Margin BD 42 plotsettings right margin in millimeters
				Right = this._objectReader.ReadBitDouble(),
				//Top Margin BD 43 plotsettings top margin in millimeters
				Top = this._objectReader.ReadBitDouble()
			};
			plot.UnprintableMargin = margin;

			//Paper Width BD 44 plotsettings paper width in millimeters
			plot.PaperWidth = this._objectReader.ReadBitDouble();
			//Paper Height BD 45 plotsettings paper height in millimeters
			plot.PaperHeight = this._objectReader.ReadBitDouble();

			//Paper Size TV 4 plotsettings paper size
			plot.PaperSize = this._textReader.ReadVariableText();

			//Plot origin 2BD 46,47 plotsettings origin offset in millimeters
			plot.PlotOriginX = this._objectReader.ReadBitDouble();
			plot.PlotOriginY = this._objectReader.ReadBitDouble();

			//Paper units BS 72 plotsettings plot paper units
			plot.PaperUnits = (PlotPaperUnits)this._objectReader.ReadBitShort();
			//Plot rotation BS 73 plotsettings plot rotation
			plot.PaperRotation = (PlotRotation)this._objectReader.ReadBitShort();
			//Plot type BS 74 plotsettings plot type
			plot.PlotType = (PlotType)this._objectReader.ReadBitShort();

			//Window min 2BD 48,49 plotsettings plot window area lower left
			plot.WindowLowerLeftX = this._objectReader.ReadBitDouble();
			plot.WindowLowerLeftY = this._objectReader.ReadBitDouble();
			//Window max 2BD 140,141 plotsettings plot window area upper right
			plot.WindowUpperLeftX = this._objectReader.ReadBitDouble();
			plot.WindowUpperLeftY = this._objectReader.ReadBitDouble();

			//R13 - R2000 Only:
			if (this._version >= ACadVersion.AC1012 && this._version <= ACadVersion.AC1015)
				//Plot view name T 6 plotsettings plot view name
				plot.PlotViewName = this._textReader.ReadVariableText();

			//Common:
			//Real world units BD 142 plotsettings numerator of custom print scale
			plot.NumeratorScale = this._objectReader.ReadBitDouble();
			//Drawing units BD 143 plotsettings denominator of custom print scale
			plot.DenominatorScale = this._objectReader.ReadBitDouble();
			//Current style sheet TV 7 plotsettings current style sheet
			plot.StyleSheet = this._textReader.ReadVariableText();
			//Scale type BS 75 plotsettings standard scale type
			plot.ScaledFit = (ScaledType)this._objectReader.ReadBitShort();
			//Scale factor BD 147 plotsettings scale factor
			plot.StandardScale = this._objectReader.ReadBitDouble();
			//Paper image origin 2BD 148,149 plotsettings paper image origin
			plot.PaperImageOrigin = this._objectReader.Read2BitDouble();

			//R2004+:
			if (this.R2004Plus)
			{
				//Shade plot mode BS 76
				plot.ShadePlotMode = (ShadePlotMode)this._objectReader.ReadBitShort();
				//Shade plot res.Level BS 77
				plot.ShadePlotResolutionMode = (ShadePlotResolutionMode)this._objectReader.ReadBitShort();
				//Shade plot custom DPI BS 78
				plot.ShadePlotDPI = this._objectReader.ReadBitShort();

				//6 plot view handle(hard pointer)
				ulong plotViewHandle = this.handleReference();
			}

			//R2007 +:
			if (this.R2007Plus)
				//Visual Style handle(soft pointer)
				this.handleReference();
		}

		#endregion Object readers

		private CadTemplate readDbColor()
		{
			BookColor bookColor = new();
			CadNonGraphicalObjectTemplate template = new(bookColor);

			this.readCommonNonEntityData(template);

			short colorIndex = this._objectReader.ReadBitShort();

			if (this.R2004Plus)
			{
				uint trueColor = (uint)this._objectReader.ReadBitLong();
				byte flags = this._objectReader.ReadByte();

				if ((flags & 1U) > 0U)
				{
					string colorName = this._textReader.ReadVariableText();
				}

				if ((flags & 2U) > 0U)
				{
					string bookName = this._textReader.ReadVariableText();
				}

				byte[] arr = LittleEndianConverter.Instance.GetBytes(trueColor);

				bookColor.Color = new Color(arr[2], arr[1], arr[0]);
			}
			else
			{
				bookColor.Color = new Color(colorIndex);
			}

			return template;
		}
	}
}<|MERGE_RESOLUTION|>--- conflicted
+++ resolved
@@ -15,13 +15,9 @@
 using CSUtilities.Converters;
 using CSUtilities.Extensions;
 using System.Globalization;
-<<<<<<< HEAD
 using ACadSharp.Objects.Evaluations;
 using ACadSharp.XData;
 using System.Diagnostics;
-=======
-using ACadSharp.XData;
->>>>>>> f0cbe704
 
 namespace ACadSharp.IO.DWG
 {
@@ -1236,13 +1232,8 @@
 			var totalEntitiesCount = _objectReader.ReadBitLong();
 			for (int i = 0; i < totalEntitiesCount; i++)
 			{
-<<<<<<< HEAD
 				//331
 				template.EntityHandles.Add(this.handleReference());
-=======
-				var handle = this.handleReference();
-				template.EntityHandles.Add(handle);
->>>>>>> f0cbe704
 			}
 
 			//DXF 92 states count
