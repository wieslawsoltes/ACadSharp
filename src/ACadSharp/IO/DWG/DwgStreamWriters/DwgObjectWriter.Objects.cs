﻿using ACadSharp.Objects;
using ACadSharp.Objects.Evaluations;
using CSMath;
using CSUtilities.Converters;
using CSUtilities.IO;
using System;
using System.Collections.Generic;
using System.IO;
using System.Linq;

namespace ACadSharp.IO.DWG
{
	internal partial class DwgObjectWriter : DwgSectionIO
	{
		private void writeObjects()
		{
			while (this._objects.Any())
			{
				CadObject obj = this._objects.Dequeue();

				this.writeObject(obj);
			}
		}

		private void writeObject(CadObject obj)
		{
			switch (obj)
			{
				case EvaluationGraph:
				case Material:
<<<<<<< HEAD
				case MultiLeaderAnnotContext:
				case MultiLeaderStyle when !this.R2010Plus:
=======
				case SortEntitiesTable:
>>>>>>> d584423c
				case UnknownNonGraphicalObject:
				case VisualStyle:
					this.notify($"Object type not implemented {obj.GetType().FullName}", NotificationType.NotImplemented);
					return;
			}

			if (obj is XRecord && !this.WriteXRecords)
			{
				return;
			}

			this.writeCommonNonEntityData(obj);

			switch (obj)
			{
				case AcdbPlaceHolder acdbPlaceHolder:
					this.writeAcdbPlaceHolder(acdbPlaceHolder);
					break;
				case BookColor bookColor:
					this.writeBookColor(bookColor);
					break;
				case CadDictionaryWithDefault dictionarydef:
					this.writeCadDictionaryWithDefault(dictionarydef);
					break;
				case CadDictionary dictionary:
					this.writeDictionary(dictionary);
					break;
				case DictionaryVariable dictionaryVariable:
					this.writeDictionaryVariable(dictionaryVariable);
					break;
				case GeoData geodata:
					this.writeGeoData(geodata);
					break;
				case Group group:
					this.writeGroup(group);
					break;
				case ImageDefinitionReactor definitionReactor:
					this.writeImageDefinitionReactor(definitionReactor);
					break;
				case ImageDefinition definition:
					this.writeImageDefinition(definition);
					break;
				case Layout layout:
					this.writeLayout(layout);
					break;
				case MLineStyle style:
					this.writeMLineStyle(style);
					break;
				case MultiLeaderStyle multiLeaderStyle:
					this.writeMultiLeaderStyle(multiLeaderStyle);
					break;
				case PlotSettings plotsettings:
					this.writePlotSettings(plotsettings);
					break;
				case Scale scale:
					this.writeScale(scale);
					break;
				case SortEntitiesTable sorttables:
					this.writeSortEntitiesTable(sorttables);
					break;
				case XRecord record:
					this.writeXRecord(record);
					break;
				default:
					throw new NotImplementedException($"Object not implemented : {obj.GetType().FullName}");
			}

			this.registerObject(obj);
		}

		private void writeAcdbPlaceHolder(AcdbPlaceHolder acdbPlaceHolder)
		{
		}

		private void writeBookColor(BookColor color)
		{
			this._writer.WriteBitShort(0);

			if (this.R2004Plus)
			{
				byte[] arr = new byte[]
				{
					color.Color.B,
					color.Color.G,
					color.Color.R,
					0b11000010
				};

				uint rgb = LittleEndianConverter.Instance.ToUInt32(arr);

				this._writer.WriteBitLong((int)rgb);

				byte flags = 0;
				if (!string.IsNullOrEmpty(color.ColorName))
				{
					flags = (byte)(flags | 1u);
				}

				if (!string.IsNullOrEmpty(color.BookName))
				{
					flags = (byte)(flags | 2u);
				}

				this._writer.WriteByte(flags);
				if (!string.IsNullOrEmpty(color.ColorName))
				{
					this._writer.WriteVariableText(color.ColorName);
				}

				if (!string.IsNullOrEmpty(color.BookName))
				{
					this._writer.WriteVariableText(color.BookName);
				}
			}
		}

		private void writeCadDictionaryWithDefault(CadDictionaryWithDefault dictionary)
		{
			this.writeDictionary(dictionary);

			//H 7 Default entry (hard pointer)
			this._writer.HandleReference(DwgReferenceType.HardPointer, dictionary.DefaultEntry);
		}

		private void writeDictionary(CadDictionary dictionary)
		{
			//Common:
			//Numitems L number of dictionary items
			List<NonGraphicalObject> entries = new List<NonGraphicalObject>();
			foreach (var item in dictionary)
			{
				if (item is XRecord && !this.WriteXRecords)
				{
					continue;
				}

				if (item is UnknownNonGraphicalObject)
				{
					continue;
				}

				entries.Add(item);
			}

			this._writer.WriteBitLong(entries.Count);

			//R14 Only:
			if (this._version == ACadVersion.AC1014)
			{
				//Unknown R14 RC Unknown R14 byte, has always been 0
				this._writer.WriteByte(0);
			}

			//R2000 +:
			if (this.R2000Plus)
			{
				//Cloning flag BS 281
				this._writer.WriteBitShort((short)dictionary.ClonningFlags);
				this._writer.WriteByte((byte)(dictionary.HardOwnerFlag ? 1u : 0u));
			}

			//Common:
			foreach (var item in entries)
			{
				if (item is XRecord && !this.WriteXRecords)
				{
					continue;
				}

				if (item is UnknownNonGraphicalObject)
				{
					continue;
				}

				this._writer.WriteVariableText(item.Name);
				this._writer.HandleReference(DwgReferenceType.SoftOwnership, item.Handle);
			}

			this.addEntriesToWriter(dictionary);
		}

		private void addEntriesToWriter(CadDictionary dictionary)
		{
			foreach (CadObject e in dictionary)
			{
				this._objects.Enqueue(e);
			}
		}

		private void writeDictionaryVariable(DictionaryVariable dictionaryVariable)
		{
			//Intval RC an integer value
			this._writer.WriteByte(0);

			//BS a string
			this._writer.WriteVariableText(dictionaryVariable.Value);
		}

		private void writeGeoData(GeoData geodata)
		{
			//BL Object version formats
			this._writer.WriteBitLong((int)geodata.Version);

			//H Soft pointer to host block
			this._writer.HandleReference(DwgReferenceType.SoftPointer, geodata.HostBlock);

			//BS Design coordinate type
			this._writer.WriteBitShort((short)geodata.CoordinatesType);

			switch (geodata.Version)
			{
				case GeoDataVersion.R2009:
					//3BD  Reference point 
					this._writer.Write3BitDouble(geodata.ReferencePoint);

					//BL  Units value horizontal
					this._writer.WriteBitLong((int)geodata.HorizontalUnits);

					//3BD  Design point
					this._writer.Write3BitDouble(geodata.DesignPoint);

					//3BD  Obsolete, ODA writes (0, 0, 0) 
					this._writer.Write3BitDouble(XYZ.Zero);

					//3BD  Up direction
					this._writer.Write3BitDouble(geodata.UpDirection);

					//BD Angle of north direction (radians, angle measured clockwise from the (0, 1) vector). 
					this._writer.WriteBitDouble(System.Math.PI / 2.0 - geodata.NorthDirection.GetAngle());

					//3BD  Obsolete, ODA writes(1, 1, 1)
					this._writer.Write3BitDouble(new XYZ(1, 1, 1));

					//VT  Coordinate system definition. In AutoCAD 2009 this is a “Well known text” (WKT)string containing a projected coordinate system(PROJCS).
					this._writer.WriteVariableText(geodata.CoordinateSystemDefinition);
					//VT  Geo RSS tag.
					this._writer.WriteVariableText(geodata.GeoRssTag);

					//BD Unit scale factor horizontal
					this._writer.WriteBitDouble(geodata.HorizontalUnitScale);
					geodata.VerticalUnitScale = geodata.HorizontalUnitScale;

					//VT  Obsolete, coordinate system datum name 
					this._writer.WriteVariableText(string.Empty);
					//VT  Obsolete: coordinate system WKT 
					this._writer.WriteVariableText(string.Empty);
					break;
				case GeoDataVersion.R2010:
				case GeoDataVersion.R2013:
					//3BD  Design point
					this._writer.Write3BitDouble(geodata.DesignPoint);
					//3BD  Reference point
					this._writer.Write3BitDouble(geodata.ReferencePoint);
					//BD  Unit scale factor horizontal
					this._writer.WriteBitDouble(geodata.HorizontalUnitScale);
					//BL  Units value horizontal
					this._writer.WriteBitLong((int)geodata.HorizontalUnits);
					//BD  Unit scale factor vertical 
					this._writer.WriteBitDouble(geodata.VerticalUnitScale);
					//BL  Units value vertical
					this._writer.WriteBitLong((int)geodata.HorizontalUnits);
					//3RD  Up direction
					this._writer.Write3BitDouble(geodata.UpDirection);
					//3RD  North direction
					this._writer.Write2RawDouble(geodata.NorthDirection);
					//BL Scale estimation method.
					this._writer.WriteBitLong((int)geodata.ScaleEstimationMethod);
					//BD  User specified scale factor
					this._writer.WriteBitDouble(geodata.UserSpecifiedScaleFactor);
					//B  Do sea level correction
					this._writer.WriteBit(geodata.EnableSeaLevelCorrection);
					//BD  Sea level elevation
					this._writer.WriteBitDouble(geodata.SeaLevelElevation);
					//BD  Coordinate projection radius
					this._writer.WriteBitDouble(geodata.CoordinateProjectionRadius);
					//VT  Coordinate system definition . In AutoCAD 2010 this is a map guide XML string.
					this._writer.WriteVariableText(geodata.CoordinateSystemDefinition);
					//VT  Geo RSS tag.
					this._writer.WriteVariableText(geodata.GeoRssTag);
					break;
				default:
					break;
			}

			//VT  Observation from tag
			this._writer.WriteVariableText(geodata.ObservationFromTag);
			//VT  Observation to tag
			this._writer.WriteVariableText(geodata.ObservationToTag);
			//VT  Observation coverage tag
			this._writer.WriteVariableText(geodata.ObservationCoverageTag);

			//BL Number of geo mesh points
			this._writer.WriteBitLong(geodata.Points.Count);
			foreach (var pt in geodata.Points)
			{
				//2RD Source point 
				this._writer.Write2RawDouble(pt.Source);
				//2RD Destination point 
				this._writer.Write2RawDouble(pt.Destination);
			}

			//BL Number of geo mesh faces
			this._writer.WriteBitLong(geodata.Faces.Count);
			foreach (var face in geodata.Faces)
			{
				//BL Face index 1
				this._writer.WriteBitLong(face.Index1);
				//BL Face index 2
				this._writer.WriteBitLong(face.Index2);
				//BL Face index 3
				this._writer.WriteBitLong(face.Index3);
			}
		}

		private void writeGroup(Group group)
		{
			//Str TV name of group
			this._writer.WriteVariableText(group.Description);

			//Unnamed BS 1 if group has no name
			this._writer.WriteBitShort((short)(group.IsUnnamed ? 1 : 0));
			//Selectable BS 1 if group selectable
			this._writer.WriteBitShort((short)(group.Selectable ? 1 : 0));

			//Numhandles BL # objhandles in this group
			this._writer.WriteBitLong(group.Entities.Count());
			foreach (var e in group.Entities)
			{
				//the entries in the group(hard pointer)
				this._writer.HandleReference(DwgReferenceType.HardPointer, e);
			}
		}

		private void writeImageDefinitionReactor(ImageDefinitionReactor definitionReactor)
		{
			//Common:
			//Classver BL 90 class version
			this._writer.WriteBitLong(definitionReactor.ClassVersion);
		}

		private void writeImageDefinition(ImageDefinition definition)
		{
			//Common:
			//Clsver BL 0 class version
			this._writer.WriteBitLong(definition.ClassVersion);
			//Imgsize 2RD 10 size of image in pixels
			this._writer.Write2RawDouble(definition.Size);
			//Filepath TV 1 path to file
			this._writer.WriteVariableText(definition.FileName);
			//Isloaded B 280 0==no, 1==yes
			this._writer.WriteBit(definition.IsLoaded);
			//Resunits RC 281 0==none, 2==centimeters, 5==inches
			this._writer.WriteByte((byte)definition.Units);
			//Pixelsize 2RD 11 size of one pixel in AutoCAD units
			this._writer.Write2RawDouble(definition.DefaultSize);
		}

		private void writeLayout(Layout layout)
		{
			this.writePlotSettings(layout);

			//Common:
			//Layout name TV 1 layout name
			this._writer.WriteVariableText(layout.Name);
			//Tab order BL 71 layout tab order
			this._writer.WriteBitLong(layout.TabOrder);
			//Flag BS 70 layout flags
			this._writer.WriteBitShort((short)layout.LayoutFlags);
			//Ucs origin 3BD 13 layout ucs origin
			this._writer.Write3BitDouble(layout.Origin);
			//Limmin 2RD 10 layout minimum limits
			this._writer.Write2RawDouble(layout.MinLimits);
			//Limmax 2RD 11 layout maximum limits
			this._writer.Write2RawDouble(layout.MinLimits);
			//Inspoint 3BD 12 layout insertion base point
			this._writer.Write3BitDouble(layout.InsertionBasePoint);
			this._writer.Write3BitDouble(layout.XAxis);
			this._writer.Write3BitDouble(layout.YAxis);
			this._writer.WriteBitDouble(layout.Elevation);
			this._writer.WriteBitShort((short)layout.UcsOrthographicType);
			this._writer.Write3BitDouble(layout.MinExtents);
			this._writer.Write3BitDouble(layout.MaxExtents);

			//R2004 +:
			if (this.R2004Plus)
			{
				//Viewport count RL # of viewports in this layout
				this._writer.WriteBitLong(layout.Viewports.Count());
			}

			//Common:
			//330 associated paperspace block record handle(soft pointer)
			this._writer.HandleReference(DwgReferenceType.SoftPointer, layout.AssociatedBlock);
			//331 last active viewport handle(soft pointer)
			this._writer.HandleReference(DwgReferenceType.SoftPointer, layout.Viewport);

			//If not present and 76 code is non-zero, then base UCS is taken to be WORLD
			if (layout.UcsOrthographicType == OrthographicType.None)
			{
				//346 base ucs handle(hard pointer)
				this._writer.HandleReference(DwgReferenceType.HardPointer, null);
				//345 named ucs handle(hard pointer)
				this._writer.HandleReference(DwgReferenceType.HardPointer, layout.UCS);
			}
			else
			{
				//346 base ucs handle(hard pointer)
				this._writer.HandleReference(DwgReferenceType.HardPointer, layout.BaseUCS);
				//345 named ucs handle(hard pointer)
				this._writer.HandleReference(DwgReferenceType.HardPointer, null);
			}

			//R2004+:
			if (this.R2004Plus)
			{
				foreach (Entities.Viewport viewport in layout.Viewports)
				{
					//Viewport handle(repeats Viewport count times) (soft pointer)
					this._writer.HandleReference(DwgReferenceType.SoftPointer, viewport);
				}
			}
		}

		private void writeMLineStyle(MLineStyle mlineStyle)
		{
			//Common:
			//Name TV Name of this style
			this._writer.WriteVariableText(mlineStyle.Name);
			//Desc TV Description of this style
			this._writer.WriteVariableText(mlineStyle.Description);

			short flags = 0;
			if (mlineStyle.Flags.HasFlag(MLineStyleFlags.DisplayJoints))
			{
				flags = (short)(flags | 1U);
			}
			if (mlineStyle.Flags.HasFlag(MLineStyleFlags.FillOn))
			{
				flags = (short)(flags | 2U);
			}
			if (mlineStyle.Flags.HasFlag(MLineStyleFlags.StartSquareCap))
			{
				flags = (short)(flags | 16U);
			}
			if (mlineStyle.Flags.HasFlag(MLineStyleFlags.StartRoundCap))
			{
				flags = (short)(flags | 0x20);
			}
			if (mlineStyle.Flags.HasFlag(MLineStyleFlags.StartInnerArcsCap))
			{
				flags = (short)(flags | 0x40);
			}
			if (mlineStyle.Flags.HasFlag(MLineStyleFlags.EndSquareCap))
			{
				flags = (short)(flags | 0x100);
			}
			if (mlineStyle.Flags.HasFlag(MLineStyleFlags.EndRoundCap))
			{
				flags = (short)(flags | 0x200);
			}
			if (mlineStyle.Flags.HasFlag(MLineStyleFlags.EndInnerArcsCap))
			{
				flags = (short)(flags | 0x400);
			}

			//Flags BS A short which reconstitutes the mlinestyle flags as defined in DXF.
			this._writer.WriteBitShort(flags);

			//fillcolor CMC Fill color for this style
			this._writer.WriteCmColor(mlineStyle.FillColor);
			//startang BD Start angle
			this._writer.WriteBitDouble(mlineStyle.StartAngle);
			//endang BD End angle
			this._writer.WriteBitDouble(mlineStyle.EndAngle);

			//linesinstyle RC Number of lines in this style
			this._writer.WriteByte((byte)mlineStyle.Elements.Count);
			foreach (MLineStyle.Element element in mlineStyle.Elements)
			{
				//Offset BD Offset of this segment
				this._writer.WriteBitDouble(element.Offset);
				//Color CMC Color of this segment
				this._writer.WriteCmColor(element.Color);
				//R2018+:
				if (this.R2018Plus)
				{
					//Line type handle H Line type handle (hard pointer)
					this._writer.HandleReference(DwgReferenceType.HardPointer, element.LineType);
				}
				//Before R2018:
				else
				{
					//TODO: Fix the Linetype index for dwgReader and DwgWriter
					//Ltindex BS Linetype index (yes, index)
					this._writer.WriteBitShort(0);
				}
			}
		}

		private void writeMultiLeaderStyle(MultiLeaderStyle mLeaderStyle)
		{
			if (this.R2010Plus)
			{
				//	BS	179	Version expected: 2
				this._writer.WriteBitShort(2);
			}

			//	BS	170	Content type (see paragraph on LEADER for more details).
			this._writer.WriteBitShort((short)mLeaderStyle.ContentType);
			//	BS	171	Draw multi-leader order (0 = draw content first, 1 = draw leader first)
			this._writer.WriteBitShort((short)mLeaderStyle.MultiLeaderDrawOrder);
			//	BS	172	Draw leader order (0 = draw leader head first, 1 = draw leader tail first)
			this._writer.WriteBitShort((short)mLeaderStyle.LeaderDrawOrder);
			//	BL	90	Maximum number of points for leader
			this._writer.WriteBitLong((short)mLeaderStyle.MaxLeaderSegmentsPoints);
			//	BD	40	First segment angle (radians)
			this._writer.WriteBitDouble(mLeaderStyle.FirstSegmentAngleConstraint);
			//	BD	41	Second segment angle (radians)
			this._writer.WriteBitDouble(mLeaderStyle.SecondSegmentAngleConstraint);
			//	BS	173	Leader type (see paragraph on LEADER for more details).
			this._writer.WriteBitShort((short)mLeaderStyle.PathType);
			//	CMC	91	Leader line color
			this._writer.WriteCmColor(mLeaderStyle.LineColor);

			//	H	340	Leader line type handle (hard pointer)
			this._writer.HandleReference(DwgReferenceType.HardPointer, mLeaderStyle.LeaderLineType);

			//	BL	92	Leader line weight
			this._writer.WriteBitLong((short)mLeaderStyle.LeaderLineWeight);
			//	B	290	Is landing enabled?
			this._writer.WriteBit(mLeaderStyle.EnableLanding);
			//	BD	42	Landing gap
			this._writer.WriteBitDouble(mLeaderStyle.LandingGap);
			//	B	291	Auto include landing (is dog-leg enabled?)
			this._writer.WriteBit(mLeaderStyle.EnableDogleg);
			//	BD	43	Landing distance
			this._writer.WriteBitDouble(mLeaderStyle.LandingDistance);
			//	TV	3	Style description
			this._writer.WriteVariableText(mLeaderStyle.Description);

			//	H	341	Arrow head block handle (hard pointer)
			this._writer.HandleReference(DwgReferenceType.HardPointer, mLeaderStyle.Arrowhead);

			//	BD	44	Arrow head size
			this._writer.WriteBitDouble(mLeaderStyle.ArrowheadSize);
			//	TV	300	Text default
			this._writer.WriteVariableText(mLeaderStyle.DefaultTextContents);

			//	H	342	Text style handle (hard pointer)
			this._writer.HandleReference(DwgReferenceType.HardPointer, mLeaderStyle.TextStyle);

			//	BS	174	Left attachment (see paragraph on LEADER for more details).
			this._writer.WriteBitShort((short)mLeaderStyle.TextLeftAttachment);
			//	BS	178	Right attachment (see paragraph on LEADER for more details).
			this._writer.WriteBitShort((short)mLeaderStyle.TextRightAttachment);
			//	BS	175	Text angle type (see paragraph on LEADER for more details).
			this._writer.WriteBitShort((short)mLeaderStyle.TextAngle);
			//	BS	176	Text alignment type
			this._writer.WriteBitShort((short)mLeaderStyle.TextAlignment);
			//	CMC	93	Text color
			this._writer.WriteCmColor(mLeaderStyle.TextColor);
			//	BD	45	Text height
			this._writer.WriteBitDouble(mLeaderStyle.TextHeight);
			//	B	292	Text frame enabled
			this._writer.WriteBit(mLeaderStyle.TextFrame);
			//	B	297	Always align text left
			this._writer.WriteBit(mLeaderStyle.TextAlignAlwaysLeft);
			//	BD	46	Align space
			this._writer.WriteBitDouble(mLeaderStyle.AlignSpace);

			//	H	343	Block handle (hard pointer)
			this._writer.HandleReference(DwgReferenceType.HardPointer, mLeaderStyle.BlockContent);

			//	CMC	94	Block color
			this._writer.WriteCmColor(mLeaderStyle.BlockContentColor);
			//	3BD	47,49,140	Block scale vector
			this._writer.Write3BitDouble(mLeaderStyle.BlockContentScale);
			//	B	293	Is block scale enabled
			this._writer.WriteBit(mLeaderStyle.EnableBlockContentScale);
			//	BD	141	Block rotation (radians)
			this._writer.WriteBitDouble(mLeaderStyle.BlockContentRotation);
			//	B	294	Is block rotation enabled
			this._writer.WriteBit(mLeaderStyle.EnableBlockContentRotation);
			//	BS	177	Block connection type (0 = MLeader connects to the block extents, 1 = MLeader connects to the block base point)
			this._writer.WriteBitShort((short)mLeaderStyle.BlockContentConnection);
			//	BD	142	Scale factor
			this._writer.WriteBitDouble(mLeaderStyle.ScaleFactor);
			//	B	295	Property changed, meaning not totally clear
			//	might be set to true if something changed after loading,
			//	or might be used to trigger updates in dependent MLeaders.
			//	sequence seems to be different in DXF
			this._writer.WriteBit(mLeaderStyle.OverwritePropertyValue);
			//	B	296	Is annotative?
			this._writer.WriteBit(mLeaderStyle.IsAnnotative);
			//	BD	143	Break size
			this._writer.WriteBitDouble(mLeaderStyle.BreakGapSize);

			if (this.R2010Plus)
			{
				//	BS	271	Attachment direction (see paragraph on LEADER for more details).
				this._writer.WriteBitShort((short)mLeaderStyle.TextAttachmentDirection);
				//	BS	273	Top attachment (see paragraph on LEADER for more details).
				this._writer.WriteBitShort((short)mLeaderStyle.TextBottomAttachment);
				//	BS	272	Bottom attachment (see paragraph on LEADER for more details).
				this._writer.WriteBitShort((short)mLeaderStyle.TextTopAttachment);
			}

			if (this.R2013Plus)
			{
				//	B	298 Undocumented, found in DXF
				this._writer.WriteBit(mLeaderStyle.UnknownFlag298);
			}
		}

		private void writePlotSettings(PlotSettings plot)
		{
			//Common:
			//Page setup name TV 1 plotsettings page setup name
			this._writer.WriteVariableText(plot.PageName);
			//Printer / Config TV 2 plotsettings printer or configuration file
			this._writer.WriteVariableText(plot.SystemPrinterName);
			//Plot layout flags BS 70 plotsettings plot layout flag
			this._writer.WriteBitShort((short)plot.Flags);

			//Left Margin BD 40 plotsettings left margin in millimeters
			this._writer.WriteBitDouble(plot.UnprintableMargin.Left);
			//Bottom Margin BD 41 plotsettings bottom margin in millimeters
			this._writer.WriteBitDouble(plot.UnprintableMargin.Bottom);
			//Right Margin BD 42 plotsettings right margin in millimeters
			this._writer.WriteBitDouble(plot.UnprintableMargin.Right);
			//Top Margin BD 43 plotsettings top margin in millimeters
			this._writer.WriteBitDouble(plot.UnprintableMargin.Top);

			//Paper Width BD 44 plotsettings paper width in millimeters
			this._writer.WriteBitDouble(plot.PaperWidth);
			//Paper Height BD 45 plotsettings paper height in millimeters
			this._writer.WriteBitDouble(plot.PaperHeight);

			//Paper Size TV 4 plotsettings paper size
			this._writer.WriteVariableText(plot.PaperSize);

			//Plot origin 2BD 46,47 plotsettings origin offset in millimeters
			this._writer.WriteBitDouble(plot.PlotOriginX);
			this._writer.WriteBitDouble(plot.PlotOriginY);

			//Paper units BS 72 plotsettings plot paper units
			this._writer.WriteBitShort((short)plot.PaperUnits);
			//Plot rotation BS 73 plotsettings plot rotation
			this._writer.WriteBitShort((short)plot.PaperRotation);
			//Plot type BS 74 plotsettings plot type
			this._writer.WriteBitShort((short)plot.PlotType);

			//Window min 2BD 48,49 plotsettings plot window area lower left
			this._writer.WriteBitDouble(plot.WindowLowerLeftX);
			this._writer.WriteBitDouble(plot.WindowLowerLeftY);
			//Window max 2BD 140,141 plotsettings plot window area upper right
			this._writer.WriteBitDouble(plot.WindowUpperLeftX);
			this._writer.WriteBitDouble(plot.WindowUpperLeftY);

			//R13 - R2000 Only:
			if (this._version >= ACadVersion.AC1012 && this._version <= ACadVersion.AC1015)
			{
				//Plot view name T 6 plotsettings plot view name
				this._writer.WriteVariableText(plot.PlotViewName);
			}

			//Common:
			//Real world units BD 142 plotsettings numerator of custom print scale
			this._writer.WriteBitDouble(plot.NumeratorScale);
			//Drawing units BD 143 plotsettings denominator of custom print scale
			this._writer.WriteBitDouble(plot.DenominatorScale);
			//Current style sheet TV 7 plotsettings current style sheet
			this._writer.WriteVariableText(plot.StyleSheet);
			//Scale type BS 75 plotsettings standard scale type
			this._writer.WriteBitShort((short)plot.ScaledFit);
			//Scale factor BD 147 plotsettings scale factor
			this._writer.WriteBitDouble(plot.StandardScale);
			//Paper image origin 2BD 148,149 plotsettings paper image origin
			this._writer.Write2BitDouble(plot.PaperImageOrigin);

			//R2004+:
			if (this.R2004Plus)
			{
				//Shade plot mode BS 76
				this._writer.WriteBitShort((short)plot.ShadePlotMode);
				//Shade plot res.Level BS 77
				this._writer.WriteBitShort((short)plot.ShadePlotResolutionMode);
				//Shade plot custom DPI BS 78
				this._writer.WriteBitShort(plot.ShadePlotDPI);

				//6 plot view handle(hard pointer)
				this._writer.HandleReference(DwgReferenceType.HardPointer, null);
			}

			//R2007 +:
			if (this.R2007Plus)
			{
				//Visual Style handle(soft pointer)
				this._writer.HandleReference(DwgReferenceType.SoftPointer, null);
			}
		}

		private void writeScale(Scale scale)
		{
			//BS	70	Unknown(ODA writes 0).
			this._writer.WriteBitShort(0);
			//TV	300	Name
			this._writer.WriteVariableText(scale.Name);
			//BD	140	Paper units(numerator)
			this._writer.WriteBitDouble(scale.PaperUnits);
			//BD	141	Drawing units(denominator, divided by 10).
			this._writer.WriteBitDouble(scale.DrawingUnits);
			//B	290	Has unit scale
			this._writer.WriteBit(scale.IsUnitScale);
		}

		private void writeSortEntitiesTable(SortEntitiesTable sortEntitiesTable)
		{
			//parenthandle (soft pointer)
			this._writer.HandleReference(DwgReferenceType.SoftPointer, sortEntitiesTable.BlockOwner);

			//Common:
			//Numentries BL number of entries
			this._writer.WriteBitLong(sortEntitiesTable.Sorters.Count());
			foreach (var item in sortEntitiesTable.Sorters)
			{
				//Sort handle(numentries of these, CODE 0, i.e.part of the main bit stream, not of the handle bit stream!).
				//The sort handle does not have to point to an entity (but it can).
				//This is just the handle used for determining the drawing order of the entity specified by the entity handle in the handle bit stream.
				//When the sortentstable doesn’t have a
				//mapping from entity handle to sort handle, then the entity’s own handle is used for sorting.
				this._writer.HandleReference(item.Handle);
				this._writer.HandleReference(DwgReferenceType.SoftPointer, item.Entity);
			}
		}

		private void writeXRecord(XRecord xrecord)
		{
			MemoryStream stream = new MemoryStream();
			StreamIO ms = new StreamIO(stream);
			ms.EndianConverter = new LittleEndianConverter();

			foreach (XRecord.Entry entry in xrecord.Entries)
			{
				if (entry.Value == null)
				{
					continue;
				}

				ms.Write<short>((short)entry.Code);
				GroupCodeValueType groupValueType = GroupCodeValue.TransformValue(entry.Code);

				switch (groupValueType)
				{
					case GroupCodeValueType.Byte:
					case GroupCodeValueType.Bool:
						ms.Write(Convert.ToByte(entry.Value, System.Globalization.CultureInfo.InvariantCulture));
						break;
					case GroupCodeValueType.Int16:
					case GroupCodeValueType.ExtendedDataInt16:
						ms.Write(Convert.ToInt16(entry.Value, System.Globalization.CultureInfo.InvariantCulture));
						break;
					case GroupCodeValueType.Int32:
					case GroupCodeValueType.ExtendedDataInt32:
						ms.Write(Convert.ToInt32(entry.Value, System.Globalization.CultureInfo.InvariantCulture));
						break;
					case GroupCodeValueType.Int64:
						ms.Write(Convert.ToInt64(entry.Value, System.Globalization.CultureInfo.InvariantCulture));
						break;
					case GroupCodeValueType.Double:
					case GroupCodeValueType.ExtendedDataDouble:
						double d = (entry.Value as double?).Value;
						ms.Write<double, LittleEndianConverter>(d);
						break;
					case GroupCodeValueType.Point3D:
						XYZ xyz = (entry.Value as XYZ?).Value;
						ms.Write<double, LittleEndianConverter>(xyz.X);
						ms.Write<double, LittleEndianConverter>(xyz.Y);
						ms.Write<double, LittleEndianConverter>(xyz.Z);
						break;
					case GroupCodeValueType.Chunk:
					case GroupCodeValueType.ExtendedDataChunk:
						byte[] array = (byte[])entry.Value;
						ms.Write((byte)array.Length);
						ms.WriteBytes(array);
						break;
					case GroupCodeValueType.String:
					case GroupCodeValueType.ExtendedDataString:
					case GroupCodeValueType.Handle:
						string text = (string)entry.Value;

						if (this.R2007Plus)
						{
							if (string.IsNullOrEmpty(text))
							{
								ms.Write<short, LittleEndianConverter>(0);
								return;
							}

							ms.Write<short, LittleEndianConverter>((short)text.Length);
							ms.Write(text, System.Text.Encoding.Unicode);
						}
						else if (string.IsNullOrEmpty(text))
						{
							ms.Write<short, LittleEndianConverter>(0);
							ms.Write((byte)this._writer.Encoding.CodePage);
						}
						else
						{
							ms.Write<short, LittleEndianConverter>((short)text.Length);
							ms.Write((byte)this._writer.Encoding.CodePage);
							ms.Write(text, this._writer.Encoding);
						}
						break;
					case GroupCodeValueType.ObjectId:
					case GroupCodeValueType.ExtendedDataHandle:
						ulong u = (entry.Value as ulong?).Value;
						ms.Write<ulong, LittleEndianConverter>(u);
						break;
					default:
						throw new NotSupportedException();
				}
			}

			//Common:
			//Numdatabytes BL number of databytes
			this._writer.WriteBitLong((int)ms.Length);
			this._writer.WriteBytes(stream.GetBuffer());

			//R2000+:
			if (this.R2000Plus)
			{
				//Cloning flag BS 280
				this._writer.WriteBitShort((short)xrecord.CloningFlags);
			}

		}
	}
}<|MERGE_RESOLUTION|>--- conflicted
+++ resolved
@@ -28,12 +28,6 @@
 			{
 				case EvaluationGraph:
 				case Material:
-<<<<<<< HEAD
-				case MultiLeaderAnnotContext:
-				case MultiLeaderStyle when !this.R2010Plus:
-=======
-				case SortEntitiesTable:
->>>>>>> d584423c
 				case UnknownNonGraphicalObject:
 				case VisualStyle:
 					this.notify($"Object type not implemented {obj.GetType().FullName}", NotificationType.NotImplemented);
