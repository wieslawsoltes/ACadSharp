﻿using ACadSharp.Entities;
using ACadSharp.IO.Templates;
using ACadSharp.Tables;
using ACadSharp.XData;
using CSMath;
using CSUtilities.Converters;
using System;
using System.Collections.Generic;
using System.Diagnostics;
using System.Linq;

namespace ACadSharp.IO.DXF
{
	internal abstract class DxfSectionReaderBase
	{
		public delegate bool ReadEntityDelegate<T>(CadEntityTemplate template, DxfMap map, string subclass = null) where T : Entity;

		protected readonly IDxfStreamReader _reader;
		protected readonly DxfDocumentBuilder _builder;

		public DxfSectionReaderBase(IDxfStreamReader reader, DxfDocumentBuilder builder)
		{
			this._reader = reader;
			this._builder = builder;
		}

		public abstract void Read();

		protected void readCommonObjectData(out string name, out ulong handle, out ulong? ownerHandle, out ulong? xdictHandle, out List<ulong> reactors)
		{
			name = null;
			handle = 0;
			ownerHandle = null;
			xdictHandle = null;
			reactors = new List<ulong>();

			if (this._reader.DxfCode == DxfCode.Start
					|| this._reader.DxfCode == DxfCode.Subclass)
				this._reader.ReadNext();

			//Loop until the common data end
			while (this._reader.DxfCode != DxfCode.Start
					&& this._reader.DxfCode != DxfCode.Subclass)
			{
				switch (this._reader.Code)
				{
					//Table name
					case 2:
						name = this._reader.ValueAsString;
						break;
					//Handle
					case 5:
					case 105:
						handle = this._reader.ValueAsHandle;
						break;
					//Start of application - defined group
					case 102:
						this.readDefinedGroups(out xdictHandle, out reactors);
						break;
					//Soft - pointer ID / handle to owner BLOCK_RECORD object
					case 330:
						ownerHandle = this._reader.ValueAsHandle;
						break;
					case 71:
					//Number of entries for dimension style table
					case 340:
					//Dimension table has the handles of the styles at the begining
					default:
						this._builder.Notify($"Unhandled dxf code {this._reader.Code} at line {this._reader.Position}.");
						break;
				}

				this._reader.ReadNext();
			}
		}

		[Obsolete("Only needed for SortEntitiesTable but it should be removed")]
		protected void readCommonObjectData(CadTemplate template)
		{
			while (this._reader.DxfCode != DxfCode.Subclass)
			{
				switch (this._reader.Code)
				{
					//object name
					case 0:
						Debug.Assert(template.CadObject.ObjectName == this._reader.ValueAsString);
						break;
					//Handle
					case 5:
						template.CadObject.Handle = this._reader.ValueAsHandle;
						break;
					//Start of application - defined group
					case 102:
						this.readDefinedGroups(template);
						break;
					//Soft - pointer ID / handle to owner BLOCK_RECORD object
					case 330:
						template.OwnerHandle = this._reader.ValueAsHandle;
						break;
					default:
						this._builder.Notify($"Unhandled dxf code {this._reader.Code} at line {this._reader.Position}.", NotificationType.None);
						break;
				}

				this._reader.ReadNext();
			}
		}

		protected void readCommonCodes(CadTemplate template, out bool isExtendedData, DxfMap map = null)
		{
			isExtendedData = false;

			switch (this._reader.Code)
			{
				//Handle
				case 5:
					template.CadObject.Handle = this._reader.ValueAsHandle;
					break;
				//Check with mapper
				case 100:
					if (map != null && !map.SubClasses.ContainsKey(this._reader.ValueAsString))
						this._builder.Notify($"[{template.CadObject.ObjectName}] Unidentified subclass {this._reader.ValueAsString}", NotificationType.Warning);
					break;
				//Start of application - defined group
				case 102:
					this.readDefinedGroups(template);
					break;
				//Soft - pointer ID / handle to owner BLOCK_RECORD object
				case 330:
					template.OwnerHandle = this._reader.ValueAsHandle;
					break;
				case 1001:
					isExtendedData = true;
					this.readExtendedData(template.EDataTemplateByAppName);
					break;
				default:
					this._builder.Notify($"[{template.CadObject.SubclassMarker}] Unhandled dxf code {this._reader.Code} with value {this._reader.ValueAsString}", NotificationType.None);
					break;
			}
		}

		protected CadEntityTemplate readEntity()
		{
			switch (this._reader.ValueAsString)
			{
				case DxfFileToken.EntityAttribute:
					return this.readEntityCodes<AttributeEntity>(new CadAttributeTemplate(new AttributeEntity()), this.readAttributeDefinition);
				case DxfFileToken.EntityAttributeDefinition:
					return this.readEntityCodes<AttributeDefinition>(new CadAttributeTemplate(new AttributeDefinition()), this.readAttributeDefinition);
				case DxfFileToken.EntityArc:
					return this.readEntityCodes<Arc>(new CadEntityTemplate<Arc>(), this.readArc);
				case DxfFileToken.EntityCircle:
					return this.readEntityCodes<Circle>(new CadEntityTemplate<Circle>(), this.readEntitySubclassMap);
				case DxfFileToken.EntityDimension:
					return this.readEntityCodes<Dimension>(new CadDimensionTemplate(), this.readDimension);
				case DxfFileToken.Entity3DFace:
					return this.readEntityCodes<Face3D>(new CadEntityTemplate<Face3D>(), this.readEntitySubclassMap);
				case DxfFileToken.EntityEllipse:
					return this.readEntityCodes<Ellipse>(new CadEntityTemplate<Ellipse>(), this.readEntitySubclassMap);
				case DxfFileToken.EntityLeader:
					return this.readEntityCodes<Leader>(new CadLeaderTemplate(), this.readLeader);
				case DxfFileToken.EntityLine:
					return this.readEntityCodes<Line>(new CadEntityTemplate<Line>(), this.readEntitySubclassMap);
				case DxfFileToken.EntityLwPolyline:
					return this.readEntityCodes<LwPolyline>(new CadEntityTemplate<LwPolyline>(), this.readLwPolyline);
				case DxfFileToken.EntityMesh:
					return this.readEntityCodes<Mesh>(new CadMeshTemplate(), this.readMesh);
				case DxfFileToken.EntityHatch:
					return this.readEntityCodes<Hatch>(new CadHatchTemplate(), this.readHatch);
				case DxfFileToken.EntityInsert:
					return this.readEntityCodes<Insert>(new CadInsertTemplate(), this.readInsert);
				case DxfFileToken.EntityMText:
					return this.readEntityCodes<MText>(new CadTextEntityTemplate(new MText()), this.readTextEntity);
				case DxfFileToken.EntityMLine:
					return this.readEntityCodes<MLine>(new CadMLineTemplate(), this.readMLine);
				case DxfFileToken.EntityPdfUnderlay:
					return this.readEntityCodes<PdfUnderlay>(new CadPdfUnderlayTemplate(), this.readUnderlayEntity);
				case DxfFileToken.EntityPoint:
					return this.readEntityCodes<Point>(new CadEntityTemplate<Point>(), this.readEntitySubclassMap);
				case DxfFileToken.EntityPolyline:
					return this.readPolyline();
				case DxfFileToken.EntityRay:
					return this.readEntityCodes<Ray>(new CadEntityTemplate<Ray>(), this.readEntitySubclassMap);
				case DxfFileToken.EndSequence:
					return this.readEntityCodes<Seqend>(new CadEntityTemplate<Seqend>(), this.readEntitySubclassMap);
				case DxfFileToken.EntitySolid:
					return this.readEntityCodes<Solid>(new CadEntityTemplate<Solid>(), this.readEntitySubclassMap);
				case DxfFileToken.EntityTable:
					return this.readEntityCodes<TableEntity>(new CadTableEntityTemplate(), this.readTableEntity);
				case DxfFileToken.EntityText:
					return this.readEntityCodes<TextEntity>(new CadTextEntityTemplate(new TextEntity()), this.readTextEntity);
				case DxfFileToken.EntityTolerance:
					return this.readEntityCodes<Tolerance>(new CadToleranceTemplate(new Tolerance()), this.readTolerance);
				case DxfFileToken.EntityVertex:
					return this.readEntityCodes<Entity>(new CadVertexTemplate(), this.readVertex);
				case DxfFileToken.EntityViewport:
					return this.readEntityCodes<Viewport>(new CadViewportTemplate(), this.readViewport);
				case DxfFileToken.EntityShape:
					return this.readEntityCodes<Shape>(new CadShapeTemplate(new Shape()), this.readShape);
				case DxfFileToken.EntitySpline:
					return this.readEntityCodes<Spline>(new CadSplineTemplate(), this.readSpline);
				case DxfFileToken.EntityXline:
					return this.readEntityCodes<XLine>(new CadEntityTemplate<XLine>(), this.readEntitySubclassMap);
				default:
					DxfMap map = DxfMap.Create<Entity>();
					CadUnknownEntityTemplate unknownEntityTemplate = null;
					if (this._builder.DocumentToBuild.Classes.TryGetByName(this._reader.ValueAsString, out Classes.DxfClass dxfClass))
					{
						this._builder.Notify($"Entity not supported read as an UnknownEntity: {this._reader.ValueAsString}", NotificationType.NotImplemented);
						unknownEntityTemplate = new CadUnknownEntityTemplate(new UnknownEntity(dxfClass));
					}
					else
					{
						this._builder.Notify($"Entity not supported: {this._reader.ValueAsString}", NotificationType.NotImplemented);
					}

					this._reader.ReadNext();

					do
					{
						if (unknownEntityTemplate != null && this._builder.KeepUnknownEntities)
						{
							this.readCommonEntityCodes(unknownEntityTemplate, out bool isExtendedData, map);
							if (isExtendedData)
								continue;
						}

						this._reader.ReadNext();
					}
					while (this._reader.DxfCode != DxfCode.Start);

					return unknownEntityTemplate;
			}
		}

		protected CadEntityTemplate readEntityCodes<T>(CadEntityTemplate template, ReadEntityDelegate<T> readEntity)
			where T : Entity
		{
			this._reader.ReadNext();

			DxfMap map = DxfMap.Create<T>();

			while (this._reader.DxfCode != DxfCode.Start)
			{
				if (!readEntity(template, map))
				{
					this.readCommonEntityCodes(template, out bool isExtendedData, map);
					if (isExtendedData)
						continue;
				}

				if (this._reader.DxfCode != DxfCode.Start)
					this._reader.ReadNext();
			}

			return template;
		}

		protected void readCommonEntityCodes(CadEntityTemplate template, out bool isExtendedData, DxfMap map = null)
		{
			isExtendedData = false;
			switch (this._reader.Code)
			{
				case 6:
					template.LineTypeName = this._reader.ValueAsString;
					break;
				case 8:
					template.LayerName = this._reader.ValueAsString;
					break;
				//Absent or zero indicates entity is in model space. 1 indicates entity is in paper space (optional).
				case 67:
					break;
				//Number of bytes Proxy entity graphics data
				case 92:
				case 160:
				//Proxy entity graphics data
				case 310:
					break;
				case 347:
					template.MaterialHandle = this._reader.ValueAsHandle;
					break;
				case 430:
					template.BookColorName = this._reader.ValueAsString;
					break;
				default:
					if (!this.tryAssignCurrentValue(template.CadObject, map.SubClasses[DxfSubclassMarker.Entity]))
					{
						this.readCommonCodes(template, out isExtendedData, map);
					}
					break;
			}
		}

		protected bool checkObjectEnd(CadTemplate template, DxfMap map, Func<CadTemplate, DxfMap, bool> func)
		{
			if (this._reader.DxfCode == DxfCode.Start)
			{
				return true;
			}
			else
			{
				return func.Invoke(template, map);
			}
		}

		private bool readArc(CadEntityTemplate template, DxfMap map, string subclass = null)
		{
			switch (this._reader.Code)
			{
				default:
					if (!this.tryAssignCurrentValue(template.CadObject, map.SubClasses[DxfSubclassMarker.Arc]))
					{
						return this.readEntitySubclassMap(template, map, DxfSubclassMarker.Circle);
					}
					return true;
			}
		}

		private bool readAttributeDefinition(CadEntityTemplate template, DxfMap map, string subclass = null)
		{
			DxfClassMap emap = map.SubClasses[template.CadObject.SubclassMarker];
			CadAttributeTemplate tmp = template as CadAttributeTemplate;

			switch (this._reader.Code)
			{
				case 44:
				case 46:
					return true;
				case 101:
					var att = tmp.CadObject as AttributeBase;
					att.MText = new MText();
					CadTextEntityTemplate mtextTemplate = new CadTextEntityTemplate(att.MText);
					tmp.MTextTemplate = mtextTemplate;
					this.readEntityCodes<MText>(mtextTemplate, this.readTextEntity);
					return true;
				default:
					if (!this.tryAssignCurrentValue(template.CadObject, emap))
					{
						return this.readTextEntity(template, map, DxfSubclassMarker.Text);
					}
					return true;
			}
		}

		private bool readTableEntity(CadEntityTemplate template, DxfMap map, string subclass = null)
		{
			string mapName = string.IsNullOrEmpty(subclass) ? template.CadObject.SubclassMarker : subclass;
			CadTableEntityTemplate tmp = template as CadTableEntityTemplate;
			TableEntity table = tmp.CadObject as TableEntity;

			switch (this._reader.Code)
			{
				case 2:
					tmp.BlockName = this._reader.ValueAsString;
					return true;
				case 342:
					tmp.StyleHandle = this._reader.ValueAsHandle;
					return true;
				case 343:
					tmp.BlockOwnerHandle = this._reader.ValueAsHandle;
					return true;
				case 141:
					var row = new TableEntity.Row();
					row.Height = this._reader.ValueAsDouble;
					table.Rows.Add(row);
					return true;
				case 142:
					var col = new TableEntity.Column();
					col.Width = this._reader.ValueAsDouble;
					table.Columns.Add(col);
					return true;
				case 144:
					tmp.CurrentCellTemplate.FormatTextHeight = this._reader.ValueAsDouble;
					return true;
				case 145:
					tmp.CurrentCell.Rotation = this._reader.ValueAsDouble;
					return true;
				case 170:
					//Has data flag
					return true;
				case 171:
					tmp.CreateCell((TableEntity.CellType)this._reader.ValueAsInt);
					return true;
				case 172:
					tmp.CurrentCell.FlagValue = this._reader.ValueAsInt;
					return true;
				case 173:
					tmp.CurrentCell.MergedValue = this._reader.ValueAsInt;
					return true;
				case 174:
					tmp.CurrentCell.Autofit = this._reader.ValueAsBool;
					return true;
				case 175:
					tmp.CurrentCell.BorderWidth = this._reader.ValueAsInt;
					return true;
				case 176:
					tmp.CurrentCell.BorderHeight = this._reader.ValueAsInt;
					return true;
				case 178:
					tmp.CurrentCell.VirtualEdgeFlag = this._reader.ValueAsShort;
					return true;
				case 179:
					//Unknown value
					return true;
				case 301:
					var content = new TableEntity.CellContent();
					tmp.CurrentCell.Contents.Add(content);
					this.readCellValue(content);
					return true;
				case 340:
					tmp.CurrentCellTemplate.BlockRecordHandle = this._reader.ValueAsHandle;
					return true;
				default:
					if (!this.tryAssignCurrentValue(template.CadObject, map.SubClasses[DxfSubclassMarker.Insert]))
					{
						return this.readEntitySubclassMap(template, map, DxfSubclassMarker.TableEntity);
					}
					return true;
			}
		}

		private void readCellValue(TableEntity.CellContent content)
		{
			if (this._reader.ValueAsString.Equals("CELL_VALUE", StringComparison.OrdinalIgnoreCase))
			{
				this._reader.ReadNext();
			}
			else
			{
				throw new Exceptions.DxfException($"Expected value not found CELL_VALUE", this._reader.Position);
			}

			while (this._reader.Code != 304
				&& !this._reader.ValueAsString.Equals("ACVALUE_END", StringComparison.OrdinalIgnoreCase))
			{
				switch (this._reader.Code)
				{
					case 1:
						content.Value.Text = this._reader.ValueAsString;
						break;
					case 2:
						content.Value.Text += this._reader.ValueAsString;
						break;
					case 11:
						content.Value.Value = new XYZ(this._reader.ValueAsDouble, 0, 0);
						break;
					case 21:
						content.Value.Value = new XYZ(0, this._reader.ValueAsDouble, 0);
						break;
					case 31:
						content.Value.Value = new XYZ(0, 0, this._reader.ValueAsDouble);
						break;
					case 302:
						//TODO: Fix this assignation to cell value
						content.Value.Value = this._reader.ValueAsString;
						break;
					case 90:
						content.Value.ValueType = (TableEntity.CellValueType)this._reader.ValueAsInt;
						break;
					case 91:
						content.Value.Value = this._reader.ValueAsInt;
						break;
					case 93:
						content.Value.Flags = this._reader.ValueAsInt;
						break;
					case 94:
						content.Value.Units = (TableEntity.ValueUnitType)this._reader.ValueAsInt;
						break;
					case 140:
						content.Value.Value = this._reader.ValueAsDouble;
						break;
					case 300:
						content.Value.Format = this._reader.ValueAsString;
						break;
					default:
						this._builder.Notify($"[CELL_VALUE] Unhandled dxf code {this._reader.Code} with value {this._reader.ValueAsString}", NotificationType.None);
						break;
				}

				this._reader.ReadNext();
			}
		}

		private bool readTextEntity(CadEntityTemplate template, DxfMap map, string subclass = null)
		{
			string mapName = string.IsNullOrEmpty(subclass) ? template.CadObject.SubclassMarker : subclass;
			CadTextEntityTemplate tmp = template as CadTextEntityTemplate;

			switch (this._reader.Code)
			{
				//TODO: Implement multiline text def codes
				case 1 or 3 when tmp.CadObject is MText mtext:
					mtext.Value += this._reader.ValueAsString;
					return true;
				case 70:
				case 74:
				case 101:
					return true;
				case 7:
					tmp.StyleName = this._reader.ValueAsString;
					return true;
				default:
					return this.tryAssignCurrentValue(template.CadObject, map.SubClasses[mapName]);
			}
		}

		private bool readTolerance(CadEntityTemplate template, DxfMap map, string subclass = null)
		{
			CadToleranceTemplate tmp = template as CadToleranceTemplate;

			switch (this._reader.Code)
			{
				case 3:
					tmp.DimensionStyleName = this._reader.ValueAsString;
					return true;
				default:
					return this.tryAssignCurrentValue(template.CadObject, map.SubClasses[template.CadObject.SubclassMarker]);
			}
		}

		private bool readDimension(CadEntityTemplate template, DxfMap map, string subclass = null)
		{
			CadDimensionTemplate tmp = template as CadDimensionTemplate;

			switch (this._reader.Code)
			{
				case 2:
					tmp.BlockName = this._reader.ValueAsString;
					return true;
				case 3:
					tmp.StyleName = this._reader.ValueAsString;
					return true;
				case 50:
					var dim = new DimensionLinear();
					tmp.SetDimensionObject(dim);
					dim.Rotation = CSMath.MathHelper.DegToRad(this._reader.ValueAsDouble);
					map.SubClasses.Add(DxfSubclassMarker.LinearDimension, DxfClassMap.Create<DimensionLinear>());
					return true;
				case 70:
					//Flags do not have set
					tmp.SetDimensionFlags((DimensionType)this._reader.ValueAsShort);
					return true;
				//Measurement - read only
				case 42:
					return true;
				//Undocumented codes
				case 73:
				case 74:
				case 75:
				case 90:
				case 361:
					return true;
				case 100:
					switch (this._reader.ValueAsString)
					{
						case DxfSubclassMarker.Dimension:
							return this.tryAssignCurrentValue(template.CadObject, map.SubClasses[DxfSubclassMarker.Dimension]);
						case DxfSubclassMarker.AlignedDimension:
							tmp.SetDimensionObject(new DimensionAligned());
							map.SubClasses.Add(this._reader.ValueAsString, DxfClassMap.Create<DimensionAligned>());
							return true;
						case DxfSubclassMarker.DiametricDimension:
							tmp.SetDimensionObject(new DimensionDiameter());
							map.SubClasses.Add(this._reader.ValueAsString, DxfClassMap.Create<DimensionDiameter>());
							return true;
						case DxfSubclassMarker.Angular2LineDimension:
							tmp.SetDimensionObject(new DimensionAngular2Line());
							map.SubClasses.Add(this._reader.ValueAsString, DxfClassMap.Create<DimensionAngular2Line>());
							return true;
						case DxfSubclassMarker.Angular3PointDimension:
							tmp.SetDimensionObject(new DimensionAngular3Pt());
							map.SubClasses.Add(this._reader.ValueAsString, DxfClassMap.Create<DimensionAngular3Pt>());
							return true;
						case DxfSubclassMarker.RadialDimension:
							tmp.SetDimensionObject(new DimensionRadius());
							map.SubClasses.Add(this._reader.ValueAsString, DxfClassMap.Create<DimensionRadius>());
							return true;
						case DxfSubclassMarker.OrdinateDimension:
							tmp.SetDimensionObject(new DimensionOrdinate());
							map.SubClasses.Add(this._reader.ValueAsString, DxfClassMap.Create<DimensionOrdinate>());
							return true;
						case DxfSubclassMarker.LinearDimension:
							return true;
						default:
							return false;
					}
				default:
					return this.tryAssignCurrentValue(template.CadObject, map.SubClasses[tmp.CadObject.SubclassMarker]);
			}
		}

		protected bool readHatch(CadEntityTemplate template, DxfMap map, string subclass = null)
		{
			CadHatchTemplate tmp = template as CadHatchTemplate;
			Hatch hatch = tmp.CadObject;

			bool isFirstSeed = true;
			XY seedPoint = new XY();

			switch (this._reader.Code)
			{
				case 2:
					hatch.Pattern.Name = this._reader.ValueAsString;
					return true;
				case 10:
					seedPoint.X = this._reader.ValueAsDouble;
					return true;
				case 20:
					if (!isFirstSeed)
					{
						seedPoint.Y = this._reader.ValueAsDouble;
						hatch.SeedPoints.Add(seedPoint);
					}
					return true;
				case 30:
					hatch.Elevation = this._reader.ValueAsDouble;
					isFirstSeed = false;
					return true;
				case 53:
					hatch.PatternAngle = this._reader.ValueAsAngle;
					return true;
				//TODO: Check hatch undocumented codes
				case 90:
					return true;
				//Information about the hatch pattern
				case 75:
					return true;
				//Number of pattern definition lines
				case 78:
					this.readPattern(hatch.Pattern, this._reader.ValueAsInt);
					return true;
				//Number of boundary paths (loops)
				case 91:
					this.readLoops(tmp, this._reader.ValueAsInt);
					return true;
				//Number of seed points
				case 98:
					return true;
				case 450:
					hatch.GradientColor.Enabled = this._reader.ValueAsBool;
					return true;
				case 451:
					hatch.GradientColor.Reserved = this._reader.ValueAsInt;
					return true;
				case 452:
					hatch.GradientColor.IsSingleColorGradient = this._reader.ValueAsBool;
					return true;
				case 453:
					//Number of colors
					return true;
				case 460:
					hatch.GradientColor.Angle = this._reader.ValueAsDouble;
					return true;
				case 461:
					hatch.GradientColor.Shift = this._reader.ValueAsDouble;
					return true;
				case 462:
					hatch.GradientColor.ColorTint = this._reader.ValueAsDouble;
					return true;
				case 463:
					GradientColor gradient = new GradientColor();
					gradient.Value = this._reader.ValueAsDouble;
					hatch.GradientColor.Colors.Add(gradient);
					return true;
				case 63:
					GradientColor colorByIndex = hatch.GradientColor.Colors.LastOrDefault();
					if (colorByIndex != null)
					{
						colorByIndex.Color = new Color((short)this._reader.ValueAsUShort);
					}
					return true;
				case 421:
					GradientColor colorByRgb = hatch.GradientColor.Colors.LastOrDefault();
					if (colorByRgb != null)
					{
						//TODO: Hatch assign color by true color
						//TODO: Is always duplicated by 63, is it needed??
						//colorByRgb.Color = new Color(this._reader.LastValueAsShort);
					}
					return true;
				case 470:
					hatch.GradientColor.Name = this._reader.ValueAsString;
					return true;
				default:
					return this.tryAssignCurrentValue(template.CadObject, map.SubClasses[template.CadObject.SubclassMarker]);
			}
		}

		private bool readInsert(CadEntityTemplate template, DxfMap map, string subclass = null)
		{
			CadInsertTemplate tmp = template as CadInsertTemplate;

			switch (this._reader.Code)
			{
				case 2:
					tmp.BlockName = this._reader.ValueAsString;
					return true;
				case 66:
					return true;
				default:
					return this.tryAssignCurrentValue(template.CadObject, map.SubClasses[tmp.CadObject.SubclassMarker]);
			}
		}

		private CadEntityTemplate readPolyline()
		{
			CadPolyLineTemplate template = null;

			if (this._builder.Version == ACadVersion.Unknown)
			{
				var polyline = new Polyline2D();
				template = new CadPolyLineTemplate(polyline);
				this.readEntityCodes<Polyline2D>(template, this.readPolyline);

				while (this._reader.Code == 0 && this._reader.ValueAsString == DxfFileToken.EntityVertex)
				{
					Vertex2D v = new Vertex2D();
					CadVertexTemplate vertexTemplate = new CadVertexTemplate(v);
					this.readEntityCodes<Vertex2D>(vertexTemplate, this.readVertex);

					if (vertexTemplate.Vertex.Handle == 0)
					{
						template.PolyLine.Vertices.Add(vertexTemplate.Vertex);
					}
					else
					{
						template.VertexHandles.Add(vertexTemplate.Vertex.Handle);
						this._builder.AddTemplate(vertexTemplate);
					}
				}

				while (this._reader.Code == 0 && this._reader.ValueAsString == DxfFileToken.EndSequence)
				{
					var seqend = new Seqend();
					var seqendTemplate = new CadEntityTemplate<Seqend>(seqend);
					this.readEntityCodes<Seqend>(seqendTemplate, this.readEntitySubclassMap);

					this._builder.AddTemplate(seqendTemplate);

					template.SeqendHandle = seqend.Handle;
				}
			}
			else
			{
				template = new CadPolyLineTemplate();
				this.readEntityCodes<Entity>(template, this.readPolyline);
			}

			if (template.CadObject is CadPolyLineTemplate.PolyLinePlaceholder)
			{
				this._builder.Notify($"[{DxfFileToken.EntityPolyline}] Subclass not found, entity discarded", NotificationType.Warning);
				return null;
			}

			return template;
		}

		private bool readPolyline(CadEntityTemplate template, DxfMap map, string subclass = null)
		{
			CadPolyLineTemplate tmp = template as CadPolyLineTemplate;

			switch (this._reader.Code)
			{
				//DXF: always 0
				//APP: a “dummy” point; the X and Y values are always 0, and the Z value is the polyline's elevation (in OCS when 2D, WCS when 3D)
				case 10:
				case 20:
				//Obsolete; formerly an “entities follow flag” (optional; ignore if present)
				case 66:
				//Polygon mesh M vertex count (optional; default = 0)
				case 71:
				//Polygon mesh N vertex count(optional; default = 0)
				case 72:
				//Smooth surface M density(optional; default = 0)
				case 73:
				//Smooth surface N density (optional; default = 0)
				case 74:
					return true;
				case 100:
					switch (this._reader.ValueAsString)
					{
						case DxfSubclassMarker.Polyline:
							tmp.SetPolyLineObject(new Polyline2D());
							map.SubClasses.Add(DxfSubclassMarker.Polyline, DxfClassMap.Create<Polyline2D>());
							return true;
						case DxfSubclassMarker.Polyline3d:
							tmp.SetPolyLineObject(new Polyline3D());
							map.SubClasses.Add(DxfSubclassMarker.Polyline3d, DxfClassMap.Create<Polyline3D>());
							return true;
						case DxfSubclassMarker.PolyfaceMesh:
							tmp.SetPolyLineObject(new PolyfaceMesh());
							map.SubClasses.Add(DxfSubclassMarker.PolyfaceMesh, DxfClassMap.Create<PolyfaceMesh>());
							return true;
						default:
							return false;
					}
				default:
					return this.tryAssignCurrentValue(template.CadObject, map.SubClasses[tmp.CadObject.SubclassMarker]);
			}
		}

		private bool readLeader(CadEntityTemplate template, DxfMap map, string subclass = null)
		{
			CadLeaderTemplate tmp = template as CadLeaderTemplate;

			switch (this._reader.Code)
			{
				case 3:
					tmp.DIMSTYLEName = this._reader.ValueAsString;
					return true;
				case 10:
					tmp.CadObject.Vertices.Add(new XYZ(this._reader.ValueAsDouble, 0, 0));
					return true;
				case 20:
					XYZ y = tmp.CadObject.Vertices[tmp.CadObject.Vertices.Count - 1];
					y.Y = this._reader.ValueAsDouble;
					tmp.CadObject.Vertices[tmp.CadObject.Vertices.Count - 1] = y;
					return true;
				case 30:
					XYZ z = tmp.CadObject.Vertices[tmp.CadObject.Vertices.Count - 1];
					z.Z = this._reader.ValueAsDouble;
					tmp.CadObject.Vertices[tmp.CadObject.Vertices.Count - 1] = z;
					return true;
				case 340:
					tmp.AnnotationHandle = this._reader.ValueAsHandle;
					return true;
				//Vertices count
				case 76:
					return true;
				default:
					return this.tryAssignCurrentValue(template.CadObject, map.SubClasses[tmp.CadObject.SubclassMarker]);
			}
		}

		private bool readLwPolyline(CadEntityTemplate template, DxfMap map, string subclass = null)
		{
			CadEntityTemplate<LwPolyline> tmp = template as CadEntityTemplate<LwPolyline>;

			LwPolyline.Vertex last = tmp.CadObject.Vertices.LastOrDefault();

			switch (this._reader.Code)
			{
				case 10:
					tmp.CadObject.Vertices.Add(new LwPolyline.Vertex(new XY(this._reader.ValueAsDouble, 0)));
					return true;
				case 20:
					if (last is not null)
					{
						last.Location = new XY(last.Location.X, this._reader.ValueAsDouble);
					}
					return true;
				case 40:
					if (last is not null)
					{
						last.StartWidth = this._reader.ValueAsDouble;
					}
					return true;
				case 41:
					if (last is not null)
					{
						last.EndWidth = this._reader.ValueAsDouble;
					}
					return true;
				case 42:
					if (last is not null)
					{
						last.Bulge = this._reader.ValueAsDouble;
					}
					return true;
				case 50:
					if (last is not null)
					{
						last.CurveTangent = this._reader.ValueAsDouble;
					}
					return true;
				//Obsolete; formerly an “entities follow flag” (optional; ignore if present)
				case 66:
				//Vertex count
				case 90:
					return true;
				case 91:
					if (last is not null)
					{
						last.Id = this._reader.ValueAsInt;
					}
					return true;
				default:
					return this.tryAssignCurrentValue(template.CadObject, map.SubClasses[tmp.CadObject.SubclassMarker]);
			}
		}

		private bool readMesh(CadEntityTemplate template, DxfMap map, string subclass = null)
		{
			CadMeshTemplate tmp = template as CadMeshTemplate;

			switch (this._reader.Code)
			{
				case 100:
					if (this._reader.ValueAsString.Equals(DxfSubclassMarker.Mesh, StringComparison.OrdinalIgnoreCase))
					{
						tmp.SubclassMarker = true;
					}
					return true;
				//Count of sub-entity which property has been overridden
				case 90:
					//TODO: process further entities
					return true;
				case 92:
					if (!tmp.SubclassMarker)
					{
						return false;
					}

					int nvertices = this._reader.ValueAsInt;
					for (int i = 0; i < nvertices; i++)
					{
						this._reader.ReadNext();
						double x = this._reader.ValueAsDouble;
						this._reader.ReadNext();
						double y = this._reader.ValueAsDouble;
						this._reader.ReadNext();
						double z = this._reader.ValueAsDouble;
						tmp.CadObject.Vertices.Add(new XYZ(x, y, z));
					}
					return true;
				case 93:
					int size = this._reader.ValueAsInt;
					this._reader.ReadNext();

					int indexes = 0;
					for (int i = 0; i < size; i += indexes + 1)
					{
						indexes = this._reader.ValueAsInt;
						this._reader.ReadNext();

						int[] face = new int[indexes];
						for (int j = 0; j < indexes; j++)
						{
							face[j] = this._reader.ValueAsInt;

							if ((i + j + 2) < size)
							{
								this._reader.ReadNext();
							}
						}

						tmp.CadObject.Faces.Add(face);
					}

					Debug.Assert(this._reader.Code == 90);

					return true;
				case 94:
					int numEdges = this._reader.ValueAsInt;
					this._reader.ReadNext();
					for (int i = 0; i < numEdges; i++)
					{
						Mesh.Edge edge = new Mesh.Edge();

						edge.Start = this._reader.ValueAsInt;
						this._reader.ReadNext();
						edge.End = this._reader.ValueAsInt;

						if (i < numEdges - 1)
						{
							this._reader.ReadNext();
						}

						tmp.CadObject.Edges.Add(edge);
					}

					Debug.Assert(this._reader.Code == 90);

					return true;
				case 95:
					this._reader.ReadNext();
					for (int i = 0; i < tmp.CadObject.Edges.Count; i++)
					{
						Mesh.Edge edge = tmp.CadObject.Edges[i];
						edge.Crease = this._reader.ValueAsDouble;

						tmp.CadObject.Edges[i] = edge;

						if (i < tmp.CadObject.Edges.Count - 1)
						{
							this._reader.ReadNext();
						}
					}

					Debug.Assert(this._reader.Code == 140);

					return true;
				default:
					return this.tryAssignCurrentValue(template.CadObject, map.SubClasses[tmp.CadObject.SubclassMarker]);
			}
		}

		private bool readMLine(CadEntityTemplate template, DxfMap map, string subclass = null)
		{
			CadMLineTemplate tmp = template as CadMLineTemplate;

			switch (this._reader.Code)
			{
				// String of up to 32 characters. The name of the style used for this mline. An entry for this style must exist in the MLINESTYLE dictionary.
				// Do not modify this field without also updating the associated entry in the MLINESTYLE dictionary
				case 2:
					tmp.MLineStyleName = this._reader.ValueAsString;
					return true;
				case 72:
					tmp.NVertex = this._reader.ValueAsInt;
					return true;
				case 73:
					tmp.NElements = this._reader.ValueAsInt;
					return true;
				case 340:
					tmp.MLineStyleHandle = this._reader.ValueAsHandle;
					return true;
				default:
					if (!tmp.TryReadVertex(this._reader.Code, this._reader.Value))
					{
						return this.tryAssignCurrentValue(template.CadObject, map.SubClasses[tmp.CadObject.SubclassMarker]);
					}
					return true;
			}
		}

		private bool readShape(CadEntityTemplate template, DxfMap map, string subclass = null)
		{
			CadShapeTemplate tmp = template as CadShapeTemplate;

			switch (this._reader.Code)
			{
				case 2:
					tmp.ShapeFileName = this._reader.ValueAsString;
					return true;
				default:
					return this.tryAssignCurrentValue(template.CadObject, map.SubClasses[tmp.CadObject.SubclassMarker]);
			}
		}

		private bool readSpline(CadEntityTemplate template, DxfMap map, string subclass = null)
		{
			CadSplineTemplate tmp = template as CadSplineTemplate;

			XYZ controlPoint;

			switch (this._reader.Code)
			{
				case 10:
					controlPoint = new CSMath.XYZ(this._reader.ValueAsDouble, 0, 0);
					tmp.CadObject.ControlPoints.Add(controlPoint);
					return true;
				case 20:
					controlPoint = tmp.CadObject.ControlPoints.LastOrDefault();
					controlPoint.Y = this._reader.ValueAsDouble;
					tmp.CadObject.ControlPoints[tmp.CadObject.ControlPoints.Count - 1] = controlPoint;
					return true;
				case 30:
					controlPoint = tmp.CadObject.ControlPoints.LastOrDefault();
					controlPoint.Z = this._reader.ValueAsDouble;
					tmp.CadObject.ControlPoints[tmp.CadObject.ControlPoints.Count - 1] = controlPoint;
					return true;
				case 40:
					tmp.CadObject.Knots.Add(this._reader.ValueAsDouble);
					return true;
				case 41:
					tmp.CadObject.Weights.Add(this._reader.ValueAsDouble);
					return true;
				case 72:
				case 73:
				case 74:
					return true;
				default:
					return this.tryAssignCurrentValue(template.CadObject, map.SubClasses[tmp.CadObject.SubclassMarker]);
			}
		}

		private bool readUnderlayEntity(CadEntityTemplate template, DxfMap map, string subclass = null)
		{
			CadPdfUnderlayTemplate tmp = template as CadPdfUnderlayTemplate;

			switch (this._reader.Code)
			{
				case 340:
					tmp.DefinitionHandle = this._reader.ValueAsHandle;
					return true;
				default:
					return this.tryAssignCurrentValue(template.CadObject, map.SubClasses[tmp.CadObject.SubclassMarker]);
			}
		}

		private bool readVertex(CadEntityTemplate template, DxfMap map, string subclass = null)
		{
			CadVertexTemplate tmp = template as CadVertexTemplate;

			switch (this._reader.Code)
			{
				//Polyface mesh vertex index
				case 71:
				case 72:
				case 73:
				case 74:
					return true;
				case 100:
					switch (this._reader.ValueAsString)
					{
						case DxfSubclassMarker.Vertex:
							return true;
						case DxfSubclassMarker.PolylineVertex:
							tmp.SetVertexObject(new Vertex2D());
							map.SubClasses.Add(DxfSubclassMarker.PolylineVertex, DxfClassMap.Create<Vertex2D>());
							return true;
						case DxfSubclassMarker.Polyline3dVertex:
							tmp.SetVertexObject(new Vertex3D());
							map.SubClasses.Add(DxfSubclassMarker.Polyline3dVertex, DxfClassMap.Create<Vertex3D>());
							return true;
						case DxfSubclassMarker.PolyfaceMeshVertex:
							tmp.SetVertexObject(new VertexFaceMesh());
							map.SubClasses.Add(DxfSubclassMarker.PolyfaceMeshVertex, DxfClassMap.Create<VertexFaceMesh>());
							return true;
						case DxfSubclassMarker.PolyfaceMeshFace:
							tmp.SetVertexObject(new VertexFaceRecord());
							map.SubClasses.Add(DxfSubclassMarker.PolyfaceMeshFace, DxfClassMap.Create<VertexFaceRecord>());
							return true;
						default:
							return false;
					}
				default:
					return this.tryAssignCurrentValue(template.CadObject, map.SubClasses[tmp.CadObject.SubclassMarker]);
			}
		}

		private bool readViewport(CadEntityTemplate template, DxfMap map, string subclass = null)
		{
			CadViewportTemplate tmp = template as CadViewportTemplate;

			switch (this._reader.Code)
			{
				//Undocumented
				case 67:
				case 68:
					return true;
				case 69:
					tmp.ViewportId = this._reader.ValueAsShort;
					return true;
				case 331:
					tmp.FrozenLayerHandles.Add(this._reader.ValueAsHandle);
					return true;
				case 348:
					tmp.VisualStyleHandle = this._reader.ValueAsHandle;
					return true;
				default:
					return this.tryAssignCurrentValue(template.CadObject, map.SubClasses[DxfSubclassMarker.Viewport]);
			}
		}

		private bool readEntitySubclassMap(CadEntityTemplate template, DxfMap map, string subclass = null)
		{
			string mapName = string.IsNullOrEmpty(subclass) ? template.CadObject.SubclassMarker : subclass;

			switch (this._reader.Code)
			{
				default:
					return this.tryAssignCurrentValue(template.CadObject, map.SubClasses[mapName]);
			}
		}

		protected void readExtendedData(Dictionary<string, List<ExtendedDataRecord>> edata)
		{
			List<ExtendedDataRecord> records = new();
			edata.Add(this._reader.ValueAsString, records);

			this._reader.ReadNext();

			while (this._reader.DxfCode >= DxfCode.ExtendedDataAsciiString)
			{
				if (this._reader.DxfCode == DxfCode.ExtendedDataRegAppName)
				{
					this.readExtendedData(edata);
					break;
				}

				ExtendedDataRecord record = null;
				double x = 0;
				double y = 0;
				double z = 0;

				switch (this._reader.DxfCode)
				{
					case DxfCode.ExtendedDataAsciiString:
					case DxfCode.ExtendedDataRegAppName:
						record = new ExtendedDataString(this._reader.ValueAsString);
						break;
					case DxfCode.ExtendedDataControlString:
						record = new ExtendedDataControlString(this._reader.ValueAsString == "}");
						break;
					case DxfCode.ExtendedDataLayerName:
						if (this._builder.Layers.TryGetValue(this._reader.ValueAsString, out Layer layer))
						{
							record = new ExtendedDataLayer(layer.Handle);
						}
						else
						{
							this._builder.Notify($"[XData] Could not found the linked Layer {this._reader.ValueAsString}.", NotificationType.Warning);
						}
						break;
					case DxfCode.ExtendedDataBinaryChunk:
						record = new ExtendedDataBinaryChunk(this._reader.ValueAsBinaryChunk);
						break;
					case DxfCode.ExtendedDataHandle:
						record = new ExtendedDataHandle(this._reader.ValueAsHandle);
						break;
					case DxfCode.ExtendedDataXCoordinate:
						x = this._reader.ValueAsDouble;
						this._reader.ReadNext();
						y = this._reader.ValueAsDouble;
						this._reader.ReadNext();
						z = this._reader.ValueAsDouble;

						record = new ExtendedDataCoordinate(
							new XYZ(
								x,
								y,
								z)
							);
						break;
					case DxfCode.ExtendedDataWorldXCoordinate:
						x = this._reader.ValueAsDouble;
						this._reader.ReadNext();
						y = this._reader.ValueAsDouble;
						this._reader.ReadNext();
						z = this._reader.ValueAsDouble;

						record = new ExtendedDataWorldCoordinate(
							new XYZ(
								x,
								y,
								z)
							);
						break;
					case DxfCode.ExtendedDataWorldXDisp:
						x = this._reader.ValueAsDouble;
						this._reader.ReadNext();
						y = this._reader.ValueAsDouble;
						this._reader.ReadNext();
						z = this._reader.ValueAsDouble;

						record = new ExtendedDataDisplacement(
							new XYZ(
								x,
								y,
								z)
							);
						break;
					case DxfCode.ExtendedDataWorldXDir:
						x = this._reader.ValueAsDouble;
						this._reader.ReadNext();
						y = this._reader.ValueAsDouble;
						this._reader.ReadNext();
						z = this._reader.ValueAsDouble;

						record = new ExtendedDataDirection(
							new XYZ(
								x,
								y,
								z)
							);
						break;
					case DxfCode.ExtendedDataReal:
						record = new ExtendedDataReal(this._reader.ValueAsDouble);
						break;
					case DxfCode.ExtendedDataDist:
						record = new ExtendedDataDistance(this._reader.ValueAsDouble);
						break;
					case DxfCode.ExtendedDataScale:
						record = new ExtendedDataScale(this._reader.ValueAsDouble);
						break;
					case DxfCode.ExtendedDataInteger16:
						record = new ExtendedDataInteger16(this._reader.ValueAsShort);
						break;
					case DxfCode.ExtendedDataInteger32:
						record = new ExtendedDataInteger32((int)this._reader.ValueAsInt);
						break;
					default:
						this._builder.Notify($"Unknown code for extended data: {this._reader.DxfCode}", NotificationType.Warning);
						break;
				}

				if (record != null)
				{
					records.Add(record);
				}

				this._reader.ReadNext();
			}
		}

		private void readPattern(HatchPattern pattern, int nlines)
		{
			//Jump 78 code
			this._reader.ReadNext();

			for (int i = 0; i < nlines; i++)
			{
				HatchPattern.Line line = new HatchPattern.Line();
				XY basePoint = new XY();
				XY offset = new XY();

				bool end = false;
				HashSet<int> codes = new();

				while (!end)
				{
					if (codes.Contains(this._reader.Code))
					{
						break;
					}
					else
					{
						codes.Add(this._reader.Code);
					}

					switch (this._reader.Code)
					{
						case 53:
							line.Angle = this._reader.ValueAsAngle;
							break;
						case 43:
							basePoint.X = this._reader.ValueAsDouble;
							break;
						case 44:
							basePoint.Y = this._reader.ValueAsDouble;
							line.BasePoint = basePoint;
							break;
						case 45:
							offset.X = this._reader.ValueAsDouble;
							line.Offset = offset;
							break;
						case 46:
							offset.Y = this._reader.ValueAsDouble;
							line.Offset = offset;
							break;
						//Number of dash length items
						case 79:
							int ndash = this._reader.ValueAsInt;
							for (int j = 0; j < ndash; j++)
							{
								this._reader.ReadNext();
								line.DashLengths.Add(this._reader.ValueAsDouble);
							}
							break;
						case 49:
							line.DashLengths.Add(this._reader.ValueAsDouble);
							break;
						default:
							end = true;
							break;
					}
					this._reader.ReadNext();
				}

				pattern.Lines.Add(line);
			}
		}

		private void readLoops(CadHatchTemplate template, int count)
		{
			if (this._reader.Code == 91)
				this._reader.ReadNext();

			for (int i = 0; i < count; i++)
			{
				if (this._reader.Code != 92)
				{
					this._builder.Notify($"Boundary path should start with code 92 but was {this._reader.Code}");
					break;
				}

				CadHatchTemplate.CadBoundaryPathTemplate path = this.readLoop();
				if (path != null)
					template.PathTempaltes.Add(path);
			}
		}

		private CadHatchTemplate.CadBoundaryPathTemplate readLoop()
		{
			CadHatchTemplate.CadBoundaryPathTemplate template = new CadHatchTemplate.CadBoundaryPathTemplate();
			var flags = (BoundaryPathFlags)this._reader.ValueAsInt;
			template.Path.Flags = flags;

			if (flags.HasFlag(BoundaryPathFlags.Polyline))
			{
				Hatch.BoundaryPath.Polyline pl = this.readPolylineBoundary();
				template.Path.Edges.Add(pl);
			}
			else
			{
				this._reader.ReadNext();

				if (this._reader.Code != 93)
				{
					this._builder.Notify($"Edge Boundary path should start with code 93 but was {this._reader.Code}");
					return null;
				}

				int edges = this._reader.ValueAsInt;
				this._reader.ReadNext();

				for (int i = 0; i < edges; i++)
				{
					var edge = this.readEdge();
					if (edge != null)
						template.Path.Edges.Add(edge);
				}
			}

			bool end = false;
			while (!end)
			{
				switch (this._reader.Code)
				{
					//Number of source boundary objects
					case 97:
						break;
					case 330:
						template.Handles.Add(this._reader.ValueAsHandle);
						break;
					default:
						end = true;
						continue;
				}

				this._reader.ReadNext();
			}

			return template;
		}

		private Hatch.BoundaryPath.Polyline readPolylineBoundary()
		{
			Hatch.BoundaryPath.Polyline boundary = new Hatch.BoundaryPath.Polyline();

			this._reader.ReadNext();

			if (this._reader.Code != 72)
			{
				this._builder.Notify($"Polyline Boundary path should start with code 72 but was {this._reader.Code}");
				return null;
			}

			//72
			bool hasBulge = this._reader.ValueAsBool;
			this._reader.ReadNext();

			//73
			bool isClosed = this._reader.ValueAsBool;
			this._reader.ReadNext();

			//93
			int nvertices = this._reader.ValueAsInt;
			this._reader.ReadNext();

			for (int i = 0; i < nvertices; i++)
			{
				double bulge = 0.0;

				//10
				double x = this._reader.ValueAsDouble;
				this._reader.ReadNext();
				//20
				double y = this._reader.ValueAsDouble;
				this._reader.ReadNext();

				if (hasBulge)
				{
					//42
					bulge = this._reader.ValueAsDouble;
					this._reader.ReadNext();
				}

				boundary.Vertices.Add(new XYZ(x, y, bulge));
			}

			return boundary;
		}

		private Hatch.BoundaryPath.Edge readEdge()
		{
			if (this._reader.Code != 72)
			{
				this._builder.Notify($"Edge Boundary path should define the type with code 72 but was {this._reader.Code}");
				return null;
			}

			Hatch.BoundaryPath.EdgeType type = (Hatch.BoundaryPath.EdgeType)this._reader.ValueAsInt;
			this._reader.ReadNext();

			switch (type)
			{
				case Hatch.BoundaryPath.EdgeType.Line:
					Hatch.BoundaryPath.Line line = new Hatch.BoundaryPath.Line();
					while (true)
					{
						switch (this._reader.Code)
						{
							case 10:
								line.Start = new XY(this._reader.ValueAsDouble, line.Start.Y);
								break;
							case 20:
								line.Start = new XY(line.Start.X, this._reader.ValueAsDouble);
								break;
							case 11:
								line.End = new XY(this._reader.ValueAsDouble, line.End.Y);
								break;
							case 21:
								line.End = new XY(line.End.X, this._reader.ValueAsDouble);
								break;
							default:
								return line;
						}

						this._reader.ReadNext();
					}
				case Hatch.BoundaryPath.EdgeType.CircularArc:
					Hatch.BoundaryPath.Arc arc = new Hatch.BoundaryPath.Arc();
					while (true)
					{
						switch (this._reader.Code)
						{
							case 10:
								arc.Center = new XY(this._reader.ValueAsDouble, arc.Center.Y);
								break;
							case 20:
								arc.Center = new XY(arc.Center.X, this._reader.ValueAsDouble);
								break;
							case 40:
								arc.Radius = this._reader.ValueAsDouble;
								break;
							case 50:
								arc.StartAngle = this._reader.ValueAsDouble;
								break;
							case 51:
								arc.EndAngle = this._reader.ValueAsDouble;
								break;
							case 73:
								arc.CounterClockWise = this._reader.ValueAsBool;
								break;
							default:
								return arc;
						}

						this._reader.ReadNext();
					}
				case Hatch.BoundaryPath.EdgeType.EllipticArc:
					Hatch.BoundaryPath.Ellipse ellipse = new Hatch.BoundaryPath.Ellipse();
					while (true)
					{
						switch (this._reader.Code)
						{
							case 10:
								ellipse.Center = new XY(this._reader.ValueAsDouble, ellipse.Center.Y);
								break;
							case 20:
								ellipse.Center = new XY(ellipse.Center.X, this._reader.ValueAsDouble);
								break;
							case 11:
								ellipse.MajorAxisEndPoint = new XY(this._reader.ValueAsDouble, ellipse.Center.Y);
								break;
							case 21:
								ellipse.MajorAxisEndPoint = new XY(ellipse.Center.X, this._reader.ValueAsDouble);
								break;
							case 40:
								ellipse.MinorToMajorRatio = this._reader.ValueAsDouble;
								break;
							case 50:
								ellipse.StartAngle = this._reader.ValueAsDouble;
								break;
							case 51:
								ellipse.EndAngle = this._reader.ValueAsDouble;
								break;
							case 73:
								ellipse.CounterClockWise = this._reader.ValueAsBool;
								break;
							default:
								return ellipse;
						}

						this._reader.ReadNext();
					}
				case Hatch.BoundaryPath.EdgeType.Spline:
					Hatch.BoundaryPath.Spline spline = new Hatch.BoundaryPath.Spline();
					int nKnots = 0;
					int nCtrlPoints = 0;
					int nFitPoints = 0;

					XYZ controlPoint = new XYZ();
					XY fitPoint = new XY();

					while (true)
					{
						switch (this._reader.Code)
						{
							case 10:
								controlPoint = new XYZ(this._reader.ValueAsDouble, 0, 1);
								break;
							case 20:
								controlPoint = new XYZ(controlPoint.X, this._reader.ValueAsDouble, controlPoint.Z);
								spline.ControlPoints.Add(controlPoint);
								break;
							case 11:
								fitPoint = new XY(this._reader.ValueAsDouble, 0);
								break;
							case 21:
								fitPoint = new XY(fitPoint.X, this._reader.ValueAsDouble);
								spline.FitPoints.Add(fitPoint);
								break;
							case 42:
								var last = spline.ControlPoints[spline.ControlPoints.Count - 1];
								spline.ControlPoints[spline.ControlPoints.Count - 1] = new XYZ(last.X, last.Y, this._reader.ValueAsDouble);
								break;
							case 12:
								spline.StartTangent = new XY(this._reader.ValueAsDouble, spline.StartTangent.Y);
								break;
							case 22:
								spline.StartTangent = new XY(spline.StartTangent.X, this._reader.ValueAsDouble);
								break;
							case 13:
								spline.EndTangent = new XY(this._reader.ValueAsDouble, spline.EndTangent.Y);
								break;
							case 23:
								spline.EndTangent = new XY(spline.EndTangent.X, this._reader.ValueAsDouble);
								break;
							case 94:
								spline.Degree = this._reader.ValueAsInt;
								break;
							case 73:
								spline.Rational = this._reader.ValueAsBool;
								break;
							case 74:
								spline.Periodic = this._reader.ValueAsBool;
								break;
							case 95:
								nKnots = this._reader.ValueAsInt;
								break;
							case 96:
								nCtrlPoints = this._reader.ValueAsInt;
								break;
							case 97:
								nFitPoints = this._reader.ValueAsInt;
								break;
							case 40:
								spline.Knots.Add(this._reader.ValueAsDouble);
								break;
							default:
								return spline;
						}

						this._reader.ReadNext();
					}
			}

			return null;
		}

		private void readDefinedGroups(CadTemplate template)
		{
			this.readDefinedGroups(out ulong? xdict, out List<ulong> reactorsHandles);

			template.XDictHandle = xdict;
			template.ReactorsHandles = reactorsHandles;
		}

		private void readDefinedGroups(out ulong? xdictHandle, out List<ulong> reactors)
		{
			xdictHandle = null;
			reactors = new List<ulong>();

			switch (this._reader.ValueAsString)
			{
				case DxfFileToken.DictionaryToken:
					this._reader.ReadNext();
					xdictHandle = this._reader.ValueAsHandle;
					this._reader.ReadNext();
					Debug.Assert(this._reader.DxfCode == DxfCode.ControlString);
					return;
				case DxfFileToken.ReactorsToken:
					reactors = this.readReactors();
					break;
				case DxfFileToken.BlkRefToken:
				default:
					do
					{
						this._reader.ReadNext();
					}
					while (this._reader.DxfCode != DxfCode.ControlString);
					return;
			}
		}

		private List<ulong> readReactors()
		{
			List<ulong> reactors = new List<ulong>();

			this._reader.ReadNext();

			while (this._reader.DxfCode != DxfCode.ControlString)
			{
				this._reader.ReadNext();
			}

			return reactors;
		}

		protected bool tryAssignCurrentValue(CadObject cadObject, DxfClassMap map)
		{
			try
			{
				//Use this method only if the value is not a link between objects
				if (map.DxfProperties.TryGetValue(this._reader.Code, out DxfProperty dxfProperty))
				{
					if (dxfProperty.ReferenceType.HasFlag(DxfReferenceType.Count))
					{
						return true;
					}

					if (dxfProperty.ReferenceType.HasFlag(DxfReferenceType.Handle)
						|| dxfProperty.ReferenceType.HasFlag(DxfReferenceType.Name))
					{
						return false;
					}

					object value = this._reader.Value;

					if (dxfProperty.ReferenceType.HasFlag(DxfReferenceType.IsAngle))
					{
<<<<<<< HEAD
						value = (double)value * Utilities.DegToRadFactor;
=======
						value = (double)value * MathHelper.DegToRadFactor;
>>>>>>> 9887b1e1
					}

					dxfProperty.SetValue(this._reader.Code, cadObject, value);

					return true;
				}
			}
			catch (Exception ex)
			{
				if (!this._builder.Configuration.Failsafe)
				{
					throw ex;
				}
				else
				{
					this._builder.Notify("An error occurred while assigning a property using mapper", NotificationType.Error, ex);
				}
			}

			return false;
		}
	}
}<|MERGE_RESOLUTION|>--- conflicted
+++ resolved
@@ -1733,11 +1733,7 @@
 
 					if (dxfProperty.ReferenceType.HasFlag(DxfReferenceType.IsAngle))
 					{
-<<<<<<< HEAD
-						value = (double)value * Utilities.DegToRadFactor;
-=======
 						value = (double)value * MathHelper.DegToRadFactor;
->>>>>>> 9887b1e1
 					}
 
 					dxfProperty.SetValue(this._reader.Code, cadObject, value);
