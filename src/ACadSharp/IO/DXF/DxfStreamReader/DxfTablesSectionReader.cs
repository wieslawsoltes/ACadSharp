--- conflicted
+++ resolved
@@ -531,9 +531,6 @@
 					tmp.DIMBLK2 = this._reader.ValueAsHandle;
 					return true;
 				case 345:
-<<<<<<< HEAD
-					tmp.DimltypeName = this._reader.ValueAsString;
-=======
 					tmp.Dimltype = this._reader.ValueAsHandle;
 					return true;
 				case 346:
@@ -541,7 +538,6 @@
 					return true;
 				case 347:
 					tmp.Dimltex2 = this._reader.ValueAsHandle;
->>>>>>> 0a8954d6
 					return true;
 				case 371:
 					template.CadObject.DimensionLineWeight = (LineweightType)this._reader.ValueAsShort;
