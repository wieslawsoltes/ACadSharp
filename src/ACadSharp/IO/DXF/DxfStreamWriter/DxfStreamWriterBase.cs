--- conflicted
+++ resolved
@@ -99,11 +99,7 @@
 
 				if (prop.ReferenceType.HasFlag(DxfReferenceType.IsAngle))
 				{
-<<<<<<< HEAD
-					value = (double)value * Utilities.RadToDegFactor;
-=======
 					value = MathHelper.RadToDeg((double)value);
->>>>>>> 9887b1e1
 				}
 			}
 
