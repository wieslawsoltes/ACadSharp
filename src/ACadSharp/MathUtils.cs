﻿using CSMath;
using System;

namespace ACadSharp
{
	[Obsolete("Use CSMath.MathHelper instead.")]
	public static class MathUtils
	{
<<<<<<< HEAD
=======
		/// <summary>
		/// Factor for converting radians to degrees.
		/// </summary>
		public const double RadToDegFactor = (180 / Math.PI);

		/// <summary>
		/// Factor for converting degrees to radians.
		/// </summary>
		public const double DegToRadFactor = (Math.PI / 180);

		public const double Epsilon = 1e-12;

		public const double TwoPI = Math.PI * 2;

		/// <summary>
		/// Checks if a number is close to zero.
		/// </summary>
		/// <param name="number">Double precision number.</param>
		/// <returns>True if its close to one or false in any other case.</returns>
		public static bool IsZero(double number)
		{
			return IsZero(number, Epsilon);
		}

		/// <summary>
		/// Checks if a number is close to zero.
		/// </summary>
		/// <param name="number">Double precision number.</param>
		/// <param name="threshold">Tolerance.</param>
		/// <returns>True if its close to one or false in any other case.</returns>
		public static bool IsZero(double number, double threshold)
		{
			return number >= -threshold && number <= threshold;
		}

		public static double FixZero(double number)
		{
			return FixZero(number, Epsilon);
		}

		public static double FixZero(double number, double threshold)
		{
			return IsZero(number, threshold) ? 0 : number;
		}

		public static double RadToDeg(double value)
		{
			return value * RadToDegFactor;
		}

		public static double DegToRad(double value)
		{
			return value * DegToRadFactor;
		}

>>>>>>> 9887b1e1
		public static XY GetCenter(XY start, XY end, double bulge)
		{
			return GetCenter(start, end, bulge, out _);
		}

		public static XY GetCenter(XY start, XY end, double bulge, out double radius)
		{
			double theta = 4 * Math.Atan(Math.Abs(bulge));
			double c = start.DistanceFrom(end) / 2.0;
			radius = c / Math.Sin(theta / 2.0);

			double gamma = (Math.PI - theta) / 2;
			double phi = (end - start).GetAngle() + Math.Sign(bulge) * gamma;
			return new XY(start.X + radius * CSMath.MathHelper.Cos(phi), start.Y + radius * CSMath.MathHelper.Sin(phi));
		}

		/// <summary>
		/// 
		/// </summary>
		/// <typeparam name="T"></typeparam>
		/// <param name="start"></param>
		/// <param name="end"></param>
		/// <param name="bulge"></param>
		/// <returns></returns>
		/// <exception cref="NotImplementedException"></exception>
		public static T GetCenter<T>(T start, T end, double bulge)
			where T : IVector, new()
		{
			//Needs a plane of reference in case is in 3D
			throw new NotImplementedException();
		}
	}
}<|MERGE_RESOLUTION|>--- conflicted
+++ resolved
@@ -6,8 +6,6 @@
 	[Obsolete("Use CSMath.MathHelper instead.")]
 	public static class MathUtils
 	{
-<<<<<<< HEAD
-=======
 		/// <summary>
 		/// Factor for converting radians to degrees.
 		/// </summary>
@@ -63,7 +61,6 @@
 			return value * DegToRadFactor;
 		}
 
->>>>>>> 9887b1e1
 		public static XY GetCenter(XY start, XY end, double bulge)
 		{
 			return GetCenter(start, end, bulge, out _);
