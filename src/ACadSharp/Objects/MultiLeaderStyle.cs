﻿﻿using System;
using ACadSharp.Attributes;
using ACadSharp.Entities;
using ACadSharp.Tables;
using CSMath;

namespace ACadSharp.Objects
{
	/// <summary>
	/// Represents a <see cref="MultiLeaderStyle"/> object.
	/// </summary>
	/// <remarks>
	/// Object name <see cref="DxfFileToken.ObjectMLeaderStyle"/> <br/>
	/// Dxf class name <see cref="DxfSubclassMarker.MLeaderStyle"/>
	/// </remarks>
	[DxfName(DxfFileToken.ObjectMLeaderStyle)]
	[DxfSubClass(DxfSubclassMarker.MLeaderStyle)]
	public class MultiLeaderStyle : NonGraphicalObject
	{
		/// <summary>
		/// Gets the default MultiLeaderStyle
		/// </summary>
		public static MultiLeaderStyle Default { get { return new MultiLeaderStyle(DefaultName); } }

		//	TODO What is the meaning of this property?
		/// <summary>
		/// Align Space
		/// </summary>
		[DxfCodeValue(46)]
		public double AlignSpace { get; set; } = 0.0;

		/// <summary>
		/// Gets or sets a <see cref="BlockRecord"/> representing the arrowhead
		/// to be displayed with every leader line.
		/// </summary>
		/// <remarks>
		/// <para>
		/// This value can be overridden by the <see cref="MultiLeader.Arrowhead"/> property
		/// when the <see cref="MultiLeaderPropertyOverrideFlags.Arrowhead"/> flag is set in the
		/// <see cref="MultiLeader.PropertyOverrideFlags"/> property.
		/// </para><para>
		/// The value for all leader lines can be overridden for each individual leader line by the
		/// <see cref="MultiLeaderObjectContextData.LeaderLine.Arrowhead"/> property when the
		/// <see cref="LeaderLinePropertOverrideFlags.Arrowhead"/> flag is set in the 
		/// <see cref="MultiLeaderObjectContextData.LeaderLine.OverrideFlags"/> property.
		/// </para>
		/// </remarks>
		[DxfCodeValue(DxfReferenceType.Handle, 341)]
		public BlockRecord Arrowhead
		{
			get { return this._arrowhead; }
			set
			{
				this._arrowhead = updateTable(value, this.Document?.BlockRecords);
			}
		}

		/// <summary>
		/// Gests or sets the arrowhead size.
		/// </summary>
		/// <remarks>
		/// <para>
		/// This value can be overridden by the <see cref="MultiLeaderObjectContextData.ArrowheadSize"/> property
		/// when the <see cref="MultiLeaderPropertyOverrideFlags.ArrowheadSize"/> flag is set in the
		/// <see cref="MultiLeader.PropertyOverrideFlags"/> property.
		/// </para><para>
		/// The value for all leader lines can be overridden for each individual leader line by the
		/// <see cref="MultiLeaderObjectContextData.LeaderLine.ArrowheadSize"/> property when the
		/// <see cref="LeaderLinePropertOverrideFlags.ArrowheadSize"/> flag is set in the 
		/// <see cref="MultiLeaderObjectContextData.LeaderLine.OverrideFlags"/> property.
		/// </para>
		/// </remarks>
		[DxfCodeValue(44)]
		public double ArrowheadSize { get; set; } = 0.18;

		/// <summary>
		/// Gets a <see cref="BlockRecord"/> containing elements
		/// to be drawn as content for the multileader.
		/// </summary>
		/// <remarks>
		/// <para>
		/// Thw standard content block can be overridden by the <see cref="MultiLeaderObjectContextData.BlockContent"/>
		/// property when the <see cref="MultiLeaderPropertyOverrideFlags.BlockContent"/> flag is set in the
		/// <see cref="MultiLeader.PropertyOverrideFlags"/> property.
		/// </para>
		/// </remarks>
		[DxfCodeValue(DxfReferenceType.Handle, 343)]
		public BlockRecord BlockContent
		{
			get { return this._blockContent; }
			set
			{
<<<<<<< HEAD
				this._blockContent = updateTable(value, this.Document?.BlockRecords);
=======
				if (value == null)
				{
					throw new ArgumentNullException(nameof(value));
				}

				if (this.Document != null)
				{
					this._leaderLineType = CadObject.updateCollection(value, this.Document.LineTypes);
				}
				else
				{
					this._leaderLineType = value;
				}
>>>>>>> d3fc4e45
			}
		}

		/// <summary>
		/// Gets or sets the block-content color.
		/// </summary>
		/// <remarks>
		/// <para>
		/// This value can be overridden by the <see cref="MultiLeaderObjectContextData.BlockContentColor"/> property
		/// when the <see cref="MultiLeaderPropertyOverrideFlags.BlockContentColor"/> flag is set in the
		/// <see cref="MultiLeader.PropertyOverrideFlags"/> property.
		/// </para>
		/// </remarks>
		[DxfCodeValue(94)]
		public Color BlockContentColor { get; set; } = Color.ByBlock;

		/// <summary>
		/// Gets or sets a value indicating whether the multileader connects to the content-block extents
		/// or to the content-block base point.
		/// </summary>
		/// <remarks>
		/// <para>
		/// This value can be overridden by the <see cref="MultiLeaderObjectContextData.BlockContentConnection"/> property
		/// when the <see cref="MultiLeaderPropertyOverrideFlags.BlockContentConnection"/> flag is set in the
		/// <see cref="MultiLeader.PropertyOverrideFlags"/> property.
		/// </para>
		/// </remarks>
		[DxfCodeValue(177)]
		public BlockContentConnectionType BlockContentConnection { get; set; }

		/// <summary>
		/// Gets or sets the block content rotation.
		/// </summary>
		/// <remarks>
		/// <para>
		/// This value can be overridden by the <see cref="MultiLeaderObjectContextData.BlockContentRotation"/> property
		/// when the <see cref="MultiLeaderPropertyOverrideFlags.BlockContentRotation"/> flag is set in the
		/// <see cref="MultiLeader.PropertyOverrideFlags"/> property.
		/// </para>
		/// </remarks>
		[DxfCodeValue(DxfReferenceType.IsAngle, 141)]
		public double BlockContentRotation { get; set; } = 0.0;

		/// <summary>
		/// Gets or sets the scale factor for block content.
		/// </summary>
		/// <remarks>
		/// <para>
		/// This value can be overridden by the <see cref="MultiLeaderObjectContextData.BlockContentScale"/> property
		/// when the <see cref="MultiLeaderPropertyOverrideFlags.BlockContentScale"/> flag is set in the
		/// <see cref="MultiLeader.PropertyOverrideFlags"/> property.
		/// </para>
		/// </remarks>
		[DxfCodeValue(47, 49, 140)]
		public XYZ BlockContentScale { get; set; } = new XYZ(1);

		//	TODO What is the meaning of this property?
		/// <summary>
		/// Break Gap Size
		/// </summary>
<<<<<<< HEAD
		[DxfCodeValue(143)]
		public double BreakGapSize { get; set; } = 0.125;
=======
		/// <remarks>
		/// <para>
		/// This value can be overridden by the <see cref="MultiLeader.Arrowhead"/> property
		/// when the <see cref="MultiLeaderPropertyOverrideFlags.Arrowhead"/> flag is set in the
		/// <see cref="MultiLeader.PropertyOverrideFlags"/> property.
		/// </para><para>
		/// The value for all leader lines can be overridden for each individual leader line by the
		/// <see cref="MultiLeaderAnnotContext.LeaderLine.Arrowhead"/> property when the
		/// <see cref="LeaderLinePropertOverrideFlags.Arrowhead"/> flag is set in the 
		/// <see cref="MultiLeaderAnnotContext.LeaderLine.OverrideFlags"/> property.
		/// </para>
		/// </remarks>
		[DxfCodeValue(DxfReferenceType.Handle, 341)]
		public BlockRecord Arrowhead
		{
			get { return this._arrowhead; }
			set
			{
				this._arrowhead = CadObject.updateCollection(value, this.Document?.BlockRecords);
			}
		}
>>>>>>> d3fc4e45

		/// <summary>
		/// Gets or sets a value indicating the content type for the multileader.
		/// </summary>
		/// <remarks>
		/// <para>
		/// This value can be overridden by the <see cref="MultiLeader.ContentType"/> property when the
		/// <see cref="MultiLeaderPropertyOverrideFlags.ContentType"/> flag is set in the
		/// <see cref="MultiLeader.PropertyOverrideFlags"/> property.
		/// </para>
		/// </remarks>
		[DxfCodeValue(170)]
		public LeaderContentType ContentType { get; set; } = LeaderContentType.MText;

		/// <summary>
		/// Gests or sets a default text that is to be set when a mutileader is being created
		/// with this <see cref="MultiLeaderStyle"/>.
		/// </summary>
		[DxfCodeValue(300)]
		public string DefaultTextContents { get; set; } = string.Empty;

		/// <summary>
		/// Gets or sets a text containing the description of this <see cref="MultiLeaderStyle"/>.
		/// </summary>
		[DxfCodeValue(3)]
		public string Description { get; set; } = string.Empty;

<<<<<<< HEAD
		//	TODO: Cannot be overridden? Is this property only relevant in AutoCAD?
		/// <summary>
		/// Gets or sets a value indicating whether rotation of the block content is enabled.
		/// </summary>
		[DxfCodeValue(294)]
		public bool EnableBlockContentRotation { get; set; }
=======
				if (this.Document != null)
				{
					this._textStyle = CadObject.updateCollection(value, this.Document.TextStyles);
				}
				else
				{
					this._textStyle = value;
				}
			}
		}
>>>>>>> d3fc4e45

		//	TODO: Cannot be overridden? Is this property only relevant in AutoCAD?
		/// <summary>
		/// Gets or sets a value indicating whether scaling of the block content is enabled.
		/// </summary>
		[DxfCodeValue(293)]
		public bool EnableBlockContentScale { get; set; }

		/// <summary>
		/// Gets or sets a value indicating that leader lines are to be drawn with a dogleg.
		/// </summary>
		/// <remarks>
		/// <para>
		/// This value can be overridden by the <see cref="MultiLeader.EnableDogleg"/> property
		/// when the <see cref="MultiLeaderPropertyOverrideFlags.EnableDogleg"/> flag is set in the
		/// <see cref="MultiLeader.PropertyOverrideFlags"/> property.
		/// </para><para>
		/// Note that this setting has no effect when the <see cref="TextAttachmentDirection"/>
		/// is <see cref="TextAttachmentDirectionType.Vertical"/>.
		/// </para>
		/// </remarks>
		[DxfCodeValue(291)]
		public bool EnableDogleg { get; set; } = true;

		//	TODO It seems that this value indicates that for a new leader that is being created
		//		 with this <see cref="MultiLeaderStyle" /> landing i.e. a dogleg is enabled.
		//		 But why can this value be overridden?
		//
		/// <summary>
		/// Gets or sets a value indicating whether landing is enabled.
		/// </summary>
		/// <remarks>
		/// <para>
		/// This value can be overridden by the <see cref="MultiLeader.EnableLanding"/> property
		/// when the <see cref="MultiLeaderPropertyOverrideFlags.EnableLanding"/> flag is set in the
		/// <see cref="MultiLeader.PropertyOverrideFlags"/> property.
		/// </para>
		/// </remarks>
		[DxfCodeValue(290)]
		public bool EnableLanding { get; set; } = true;

		/// <summary>
		/// Gets or sets a snap angle value for the first leader segment when a leader line
		/// is being created for the mutileader.
		/// </summary>
		/// <remarks>
		/// This property supports creating and editing a multileader but has no meaning for
		/// the display of multileaders.
		/// </remarks>
		/// <value>
		/// An angle value in radians or zero if no angle contstraint is set.
		/// </value>
		[DxfCodeValue(40)]
		public double FirstSegmentAngleConstraint { get; set; }

		/// <summary>
		/// Is Annotative
		/// </summary>
		[DxfCodeValue(296)]
		public bool IsAnnotative { get; set; }

		/// <summary>
		/// Gets or sets the landing distance, i.e. the length of the dogleg.
		/// </summary>
		/// <remarks>
		/// <para>
		/// This value can be overridden by the <see cref="MultiLeader.LandingDistance"/> property
		/// when the <see cref="MultiLeaderPropertyOverrideFlags.LandingDistance"/> flag is set in the
		/// <see cref="MultiLeader.PropertyOverrideFlags"/> property.
		/// </para>
		/// </remarks>
		[DxfCodeValue(43)]
		public double LandingDistance { get; set; } = 0.36;

		/// <summary>
		/// Gets or sets the landing gap. This is the distance between the leader end point or, if present,
		/// the end of the dogleg and the text label or the content block.
		/// </summary>
		/// <remarks>
		/// <para>
		/// This value can be overridden by the <see cref="MultiLeaderObjectContextData.LandingGap"/> property
		/// when the <see cref="MultiLeaderPropertyOverrideFlags.LandingGap"/> flag is set in the
		/// <see cref="MultiLeader.PropertyOverrideFlags"/> property.
		/// </para>
		/// </remarks>
		[DxfCodeValue(42)]
		public double LandingGap { get; set; } = 0.09;

		//	TODO What is the meaning of this property? Is it relevant for drawing a multileader?
		/// <summary>
		/// DrawLeaderOrder Type
		/// </summary>
		[DxfCodeValue(172)]
		public LeaderDrawOrderType LeaderDrawOrder { get; set; }

		/// <summary>
		/// Gets or sets a <see cref="LineType"/> object specifying line-type properties for the
		/// musltileader. This setting applies for all leader lines of the multileader.
		/// </summary>
		/// <remarks>
		/// <para>
		/// This setting can be overridden by the <see cref="MultiLeader.LeaderLineType"/> property
		/// when the <see cref="MultiLeaderPropertyOverrideFlags.LeaderLineType"/> flag is set in the
		/// <see cref="MultiLeader.PropertyOverrideFlags"/> property.
		/// </para><para>
		/// The setting for all leader lines can be overridden for each individual leader line by the
		/// <see cref="MultiLeaderObjectContextData.LeaderLine.LineType"/> property when the
		/// <see cref="LeaderLinePropertOverrideFlags.LineType"/> flag is set in the 
		/// <see cref="MultiLeaderObjectContextData.LeaderLine.OverrideFlags"/> property.
		/// </para>
		/// </remarks>
		[DxfCodeValue(DxfReferenceType.Handle, 340)]
		public LineType LeaderLineType
		{
<<<<<<< HEAD
			get { return this._leaderLineType; }
			set
			{
				if (value == null)
				{
					throw new ArgumentNullException(nameof(value));
				}

				if (this.Document != null)
				{
					this._leaderLineType = updateTable(value, this.Document.LineTypes);
				}
				else
				{
					this._leaderLineType = value;
				}
=======
			get { return this._blockContent; }
			set {
				this._blockContent = CadObject.updateCollection(value, this.Document?.BlockRecords);
>>>>>>> d3fc4e45
			}
		}

		/// <summary>
		/// Gets or sets a value specifying the lineweight to be applied to all leader lines of the multileader.
		/// </summary>
		/// <remarks>
		/// <para>
		/// This value can be overridden by the <see cref="MultiLeader.LeaderLineWeight"/> property when the
		/// <see cref="MultiLeaderPropertyOverrideFlags.LeaderLineWeight"/> flag is set in the
		/// <see cref="MultiLeader.PropertyOverrideFlags"/> property.
		/// </para><para>
		/// The value for all leader lines can be overridden for each individual leader line by the
		/// <see cref="MultiLeaderObjectContextData.LeaderLine.LineWeight"/> property when the
		/// <see cref="LeaderLinePropertOverrideFlags.LineWeight"/> flag is set in the 
		/// <see cref="MultiLeaderObjectContextData.LeaderLine.OverrideFlags"/> property.
		/// </para>
		/// </remarks>
		[DxfCodeValue(92)]
		public LineweightType LeaderLineWeight { get; set; } = LineweightType.ByBlock;

		/// <summary>
		/// Gets or sets color to be applied all leader lines of the multileader.
		/// </summary>
		/// <remarks>
		/// <para>
		/// This value can be overridden by the <see cref="MultiLeader.LineColor"/> property when the
		/// <see cref="MultiLeaderPropertyOverrideFlags.LineColor"/> flag is set in the
		/// <see cref="MultiLeader.PropertyOverrideFlags"/> property.
		/// </para><para>
		/// The value for all leader lines can be overridden for each individual leader line by the
		/// <see cref="MultiLeaderObjectContextData.LeaderLine.LineColor"/> property when the
		/// <see cref="LeaderLinePropertOverrideFlags.LineColor"/> flag is set in the 
		/// <see cref="MultiLeaderObjectContextData.LeaderLine.OverrideFlags"/> property.
		/// </para>
		/// </remarks>
		[DxfCodeValue(91)]
		public Color LineColor { get; set; }

		/// <summary>
		/// Gets or sets the max number of segments when a new leader is being created for a multileader.
		/// </summary>
		/// <remarks>
		/// This property supports creating and editing a multileader but has no meaning for
		/// the display of multileaders.
		/// </remarks>
		[DxfCodeValue(90)]
		public int MaxLeaderSegmentsPoints { get; set; } = 2;

		//	TODO What is the meaning of this property? Is it relevant for drawing a multileader?
		/// <summary>
		/// DrawMLeaderOrder Type
		/// </summary>
		[DxfCodeValue(171)]
		public MultiLeaderDrawOrderType MultiLeaderDrawOrder { get; set; }

		/// <inheritdoc/>
		public override string ObjectName => DxfFileToken.ObjectMLeaderStyle;

		/// <inheritdoc/>
		public override ObjectType ObjectType => ObjectType.UNLISTED;

		/// <summary>
		/// Overwrite Property Value
		/// </summary>
		/// <remarks>
		/// Property changed, meaning not totally clear
		/// might be set to true if something changed after loading,
		/// or might be used to trigger updates in dependent MLeaders.
		/// sequence seems to be different in DXF
		/// </remarks>
		[DxfCodeValue(295)]
		public bool OverwritePropertyValue { get; set; }

		/// <summary>
		/// Gets or sets a value indicating whether leaders are to be displayed as polyline,
		/// a spline curve or invisible. This setting applies for all leader lines of the
		/// multileader.
		/// </summary>
		/// <remarks>
		/// <para>
		/// This value can be overridden by the <see cref="MultiLeader.PathType"/> property when the
		/// <see cref="MultiLeaderPropertyOverrideFlags.PathType"/> flag is set in the
		/// <see cref="MultiLeader.PropertyOverrideFlags"/> property.
		/// </para><para>
		/// The value for all leader lines can be overridden for each individual leader line by the
		/// <see cref="MultiLeaderObjectContextData.LeaderLine.PathType"/> property when the
		/// <see cref="LeaderLinePropertOverrideFlags.PathType"/> flag is set in the 
		/// <see cref="MultiLeaderObjectContextData.LeaderLine.OverrideFlags"/> property.
		/// </para>
		/// </remarks>
		[DxfCodeValue(173)]
		public MultiLeaderPathType PathType { get; set; }

		/// <summary>
		/// Gets or sets the scale factor for the <see cref="ArrowheadSize"/>, <see cref="LandingDistance"/>,
		/// <see cref="LandingGap"/>, <see cref="TextHeight"/>, and the elements of <see cref="BlockContentScale"/>.
		/// </summary>
		/// <remarks>
		/// <para>
		/// This value can be overridden by the <see cref="MultiLeaderObjectContextData.ScaleFactor"/> property
		/// when the <see cref="MultiLeaderPropertyOverrideFlags.ScaleFactor"/> flag is set in the
		/// <see cref="MultiLeader.PropertyOverrideFlags"/> property.
		/// </para>
		/// </remarks>
		[DxfCodeValue(142)]
		public double ScaleFactor { get; set; } = 1;

		/// <summary>
		/// Gets or sets a snap angle value for the second leader segment when a leader line
		/// is being created for the mutileader.
		/// </summary>
		/// <remarks>
		/// This property supports creating and editing a multileader but has no meaning for
		/// the display of multileaders.
		/// </remarks>
		/// <value>
		/// An angle value in radians or zero if no angle contstraint is set.
		/// </value>
		[DxfCodeValue(41)]
		public double SecondSegmentAngleConstraint { get; set; }

		/// <inheritdoc/>
		public override string SubclassMarker => DxfSubclassMarker.MLeaderStyle;

		//	TODO Is this property only relevant for new leaders?
		/// <summary>
		/// Text Align Always Left
		/// </summary>
		[DxfCodeValue(297)]
		public bool TextAlignAlwaysLeft { get; set; }

		/// <summary>
		/// Gets or sets the text alignment, i.e. the alignment of text lines if the a multiline
		/// text label, relative to the <see cref="MultiLeaderObjectContextData.TextLocation"/>.
		/// </summary>
		/// <remarks>
		/// <para>
		/// This value can be overridden by the <see cref="MultiLeaderObjectContextData.TextAlignment"/> property
		/// when the <see cref="MultiLeaderPropertyOverrideFlags.TextAlignment"/> flag is set in the
		/// <see cref="MultiLeader.PropertyOverrideFlags"/> property.
		/// </para>
		/// </remarks>
		[DxfCodeValue(176)]
		public TextAlignmentType TextAlignment { get; set; }

		//	TODO How to set this value?
		/// <summary>
		/// Gets or sets a value indicating the text angle.
		/// </summary>
		/// <remarks>
		/// <para>
		/// This value can be overridden by the <see cref="MultiLeader.TextAngle"/> property
		/// when the <see cref="MultiLeaderPropertyOverrideFlags.TextAngle"/> flag is set in the
		/// <see cref="MultiLeader.PropertyOverrideFlags"/> property.
		/// </para>
		/// </remarks>
		[DxfCodeValue(175)]
		public TextAngleType TextAngle { get; set; } = TextAngleType.Horizontal;

		//	TODO Check
		//		 whether this property is relevant for both text an block content
		//		 How it can be overridden by LeaderRoot.AttachmentDirection
		/// <summary>
		/// Gets or sets the Text attachment direction for text or block contents, rename?
		/// This property defines whether the leaders attach to the left/right of the content block/text,
		/// or attach to the top/bottom.
		/// </summary>
		/// <remarks>
		/// <para>
		/// This value can be overridden by the <see cref="MultiLeader.TextAttachmentDirection"/> property
		/// when the <see cref="MultiLeaderPropertyOverrideFlags.TextAttachmentDirection"/> flag is set in the
		/// <see cref="MultiLeader.PropertyOverrideFlags"/> property.
		/// </para><para>
		/// The value for all leader lines can be overridden for each individual leader line by the
		/// <see cref="MultiLeaderObjectContextData.LeaderRoot.TextAttachmentDirection"/> property when the
		/// <see cref="LeaderLinePropertOverrideFlags.TextAttachmentDirection"/> flag is set in the 
		/// <see cref="MultiLeaderObjectContextData.LeaderLine.OverrideFlags"/> property.
		/// </para>
		/// </remarks>
		/// <value>
		/// A <see cref="TextAttachmentDirectionType"/>.
		/// </value>
		[DxfCodeValue(271)]
		public TextAttachmentDirectionType TextAttachmentDirection { get; set; }

		/// <summary>
		/// Gets or sets the text bottom attachment type.
		/// This value controls the position of the connection point of the leader
		/// attached to the bottom of the text label.
		/// </summary>
		/// <remarks>
		/// <para>
		/// This value can be overridden by the <see cref="MultiLeaderObjectContextData.TextBottomAttachment"/> property
		/// when the <see cref="MultiLeaderPropertyOverrideFlags.TextBottomAttachment"/> flag is set in the
		/// <see cref="MultiLeader.PropertyOverrideFlags"/> property.
		/// </para><para>
		/// This property is only relevant if <see cref="TextAttachmentDirection"/> is
		/// <see cref="TextAttachmentDirectionType.Vertical"/> and a leader attached
		/// to the bottom of the text label exists.
		/// </para>
		/// </remarks>
		/// <value>
		/// A <see cref="TextAttachmentType"/> having the values
		/// 	9 = Center,
		/// 	10 = Underline and Center
		/// can be used ("vertical" attachment types).
		/// </value>
		[DxfCodeValue(272)]
		public TextAttachmentType TextBottomAttachment { get; set; }

		/// <summary>
		/// Gest or sets the color for the text label of the multileader.
		/// </summary>
		/// <remarks>
		/// <para>
		/// This value can be overridden by the <see cref="MultiLeaderObjectContextData.TextColor"/> property
		/// when the <see cref="MultiLeaderPropertyOverrideFlags.TextColor"/> flag is set in the
		/// <see cref="MultiLeader.PropertyOverrideFlags"/> property.
		/// </para>
		/// </remarks>
		[DxfCodeValue(93)]
		public Color TextColor { get; set; } = Color.ByBlock;

		/// <summary>
		/// Gets or sets a value indicating that the text label is to be drawn with a frame.
		/// </summary>
		/// <remarks>
		/// <para>
		/// This value can be overridden by the <see cref="MultiLeader.TextFrame"/> property
		/// when the <see cref="MultiLeaderPropertyOverrideFlags.TextFrame"/> flag is set in the
		/// <see cref="MultiLeader.PropertyOverrideFlags"/> property.
		/// </para>
		/// </remarks>
		[DxfCodeValue(292)]
		public bool TextFrame { get; set; }

		/// <summary>
		/// Gets or sets the text height for the text label of the multileader.
		/// </summary>
		/// <remarks>
		/// <para>
		/// This value can be overridden by the <see cref="MultiLeaderObjectContextData.TextHeight"/> property
		/// when the <see cref="MultiLeaderPropertyOverrideFlags.TextHeight"/> flag is set in the
		/// <see cref="MultiLeader.PropertyOverrideFlags"/> property.
		/// </para>
		/// </remarks>
		[DxfCodeValue(45)]
		public double TextHeight { get; set; } = 0.18;

		/// <summary>
		/// Gets or sets the Text Left Attachment Type.
		/// This value controls the position of the connection point of the leader
		/// attached to the left side of the text label.
		/// </summary>
		/// <remarks>
		/// <para>
		/// This value can be overridden by the <see cref="MultiLeaderObjectContextData.TextLeftAttachment"/> property
		/// when the <see cref="MultiLeaderPropertyOverrideFlags.TextLeftAttachment"/> flag is set in the
		/// <see cref="MultiLeader.PropertyOverrideFlags"/> property.
		/// </para><para>
		/// This property is only relevant if <see cref="TextAttachmentDirection"/> is
		/// <see cref="TextAttachmentDirectionType.Horizontal"/> and a leader attached
		/// to the left side of the text label exists.
		/// </para>
		/// </remarks>
		/// <value>
		/// A <see cref="TextAttachmentType"/> having the values 0-8 
		/// can be used ("horizontal" attachment types).
		/// </value>
		[DxfCodeValue(174)]
		public TextAttachmentType TextLeftAttachment { get; set; }

		/// <summary>
		/// Gets or sets the Text Right Attachment Type.
		/// This value controls the position of the connection point of the leader
		/// attached to the right side of the text label.
		/// </summary>
		/// <remarks>
		/// <para>
		/// This value can be overridden by the <see cref="MultiLeaderObjectContextData.TextRightAttachment"/> property
		/// when the <see cref="MultiLeaderPropertyOverrideFlags.TextRightAttachment"/> flag is set in the
		/// <see cref="MultiLeader.PropertyOverrideFlags"/> property.
		/// </para><para>
		/// This property is only relevant if <see cref="TextAttachmentDirection"/> is
		/// <see cref="TextAttachmentDirectionType.Horizontal"/> and a leader attached
		/// to the right side of the text label exists.
		/// </para>
		/// </remarks>
		/// <value>
		/// A <see cref="TextAttachmentType"/> having the values 0-8 
		/// can be used ("horizontal" attachment types).
		/// </value>
		[DxfCodeValue(178)]
		public TextAttachmentType TextRightAttachment { get; set; }

		/// <summary>
		/// Gets or sets the <see cref="TextStyle"/> to be used to display the text label of the
		/// multileader.
		/// </summary>
		/// <remarks>
		/// <para>
		/// This value can be overridden by the <see cref="MultiLeaderObjectContextData.TextStyle"/> property
		/// when the <see cref="MultiLeaderPropertyOverrideFlags.TextStyle"/> flag is set in the
		/// <see cref="MultiLeader.PropertyOverrideFlags"/> property.
		/// </para>
		/// </remarks>
		[DxfCodeValue(DxfReferenceType.Handle, 342)]
		public TextStyle TextStyle
		{
			get { return this._textStyle; }
			set
			{
				if (value == null)
				{
					throw new ArgumentNullException(nameof(value));
				}

				if (this.Document != null)
				{
					this._textStyle = updateTable(value, this.Document.TextStyles);
				}
				else
				{
					this._textStyle = value;
				}
			}
		}

		/// <summary>
		/// Gets or sets the text top attachment type.
		/// This value controls the position of the connection point of the leader
		/// attached to the top of the text label.
		/// </summary>
		/// <remarks>
		/// <para>
		/// This value can be overridden by the <see cref="MultiLeaderObjectContextData.TextTopAttachment"/> property
		/// when the <see cref="MultiLeaderPropertyOverrideFlags.TextTopAttachment"/> flag is set in the
		/// <see cref="MultiLeader.PropertyOverrideFlags"/> property.
		/// </para><para>
		/// This property is only relevant if <see cref="TextAttachmentDirection"/> is
		/// <see cref="TextAttachmentDirectionType.Vertical"/> and a leader attached
		/// to the top of the text label exists.
		/// </para>
		/// </remarks>
		/// <value>
		/// A <see cref="TextAttachmentType"/> having the values
		/// 	9 = Center,
		/// 	10 = Underline and Center
		/// can be used ("vertical" attachment types).
		/// </value>
		[DxfCodeValue(273)]
		public TextAttachmentType TextTopAttachment { get; set; }

		/// <summary>
		/// Undocumented in ODS and DXF-ref boolean, found in DXF
		/// </summary>
		[DxfCodeValue(298)]
		internal bool UnknownFlag298 { get; set; }

		/// <summary>
		/// Default multiline style name
		/// </summary>
		public const string DefaultName = "Standard";

		private BlockRecord _arrowhead;

		private BlockRecord _blockContent;

		private LineType _leaderLineType = LineType.ByLayer;

		private TextStyle _textStyle = TextStyle.Default;

		/// <summary>
		/// Initializes a new instance of the <see cref="MultiLeaderStyle"/> class.
		/// </summary>
		public MultiLeaderStyle() : this(string.Empty) { }

		/// <summary>
		/// Initializes a new instance of the <see cref="MultiLeaderStyle"/> class
		/// and sets the name of this style.
		/// </summary>
		public MultiLeaderStyle(string name) : base()
		{
			this.Name = name;
		}

		/// <inheritdoc/>
		public override CadObject Clone()
		{
			MultiLeaderStyle clone = (MultiLeaderStyle)base.Clone();
			clone.TextStyle = (TextStyle)this._textStyle.Clone();
			clone.LeaderLineType = (LineType)this._leaderLineType.Clone();

			clone.Arrowhead = (BlockRecord)this._arrowhead?.Clone();
			clone.BlockContent = (BlockRecord)this._blockContent?.Clone();

			return clone;
		}

		internal override void AssignDocument(CadDocument doc)
		{
			base.AssignDocument(doc);

			this._textStyle = CadObject.updateCollection(this._textStyle, doc.TextStyles);
			this._leaderLineType = CadObject.updateCollection(this._leaderLineType, doc.LineTypes);
			this._arrowhead = CadObject.updateCollection(this._arrowhead, doc.BlockRecords);
			this._blockContent = CadObject.updateCollection(this._blockContent, doc.BlockRecords);

			doc.TextStyles.OnRemove += this.tableOnRemove;
			doc.LineTypes.OnRemove += this.tableOnRemove;
			doc.BlockRecords.OnRemove += this.tableOnRemove;
		}

		internal override void UnassignDocument()
		{
			this.Document.TextStyles.OnRemove -= this.tableOnRemove;
			this.Document.LineTypes.OnRemove -= this.tableOnRemove;
			this.Document.BlockRecords.OnRemove -= this.tableOnRemove;

			base.UnassignDocument();

			this._textStyle = (TextStyle)this._textStyle.Clone();
			this._leaderLineType = (LineType)this._leaderLineType.Clone();
			this._arrowhead = (BlockRecord)this._arrowhead?.Clone();
			this._blockContent = (BlockRecord)this._blockContent?.Clone();
		}

		protected virtual void tableOnRemove(object sender, CollectionChangedEventArgs e)
		{
			if (e.Item.Equals(this._textStyle))
			{
				this._textStyle = this.Document.TextStyles[Layer.DefaultName];
			}

			if (e.Item.Equals(this._leaderLineType))
			{
				this._leaderLineType = this.Document.LineTypes[LineType.ByLayerName];
			}

			if (e.Item.Equals(this.Arrowhead))
			{
				this._arrowhead = null;
			}

			if (e.Item.Equals(this.BlockContent))
			{
				this._blockContent = null;
			}
		}
	}
}<|MERGE_RESOLUTION|>--- conflicted
+++ resolved
@@ -1,4 +1,4 @@
-﻿﻿using System;
+﻿using System;
 using ACadSharp.Attributes;
 using ACadSharp.Entities;
 using ACadSharp.Tables;
@@ -17,82 +17,156 @@
 	[DxfSubClass(DxfSubclassMarker.MLeaderStyle)]
 	public class MultiLeaderStyle : NonGraphicalObject
 	{
+		private LineType _leaderLineType = LineType.ByLayer;
+		private TextStyle _textStyle = TextStyle.Default;
+		private BlockRecord _arrowhead;
+		private BlockRecord _blockContent;
+
+
+		/// <summary>
+		/// Default multiline style name
+		/// </summary>
+		public const string DefaultName = "Standard";
+
 		/// <summary>
 		/// Gets the default MultiLeaderStyle
 		/// </summary>
 		public static MultiLeaderStyle Default { get { return new MultiLeaderStyle(DefaultName); } }
 
-		//	TODO What is the meaning of this property?
-		/// <summary>
-		/// Align Space
-		/// </summary>
-		[DxfCodeValue(46)]
-		public double AlignSpace { get; set; } = 0.0;
-
-		/// <summary>
-		/// Gets or sets a <see cref="BlockRecord"/> representing the arrowhead
-		/// to be displayed with every leader line.
-		/// </summary>
-		/// <remarks>
-		/// <para>
-		/// This value can be overridden by the <see cref="MultiLeader.Arrowhead"/> property
-		/// when the <see cref="MultiLeaderPropertyOverrideFlags.Arrowhead"/> flag is set in the
+		/// <inheritdoc/>
+		public override ObjectType ObjectType => ObjectType.UNLISTED;
+
+		/// <inheritdoc/>
+		public override string ObjectName => DxfFileToken.ObjectMLeaderStyle;
+
+		/// <inheritdoc/>
+		public override string SubclassMarker => DxfSubclassMarker.MLeaderStyle;
+
+		/// <summary>
+		/// Gets or sets a value indicating the content type for the multileader.
+		/// </summary>
+		/// <remarks>
+		/// <para>
+		/// This value can be overridden by the <see cref="MultiLeader.ContentType"/> property when the
+		/// <see cref="MultiLeaderPropertyOverrideFlags.ContentType"/> flag is set in the
+		/// <see cref="MultiLeader.PropertyOverrideFlags"/> property.
+		/// </para>
+		/// </remarks>
+		[DxfCodeValue(170)]
+		public LeaderContentType ContentType { get; set; }
+
+		//	TODO What is the meaning of this property? Is it relevant for drawing a multileader?
+		/// <summary>
+		/// DrawMLeaderOrder Type
+		/// </summary>
+		[DxfCodeValue(171)]
+		public MultiLeaderDrawOrderType MultiLeaderDrawOrder { get; set; }
+
+		//	TODO What is the meaning of this property? Is it relevant for drawing a multileader?
+		/// <summary>
+		/// DrawLeaderOrder Type
+		/// </summary>
+		[DxfCodeValue(172)]
+		public LeaderDrawOrderType LeaderDrawOrder { get; set; }
+
+		/// <summary>
+		/// Gets or sets the max number of segments when a new leader is being created for a multileader.
+		/// </summary>
+		/// <remarks>
+		/// This property supports creating and editing a multileader but has no meaning for
+		/// the display of multileaders.
+		/// </remarks>
+		[DxfCodeValue(90)]
+		public int MaxLeaderSegmentsPoints { get; set; }
+
+		/// <summary>
+		/// Gets or sets a snap angle value for the first leader segment when a leader line
+		/// is being created for the mutileader.
+		/// </summary>
+		/// <remarks>
+		/// This property supports creating and editing a multileader but has no meaning for
+		/// the display of multileaders.
+		/// </remarks>
+		/// <value>
+		/// An angle value in radians or zero if no angle contstraint is set.
+		/// </value>
+		[DxfCodeValue(40)]
+		public double FirstSegmentAngleConstraint { get; set; }
+
+		/// <summary>
+		/// Gets or sets a snap angle value for the second leader segment when a leader line
+		/// is being created for the mutileader.
+		/// </summary>
+		/// <remarks>
+		/// This property supports creating and editing a multileader but has no meaning for
+		/// the display of multileaders.
+		/// </remarks>
+		/// <value>
+		/// An angle value in radians or zero if no angle contstraint is set.
+		/// </value>
+		[DxfCodeValue(41)]
+		public double SecondSegmentAngleConstraint { get; set; }
+
+		/// <summary>
+		/// Gets or sets a value indicating whether leaders are to be displayed as polyline,
+		/// a spline curve or invisible. This setting applies for all leader lines of the
+		/// multileader.
+		/// </summary>
+		/// <remarks>
+		/// <para>
+		/// This value can be overridden by the <see cref="MultiLeader.PathType"/> property when the
+		/// <see cref="MultiLeaderPropertyOverrideFlags.PathType"/> flag is set in the
 		/// <see cref="MultiLeader.PropertyOverrideFlags"/> property.
 		/// </para><para>
 		/// The value for all leader lines can be overridden for each individual leader line by the
-		/// <see cref="MultiLeaderObjectContextData.LeaderLine.Arrowhead"/> property when the
-		/// <see cref="LeaderLinePropertOverrideFlags.Arrowhead"/> flag is set in the 
-		/// <see cref="MultiLeaderObjectContextData.LeaderLine.OverrideFlags"/> property.
-		/// </para>
-		/// </remarks>
-		[DxfCodeValue(DxfReferenceType.Handle, 341)]
-		public BlockRecord Arrowhead
-		{
-			get { return this._arrowhead; }
+		/// <see cref="MultiLeaderAnnotContext.LeaderLine.PathType"/> property when the
+		/// <see cref="LeaderLinePropertOverrideFlags.PathType"/> flag is set in the 
+		/// <see cref="MultiLeaderAnnotContext.LeaderLine.OverrideFlags"/> property.
+		/// </para>
+		/// </remarks>
+		[DxfCodeValue(173)]
+		public MultiLeaderPathType PathType { get; set; }
+
+		/// <summary>
+		/// Gets or sets color to be applied all leader lines of the multileader.
+		/// </summary>
+		/// <remarks>
+		/// <para>
+		/// This value can be overridden by the <see cref="MultiLeader.LineColor"/> property when the
+		/// <see cref="MultiLeaderPropertyOverrideFlags.LineColor"/> flag is set in the
+		/// <see cref="MultiLeader.PropertyOverrideFlags"/> property.
+		/// </para><para>
+		/// The value for all leader lines can be overridden for each individual leader line by the
+		/// <see cref="MultiLeaderAnnotContext.LeaderLine.LineColor"/> property when the
+		/// <see cref="LeaderLinePropertOverrideFlags.LineColor"/> flag is set in the 
+		/// <see cref="MultiLeaderAnnotContext.LeaderLine.OverrideFlags"/> property.
+		/// </para>
+		/// </remarks>
+		[DxfCodeValue(91)]
+		public Color LineColor { get; set; }
+
+		/// <summary>
+		/// Gets or sets a <see cref="LineType"/> object specifying line-type properties for the
+		/// musltileader. This setting applies for all leader lines of the multileader.
+		/// </summary>
+		/// <remarks>
+		/// <para>
+		/// This setting can be overridden by the <see cref="MultiLeader.LeaderLineType"/> property
+		/// when the <see cref="MultiLeaderPropertyOverrideFlags.LeaderLineType"/> flag is set in the
+		/// <see cref="MultiLeader.PropertyOverrideFlags"/> property.
+		/// </para><para>
+		/// The setting for all leader lines can be overridden for each individual leader line by the
+		/// <see cref="MultiLeaderAnnotContext.LeaderLine.LineType"/> property when the
+		/// <see cref="LeaderLinePropertOverrideFlags.LineType"/> flag is set in the 
+		/// <see cref="MultiLeaderAnnotContext.LeaderLine.OverrideFlags"/> property.
+		/// </para>
+		/// </remarks>
+		[DxfCodeValue(DxfReferenceType.Handle, 340)]
+		public LineType LeaderLineType
+		{
+			get { return this._leaderLineType; }
 			set
 			{
-				this._arrowhead = updateTable(value, this.Document?.BlockRecords);
-			}
-		}
-
-		/// <summary>
-		/// Gests or sets the arrowhead size.
-		/// </summary>
-		/// <remarks>
-		/// <para>
-		/// This value can be overridden by the <see cref="MultiLeaderObjectContextData.ArrowheadSize"/> property
-		/// when the <see cref="MultiLeaderPropertyOverrideFlags.ArrowheadSize"/> flag is set in the
-		/// <see cref="MultiLeader.PropertyOverrideFlags"/> property.
-		/// </para><para>
-		/// The value for all leader lines can be overridden for each individual leader line by the
-		/// <see cref="MultiLeaderObjectContextData.LeaderLine.ArrowheadSize"/> property when the
-		/// <see cref="LeaderLinePropertOverrideFlags.ArrowheadSize"/> flag is set in the 
-		/// <see cref="MultiLeaderObjectContextData.LeaderLine.OverrideFlags"/> property.
-		/// </para>
-		/// </remarks>
-		[DxfCodeValue(44)]
-		public double ArrowheadSize { get; set; } = 0.18;
-
-		/// <summary>
-		/// Gets a <see cref="BlockRecord"/> containing elements
-		/// to be drawn as content for the multileader.
-		/// </summary>
-		/// <remarks>
-		/// <para>
-		/// Thw standard content block can be overridden by the <see cref="MultiLeaderObjectContextData.BlockContent"/>
-		/// property when the <see cref="MultiLeaderPropertyOverrideFlags.BlockContent"/> flag is set in the
-		/// <see cref="MultiLeader.PropertyOverrideFlags"/> property.
-		/// </para>
-		/// </remarks>
-		[DxfCodeValue(DxfReferenceType.Handle, 343)]
-		public BlockRecord BlockContent
-		{
-			get { return this._blockContent; }
-			set
-			{
-<<<<<<< HEAD
-				this._blockContent = updateTable(value, this.Document?.BlockRecords);
-=======
 				if (value == null)
 				{
 					throw new ArgumentNullException(nameof(value));
@@ -106,71 +180,97 @@
 				{
 					this._leaderLineType = value;
 				}
->>>>>>> d3fc4e45
 			}
 		}
 
 		/// <summary>
-		/// Gets or sets the block-content color.
-		/// </summary>
-		/// <remarks>
-		/// <para>
-		/// This value can be overridden by the <see cref="MultiLeaderObjectContextData.BlockContentColor"/> property
-		/// when the <see cref="MultiLeaderPropertyOverrideFlags.BlockContentColor"/> flag is set in the
-		/// <see cref="MultiLeader.PropertyOverrideFlags"/> property.
-		/// </para>
-		/// </remarks>
-		[DxfCodeValue(94)]
-		public Color BlockContentColor { get; set; } = Color.ByBlock;
-
-		/// <summary>
-		/// Gets or sets a value indicating whether the multileader connects to the content-block extents
-		/// or to the content-block base point.
-		/// </summary>
-		/// <remarks>
-		/// <para>
-		/// This value can be overridden by the <see cref="MultiLeaderObjectContextData.BlockContentConnection"/> property
-		/// when the <see cref="MultiLeaderPropertyOverrideFlags.BlockContentConnection"/> flag is set in the
-		/// <see cref="MultiLeader.PropertyOverrideFlags"/> property.
-		/// </para>
-		/// </remarks>
-		[DxfCodeValue(177)]
-		public BlockContentConnectionType BlockContentConnection { get; set; }
-
-		/// <summary>
-		/// Gets or sets the block content rotation.
-		/// </summary>
-		/// <remarks>
-		/// <para>
-		/// This value can be overridden by the <see cref="MultiLeaderObjectContextData.BlockContentRotation"/> property
-		/// when the <see cref="MultiLeaderPropertyOverrideFlags.BlockContentRotation"/> flag is set in the
-		/// <see cref="MultiLeader.PropertyOverrideFlags"/> property.
-		/// </para>
-		/// </remarks>
-		[DxfCodeValue(DxfReferenceType.IsAngle, 141)]
-		public double BlockContentRotation { get; set; } = 0.0;
-
-		/// <summary>
-		/// Gets or sets the scale factor for block content.
-		/// </summary>
-		/// <remarks>
-		/// <para>
-		/// This value can be overridden by the <see cref="MultiLeaderObjectContextData.BlockContentScale"/> property
-		/// when the <see cref="MultiLeaderPropertyOverrideFlags.BlockContentScale"/> flag is set in the
-		/// <see cref="MultiLeader.PropertyOverrideFlags"/> property.
-		/// </para>
-		/// </remarks>
-		[DxfCodeValue(47, 49, 140)]
-		public XYZ BlockContentScale { get; set; } = new XYZ(1);
-
-		//	TODO What is the meaning of this property?
-		/// <summary>
-		/// Break Gap Size
-		/// </summary>
-<<<<<<< HEAD
-		[DxfCodeValue(143)]
-		public double BreakGapSize { get; set; } = 0.125;
-=======
+		/// Gets or sets a value specifying the lineweight to be applied to all leader lines of the multileader.
+		/// </summary>
+		/// <remarks>
+		/// <para>
+		/// This value can be overridden by the <see cref="MultiLeader.LeaderLineWeight"/> property when the
+		/// <see cref="MultiLeaderPropertyOverrideFlags.LeaderLineWeight"/> flag is set in the
+		/// <see cref="MultiLeader.PropertyOverrideFlags"/> property.
+		/// </para><para>
+		/// The value for all leader lines can be overridden for each individual leader line by the
+		/// <see cref="MultiLeaderAnnotContext.LeaderLine.LineWeight"/> property when the
+		/// <see cref="LeaderLinePropertOverrideFlags.LineWeight"/> flag is set in the 
+		/// <see cref="MultiLeaderAnnotContext.LeaderLine.OverrideFlags"/> property.
+		/// </para>
+		/// </remarks>
+		[DxfCodeValue(92)]
+		public LineweightType LeaderLineWeight { get; set; }
+
+		//	TODO It seems that this value indicates that for a new leader that is being created
+		//		 with this <see cref="MultiLeaderStyle" /> landing i.e. a dogleg is enabled.
+		//		 But why can this value be overridden?
+		//
+		/// <summary>
+		/// Gets or sets a value indicating whether landing is enabled.
+		/// </summary>
+		/// <remarks>
+		/// <para>
+		/// This value can be overridden by the <see cref="MultiLeader.EnableLanding"/> property
+		/// when the <see cref="MultiLeaderPropertyOverrideFlags.EnableLanding"/> flag is set in the
+		/// <see cref="MultiLeader.PropertyOverrideFlags"/> property.
+		/// </para>
+		/// </remarks>
+		[DxfCodeValue(290)]
+		public bool EnableLanding { get; set; }
+
+		/// <summary>
+		/// Gets or sets the landing gap. This is the distance between the leader end point or, if present,
+		/// the end of the dogleg and the text label or the content block.
+		/// </summary>
+		/// <remarks>
+		/// <para>
+		/// This value can be overridden by the <see cref="MultiLeaderAnnotContext.LandingGap"/> property
+		/// when the <see cref="MultiLeaderPropertyOverrideFlags.LandingGap"/> flag is set in the
+		/// <see cref="MultiLeader.PropertyOverrideFlags"/> property.
+		/// </para>
+		/// </remarks>
+		[DxfCodeValue(42)]
+		public double LandingGap { get; set; }
+
+		/// <summary>
+		/// Gets or sets a value indicating that leader lines are to be drawn with a dogleg.
+		/// </summary>
+		/// <remarks>
+		/// <para>
+		/// This value can be overridden by the <see cref="MultiLeader.EnableDogleg"/> property
+		/// when the <see cref="MultiLeaderPropertyOverrideFlags.EnableDogleg"/> flag is set in the
+		/// <see cref="MultiLeader.PropertyOverrideFlags"/> property.
+		/// </para><para>
+		/// Note that this setting has no effect when the <see cref="TextAttachmentDirection"/>
+		/// is <see cref="TextAttachmentDirectionType.Vertical"/>.
+		/// </para>
+		/// </remarks>
+		[DxfCodeValue(291)]
+		public bool EnableDogleg { get; set; }
+
+		/// <summary>
+		/// Gets or sets the landing distance, i.e. the length of the dogleg. 
+		/// </summary>
+		/// <remarks>
+		/// <para>
+		/// This value can be overridden by the <see cref="MultiLeader.LandingDistance"/> property
+		/// when the <see cref="MultiLeaderPropertyOverrideFlags.LandingDistance"/> flag is set in the
+		/// <see cref="MultiLeader.PropertyOverrideFlags"/> property.
+		/// </para>
+		/// </remarks>
+		[DxfCodeValue(43)]
+		public double LandingDistance { get; set; }
+
+		/// <summary>
+		/// Gets or sets a text containing the description of this <see cref="MultiLeaderStyle"/>.
+		/// </summary>
+		[DxfCodeValue(3)]
+		public string Description { get; set; }
+
+		/// <summary>
+		/// Gets or sets a <see cref="BlockRecord"/> representing the arrowhead
+		/// to be displayed with every leader line.
+		/// </summary>
 		/// <remarks>
 		/// <para>
 		/// This value can be overridden by the <see cref="MultiLeader.Arrowhead"/> property
@@ -192,42 +292,54 @@
 				this._arrowhead = CadObject.updateCollection(value, this.Document?.BlockRecords);
 			}
 		}
->>>>>>> d3fc4e45
-
-		/// <summary>
-		/// Gets or sets a value indicating the content type for the multileader.
-		/// </summary>
-		/// <remarks>
-		/// <para>
-		/// This value can be overridden by the <see cref="MultiLeader.ContentType"/> property when the
-		/// <see cref="MultiLeaderPropertyOverrideFlags.ContentType"/> flag is set in the
-		/// <see cref="MultiLeader.PropertyOverrideFlags"/> property.
-		/// </para>
-		/// </remarks>
-		[DxfCodeValue(170)]
-		public LeaderContentType ContentType { get; set; } = LeaderContentType.MText;
+
+		/// <summary>
+		/// Gests or sets the arrowhead size.
+		/// </summary>
+		/// <remarks>
+		/// <para>
+		/// This value can be overridden by the <see cref="MultiLeaderAnnotContext.ArrowheadSize"/> property
+		/// when the <see cref="MultiLeaderPropertyOverrideFlags.ArrowheadSize"/> flag is set in the
+		/// <see cref="MultiLeader.PropertyOverrideFlags"/> property.
+		/// </para><para>
+		/// The value for all leader lines can be overridden for each individual leader line by the
+		/// <see cref="MultiLeaderAnnotContext.LeaderLine.ArrowheadSize"/> property when the
+		/// <see cref="LeaderLinePropertOverrideFlags.ArrowheadSize"/> flag is set in the 
+		/// <see cref="MultiLeaderAnnotContext.LeaderLine.OverrideFlags"/> property.
+		/// </para>
+		/// </remarks>
+		[DxfCodeValue(44)]
+		public double ArrowheadSize { get; set; }
 
 		/// <summary>
 		/// Gests or sets a default text that is to be set when a mutileader is being created
 		/// with this <see cref="MultiLeaderStyle"/>.
 		/// </summary>
 		[DxfCodeValue(300)]
-		public string DefaultTextContents { get; set; } = string.Empty;
-
-		/// <summary>
-		/// Gets or sets a text containing the description of this <see cref="MultiLeaderStyle"/>.
-		/// </summary>
-		[DxfCodeValue(3)]
-		public string Description { get; set; } = string.Empty;
-
-<<<<<<< HEAD
-		//	TODO: Cannot be overridden? Is this property only relevant in AutoCAD?
-		/// <summary>
-		/// Gets or sets a value indicating whether rotation of the block content is enabled.
-		/// </summary>
-		[DxfCodeValue(294)]
-		public bool EnableBlockContentRotation { get; set; }
-=======
+		public string DefaultTextContents { get; set; }
+
+		/// <summary>
+		/// Gets or sets the <see cref="TextStyle"/> to be used to display the text label of the
+		/// multileader.
+		/// </summary>
+		/// <remarks>
+		/// <para>
+		/// This value can be overridden by the <see cref="MultiLeaderAnnotContext.TextStyle"/> property
+		/// when the <see cref="MultiLeaderPropertyOverrideFlags.TextStyle"/> flag is set in the
+		/// <see cref="MultiLeader.PropertyOverrideFlags"/> property.
+		/// </para>
+		/// </remarks>
+		[DxfCodeValue(DxfReferenceType.Handle, 342)]
+		public TextStyle TextStyle
+		{
+			get { return this._textStyle; }
+			set
+			{
+				if (value == null)
+				{
+					throw new ArgumentNullException(nameof(value));
+				}
+
 				if (this.Document != null)
 				{
 					this._textStyle = CadObject.updateCollection(value, this.Document.TextStyles);
@@ -238,204 +350,234 @@
 				}
 			}
 		}
->>>>>>> d3fc4e45
-
-		//	TODO: Cannot be overridden? Is this property only relevant in AutoCAD?
-		/// <summary>
-		/// Gets or sets a value indicating whether scaling of the block content is enabled.
-		/// </summary>
-		[DxfCodeValue(293)]
-		public bool EnableBlockContentScale { get; set; }
-
-		/// <summary>
-		/// Gets or sets a value indicating that leader lines are to be drawn with a dogleg.
-		/// </summary>
-		/// <remarks>
-		/// <para>
-		/// This value can be overridden by the <see cref="MultiLeader.EnableDogleg"/> property
-		/// when the <see cref="MultiLeaderPropertyOverrideFlags.EnableDogleg"/> flag is set in the
-		/// <see cref="MultiLeader.PropertyOverrideFlags"/> property.
-		/// </para><para>
-		/// Note that this setting has no effect when the <see cref="TextAttachmentDirection"/>
-		/// is <see cref="TextAttachmentDirectionType.Vertical"/>.
-		/// </para>
-		/// </remarks>
-		[DxfCodeValue(291)]
-		public bool EnableDogleg { get; set; } = true;
-
-		//	TODO It seems that this value indicates that for a new leader that is being created
-		//		 with this <see cref="MultiLeaderStyle" /> landing i.e. a dogleg is enabled.
-		//		 But why can this value be overridden?
-		//
-		/// <summary>
-		/// Gets or sets a value indicating whether landing is enabled.
-		/// </summary>
-		/// <remarks>
-		/// <para>
-		/// This value can be overridden by the <see cref="MultiLeader.EnableLanding"/> property
-		/// when the <see cref="MultiLeaderPropertyOverrideFlags.EnableLanding"/> flag is set in the
-		/// <see cref="MultiLeader.PropertyOverrideFlags"/> property.
-		/// </para>
-		/// </remarks>
-		[DxfCodeValue(290)]
-		public bool EnableLanding { get; set; } = true;
-
-		/// <summary>
-		/// Gets or sets a snap angle value for the first leader segment when a leader line
-		/// is being created for the mutileader.
-		/// </summary>
-		/// <remarks>
-		/// This property supports creating and editing a multileader but has no meaning for
-		/// the display of multileaders.
+
+		/// <summary>
+		/// Gets or sets the Text Left Attachment Type.
+		/// This value controls the position of the connection point of the leader
+		/// attached to the left side of the text label.
+		/// </summary>
+		/// <remarks>
+		/// <para>
+		/// This value can be overridden by the <see cref="MultiLeaderAnnotContext.TextLeftAttachment"/> property
+		/// when the <see cref="MultiLeaderPropertyOverrideFlags.TextLeftAttachment"/> flag is set in the
+		/// <see cref="MultiLeader.PropertyOverrideFlags"/> property.
+		/// </para><para>
+		/// This property is only relevant if <see cref="TextAttachmentDirection"/> is
+		/// <see cref="TextAttachmentDirectionType.Horizontal"/> and a leader attached
+		/// to the left side of the text label exists.
+		/// </para>
 		/// </remarks>
 		/// <value>
-		/// An angle value in radians or zero if no angle contstraint is set.
+		/// A <see cref="TextAttachmentType"/> having the values 0-8 
+		/// can be used ("horizontal" attachment types).
 		/// </value>
-		[DxfCodeValue(40)]
-		public double FirstSegmentAngleConstraint { get; set; }
-
-		/// <summary>
-		/// Is Annotative
-		/// </summary>
-		[DxfCodeValue(296)]
-		public bool IsAnnotative { get; set; }
-
-		/// <summary>
-		/// Gets or sets the landing distance, i.e. the length of the dogleg.
-		/// </summary>
-		/// <remarks>
-		/// <para>
-		/// This value can be overridden by the <see cref="MultiLeader.LandingDistance"/> property
-		/// when the <see cref="MultiLeaderPropertyOverrideFlags.LandingDistance"/> flag is set in the
-		/// <see cref="MultiLeader.PropertyOverrideFlags"/> property.
-		/// </para>
-		/// </remarks>
-		[DxfCodeValue(43)]
-		public double LandingDistance { get; set; } = 0.36;
-
-		/// <summary>
-		/// Gets or sets the landing gap. This is the distance between the leader end point or, if present,
-		/// the end of the dogleg and the text label or the content block.
-		/// </summary>
-		/// <remarks>
-		/// <para>
-		/// This value can be overridden by the <see cref="MultiLeaderObjectContextData.LandingGap"/> property
-		/// when the <see cref="MultiLeaderPropertyOverrideFlags.LandingGap"/> flag is set in the
-		/// <see cref="MultiLeader.PropertyOverrideFlags"/> property.
-		/// </para>
-		/// </remarks>
-		[DxfCodeValue(42)]
-		public double LandingGap { get; set; } = 0.09;
-
-		//	TODO What is the meaning of this property? Is it relevant for drawing a multileader?
-		/// <summary>
-		/// DrawLeaderOrder Type
-		/// </summary>
-		[DxfCodeValue(172)]
-		public LeaderDrawOrderType LeaderDrawOrder { get; set; }
-
-		/// <summary>
-		/// Gets or sets a <see cref="LineType"/> object specifying line-type properties for the
-		/// musltileader. This setting applies for all leader lines of the multileader.
-		/// </summary>
-		/// <remarks>
-		/// <para>
-		/// This setting can be overridden by the <see cref="MultiLeader.LeaderLineType"/> property
-		/// when the <see cref="MultiLeaderPropertyOverrideFlags.LeaderLineType"/> flag is set in the
-		/// <see cref="MultiLeader.PropertyOverrideFlags"/> property.
-		/// </para><para>
-		/// The setting for all leader lines can be overridden for each individual leader line by the
-		/// <see cref="MultiLeaderObjectContextData.LeaderLine.LineType"/> property when the
-		/// <see cref="LeaderLinePropertOverrideFlags.LineType"/> flag is set in the 
-		/// <see cref="MultiLeaderObjectContextData.LeaderLine.OverrideFlags"/> property.
-		/// </para>
-		/// </remarks>
-		[DxfCodeValue(DxfReferenceType.Handle, 340)]
-		public LineType LeaderLineType
-		{
-<<<<<<< HEAD
-			get { return this._leaderLineType; }
-			set
-			{
-				if (value == null)
-				{
-					throw new ArgumentNullException(nameof(value));
-				}
-
-				if (this.Document != null)
-				{
-					this._leaderLineType = updateTable(value, this.Document.LineTypes);
-				}
-				else
-				{
-					this._leaderLineType = value;
-				}
-=======
+		[DxfCodeValue(174)]
+		public TextAttachmentType TextLeftAttachment { get; set; }
+
+		//	TODO How to set this value?
+		/// <summary>
+		/// Gets or sets a value indicating the text angle.
+		/// </summary>
+		/// <remarks>
+		/// <para>
+		/// This value can be overridden by the <see cref="MultiLeader.TextAngle"/> property
+		/// when the <see cref="MultiLeaderPropertyOverrideFlags.TextAngle"/> flag is set in the
+		/// <see cref="MultiLeader.PropertyOverrideFlags"/> property.
+		/// </para>
+		/// </remarks>
+		[DxfCodeValue(175)]
+		public TextAngleType TextAngle { get; set; }
+
+		/// <summary>
+		/// Gets or sets the text alignment, i.e. the alignment of text lines if the a multiline
+		/// text label, relative to the <see cref="MultiLeaderAnnotContext.TextLocation"/>.
+		/// </summary>
+		/// <remarks>
+		/// <para>
+		/// This value can be overridden by the <see cref="MultiLeaderAnnotContext.TextAlignment"/> property
+		/// when the <see cref="MultiLeaderPropertyOverrideFlags.TextAlignment"/> flag is set in the
+		/// <see cref="MultiLeader.PropertyOverrideFlags"/> property.
+		/// </para>
+		/// </remarks>
+		[DxfCodeValue(176)]
+		public TextAlignmentType TextAlignment { get; set; }
+
+		/// <summary>
+		/// Gets or sets the Text Right Attachment Type.
+		/// This value controls the position of the connection point of the leader
+		/// attached to the right side of the text label.
+		/// </summary>
+		/// <remarks>
+		/// <para>
+		/// This value can be overridden by the <see cref="MultiLeaderAnnotContext.TextRightAttachment"/> property
+		/// when the <see cref="MultiLeaderPropertyOverrideFlags.TextRightAttachment"/> flag is set in the
+		/// <see cref="MultiLeader.PropertyOverrideFlags"/> property.
+		/// </para><para>
+		/// This property is only relevant if <see cref="TextAttachmentDirection"/> is
+		/// <see cref="TextAttachmentDirectionType.Horizontal"/> and a leader attached
+		/// to the right side of the text label exists.
+		/// </para>
+		/// </remarks>
+		/// <value>
+		/// A <see cref="TextAttachmentType"/> having the values 0-8 
+		/// can be used ("horizontal" attachment types).
+		/// </value>
+		[DxfCodeValue(178)]
+		public TextAttachmentType TextRightAttachment { get; set; }
+
+		/// <summary>
+		/// Gest or sets the color for the text label of the multileader.
+		/// </summary>
+		/// <remarks>
+		/// <para>
+		/// This value can be overridden by the <see cref="MultiLeaderAnnotContext.TextColor"/> property
+		/// when the <see cref="MultiLeaderPropertyOverrideFlags.TextColor"/> flag is set in the
+		/// <see cref="MultiLeader.PropertyOverrideFlags"/> property.
+		/// </para>
+		/// </remarks>
+		[DxfCodeValue(93)]
+		public Color TextColor { get; set; }
+
+		/// <summary>
+		/// Gest or sets the text height for the text label of the multileader.
+		/// </summary>
+		/// <remarks>
+		/// <para>
+		/// This value can be overridden by the <see cref="MultiLeaderAnnotContext.TextHeight"/> property
+		/// when the <see cref="MultiLeaderPropertyOverrideFlags.TextHeight"/> flag is set in the
+		/// <see cref="MultiLeader.PropertyOverrideFlags"/> property.
+		/// </para>
+		/// </remarks>
+		[DxfCodeValue(45)]
+		public double TextHeight { get; set; }
+
+		/// <summary>
+		/// Gets or sets a value indicating that the text label is to be drawn with a frame.
+		/// </summary>
+		/// <remarks>
+		/// <para>
+		/// This value can be overridden by the <see cref="MultiLeader.TextFrame"/> property
+		/// when the <see cref="MultiLeaderPropertyOverrideFlags.TextFrame"/> flag is set in the
+		/// <see cref="MultiLeader.PropertyOverrideFlags"/> property.
+		/// </para>
+		/// </remarks>
+		[DxfCodeValue(292)]
+		public bool TextFrame { get; set; }
+
+		//	TODO Is this property only relevant for new leaders?
+		/// <summary>
+		/// Text Align Always Left
+		/// </summary>
+		[DxfCodeValue(297)]
+		public bool TextAlignAlwaysLeft { get; set; }
+
+		//	TODO What is the meaning of this property?
+		/// <summary>
+		/// Align Space
+		/// </summary>
+		[DxfCodeValue(46)]
+		public double AlignSpace { get; set; }
+
+		/// <summary>
+		/// Gets a <see cref="BlockRecord"/> containing elements
+		/// to be drawn as content for the multileader.
+		/// </summary>
+		/// <remarks>
+		/// <para>
+		/// Thw standard content block can be overridden by the <see cref="MultiLeaderAnnotContext.BlockContent"/>
+		/// property when the <see cref="MultiLeaderPropertyOverrideFlags.BlockContent"/> flag is set in the
+		/// <see cref="MultiLeader.PropertyOverrideFlags"/> property.
+		/// </para>
+		/// </remarks>
+		[DxfCodeValue(DxfReferenceType.Handle, 343)]
+		public BlockRecord BlockContent
+		{
 			get { return this._blockContent; }
 			set {
 				this._blockContent = CadObject.updateCollection(value, this.Document?.BlockRecords);
->>>>>>> d3fc4e45
 			}
 		}
 
 		/// <summary>
-		/// Gets or sets a value specifying the lineweight to be applied to all leader lines of the multileader.
-		/// </summary>
-		/// <remarks>
-		/// <para>
-		/// This value can be overridden by the <see cref="MultiLeader.LeaderLineWeight"/> property when the
-		/// <see cref="MultiLeaderPropertyOverrideFlags.LeaderLineWeight"/> flag is set in the
-		/// <see cref="MultiLeader.PropertyOverrideFlags"/> property.
-		/// </para><para>
-		/// The value for all leader lines can be overridden for each individual leader line by the
-		/// <see cref="MultiLeaderObjectContextData.LeaderLine.LineWeight"/> property when the
-		/// <see cref="LeaderLinePropertOverrideFlags.LineWeight"/> flag is set in the 
-		/// <see cref="MultiLeaderObjectContextData.LeaderLine.OverrideFlags"/> property.
-		/// </para>
-		/// </remarks>
-		[DxfCodeValue(92)]
-		public LineweightType LeaderLineWeight { get; set; } = LineweightType.ByBlock;
-
-		/// <summary>
-		/// Gets or sets color to be applied all leader lines of the multileader.
-		/// </summary>
-		/// <remarks>
-		/// <para>
-		/// This value can be overridden by the <see cref="MultiLeader.LineColor"/> property when the
-		/// <see cref="MultiLeaderPropertyOverrideFlags.LineColor"/> flag is set in the
-		/// <see cref="MultiLeader.PropertyOverrideFlags"/> property.
-		/// </para><para>
-		/// The value for all leader lines can be overridden for each individual leader line by the
-		/// <see cref="MultiLeaderObjectContextData.LeaderLine.LineColor"/> property when the
-		/// <see cref="LeaderLinePropertOverrideFlags.LineColor"/> flag is set in the 
-		/// <see cref="MultiLeaderObjectContextData.LeaderLine.OverrideFlags"/> property.
-		/// </para>
-		/// </remarks>
-		[DxfCodeValue(91)]
-		public Color LineColor { get; set; }
-
-		/// <summary>
-		/// Gets or sets the max number of segments when a new leader is being created for a multileader.
-		/// </summary>
-		/// <remarks>
-		/// This property supports creating and editing a multileader but has no meaning for
-		/// the display of multileaders.
-		/// </remarks>
-		[DxfCodeValue(90)]
-		public int MaxLeaderSegmentsPoints { get; set; } = 2;
-
-		//	TODO What is the meaning of this property? Is it relevant for drawing a multileader?
-		/// <summary>
-		/// DrawMLeaderOrder Type
-		/// </summary>
-		[DxfCodeValue(171)]
-		public MultiLeaderDrawOrderType MultiLeaderDrawOrder { get; set; }
-
-		/// <inheritdoc/>
-		public override string ObjectName => DxfFileToken.ObjectMLeaderStyle;
-
-		/// <inheritdoc/>
-		public override ObjectType ObjectType => ObjectType.UNLISTED;
+		/// Gets or sets the block-content color.
+		/// </summary>
+		/// <remarks>
+		/// <para>
+		/// This value can be overridden by the <see cref="MultiLeaderAnnotContext.BlockContentColor"/> property
+		/// when the <see cref="MultiLeaderPropertyOverrideFlags.BlockContentColor"/> flag is set in the
+		/// <see cref="MultiLeader.PropertyOverrideFlags"/> property.
+		/// </para>
+		/// </remarks>
+		[DxfCodeValue(94)]
+		public Color BlockContentColor { get; set; }
+
+		/// <summary>
+		/// Gets or sets the scale factor for block content.
+		/// </summary>
+		/// <remarks>
+		/// <para>
+		/// This value can be overridden by the <see cref="MultiLeaderAnnotContext.BlockContentScale"/> property
+		/// when the <see cref="MultiLeaderPropertyOverrideFlags.BlockContentScale"/> flag is set in the
+		/// <see cref="MultiLeader.PropertyOverrideFlags"/> property.
+		/// </para>
+		/// </remarks>
+		[DxfCodeValue(47, 49, 140)]
+		public XYZ BlockContentScale { get; set; }
+
+		//	TODO: Cannot be overridden? Is this property only relevant in AutoCAD?
+		/// <summary>
+		/// Gets or sets a value indicating whether scaling of the block content is enabled.
+		/// </summary>
+		[DxfCodeValue(293)]
+		public bool EnableBlockContentScale { get; set; }
+
+		/// <summary>
+		/// Gets or sets the block content rotation.
+		/// </summary>
+		/// <remarks>
+		/// <para>
+		/// This value can be overridden by the <see cref="MultiLeaderAnnotContext.BlockContentRotation"/> property
+		/// when the <see cref="MultiLeaderPropertyOverrideFlags.BlockContentRotation"/> flag is set in the
+		/// <see cref="MultiLeader.PropertyOverrideFlags"/> property.
+		/// </para>
+		/// </remarks>
+		[DxfCodeValue(DxfReferenceType.IsAngle, 141)]
+		public double BlockContentRotation { get; set; }
+
+		//	TODO: Cannot be overridden? Is this property only relevant in AutoCAD?
+		/// <summary>
+		/// Gets or sets a value indicating whether rotation of the block content is enabled.
+		/// </summary>
+		[DxfCodeValue(294)]
+		public bool EnableBlockContentRotation { get; set; }
+
+		/// <summary>
+		/// Gets or sets a value indicating whether the multileader connects to the content-block extents
+		/// or to the content-block base point.
+		/// </summary>
+		/// <remarks>
+		/// <para>
+		/// This value can be overridden by the <see cref="MultiLeaderAnnotContext.BlockContentConnection"/> property
+		/// when the <see cref="MultiLeaderPropertyOverrideFlags.BlockContentConnection"/> flag is set in the
+		/// <see cref="MultiLeader.PropertyOverrideFlags"/> property.
+		/// </para>
+		/// </remarks>
+		[DxfCodeValue(177)]
+		public BlockContentConnectionType BlockContentConnection { get; set; }
+
+		/// <summary>
+		/// Gets or sets the scale factor for the <see cref="ArrowheadSize"/>, <see cref="LandingDistance"/>,
+		/// <see cref="LandingGap"/>, <see cref="TextHeight"/>, and the elements of <see cref="BlockContentScale"/>.
+		/// </summary>
+		/// <remarks>
+		/// <para>
+		/// This value can be overridden by the <see cref="MultiLeaderAnnotContext.ScaleFactor"/> property
+		/// when the <see cref="MultiLeaderPropertyOverrideFlags.ScaleFactor"/> flag is set in the
+		/// <see cref="MultiLeader.PropertyOverrideFlags"/> property.
+		/// </para>
+		/// </remarks>
+		[DxfCodeValue(142)]
+		public double ScaleFactor { get; set; }
 
 		/// <summary>
 		/// Overwrite Property Value
@@ -450,90 +592,17 @@
 		public bool OverwritePropertyValue { get; set; }
 
 		/// <summary>
-		/// Gets or sets a value indicating whether leaders are to be displayed as polyline,
-		/// a spline curve or invisible. This setting applies for all leader lines of the
-		/// multileader.
-		/// </summary>
-		/// <remarks>
-		/// <para>
-		/// This value can be overridden by the <see cref="MultiLeader.PathType"/> property when the
-		/// <see cref="MultiLeaderPropertyOverrideFlags.PathType"/> flag is set in the
-		/// <see cref="MultiLeader.PropertyOverrideFlags"/> property.
-		/// </para><para>
-		/// The value for all leader lines can be overridden for each individual leader line by the
-		/// <see cref="MultiLeaderObjectContextData.LeaderLine.PathType"/> property when the
-		/// <see cref="LeaderLinePropertOverrideFlags.PathType"/> flag is set in the 
-		/// <see cref="MultiLeaderObjectContextData.LeaderLine.OverrideFlags"/> property.
-		/// </para>
-		/// </remarks>
-		[DxfCodeValue(173)]
-		public MultiLeaderPathType PathType { get; set; }
-
-		/// <summary>
-		/// Gets or sets the scale factor for the <see cref="ArrowheadSize"/>, <see cref="LandingDistance"/>,
-		/// <see cref="LandingGap"/>, <see cref="TextHeight"/>, and the elements of <see cref="BlockContentScale"/>.
-		/// </summary>
-		/// <remarks>
-		/// <para>
-		/// This value can be overridden by the <see cref="MultiLeaderObjectContextData.ScaleFactor"/> property
-		/// when the <see cref="MultiLeaderPropertyOverrideFlags.ScaleFactor"/> flag is set in the
-		/// <see cref="MultiLeader.PropertyOverrideFlags"/> property.
-		/// </para>
-		/// </remarks>
-		[DxfCodeValue(142)]
-		public double ScaleFactor { get; set; } = 1;
-
-		/// <summary>
-		/// Gets or sets a snap angle value for the second leader segment when a leader line
-		/// is being created for the mutileader.
-		/// </summary>
-		/// <remarks>
-		/// This property supports creating and editing a multileader but has no meaning for
-		/// the display of multileaders.
-		/// </remarks>
-		/// <value>
-		/// An angle value in radians or zero if no angle contstraint is set.
-		/// </value>
-		[DxfCodeValue(41)]
-		public double SecondSegmentAngleConstraint { get; set; }
-
-		/// <inheritdoc/>
-		public override string SubclassMarker => DxfSubclassMarker.MLeaderStyle;
-
-		//	TODO Is this property only relevant for new leaders?
-		/// <summary>
-		/// Text Align Always Left
-		/// </summary>
-		[DxfCodeValue(297)]
-		public bool TextAlignAlwaysLeft { get; set; }
-
-		/// <summary>
-		/// Gets or sets the text alignment, i.e. the alignment of text lines if the a multiline
-		/// text label, relative to the <see cref="MultiLeaderObjectContextData.TextLocation"/>.
-		/// </summary>
-		/// <remarks>
-		/// <para>
-		/// This value can be overridden by the <see cref="MultiLeaderObjectContextData.TextAlignment"/> property
-		/// when the <see cref="MultiLeaderPropertyOverrideFlags.TextAlignment"/> flag is set in the
-		/// <see cref="MultiLeader.PropertyOverrideFlags"/> property.
-		/// </para>
-		/// </remarks>
-		[DxfCodeValue(176)]
-		public TextAlignmentType TextAlignment { get; set; }
-
-		//	TODO How to set this value?
-		/// <summary>
-		/// Gets or sets a value indicating the text angle.
-		/// </summary>
-		/// <remarks>
-		/// <para>
-		/// This value can be overridden by the <see cref="MultiLeader.TextAngle"/> property
-		/// when the <see cref="MultiLeaderPropertyOverrideFlags.TextAngle"/> flag is set in the
-		/// <see cref="MultiLeader.PropertyOverrideFlags"/> property.
-		/// </para>
-		/// </remarks>
-		[DxfCodeValue(175)]
-		public TextAngleType TextAngle { get; set; } = TextAngleType.Horizontal;
+		/// Is Annotative
+		/// </summary>
+		[DxfCodeValue(296)]
+		public bool IsAnnotative { get; set; }
+
+		//	TODO What is the meaning of this property?
+		/// <summary>
+		/// Break Gap Size
+		/// </summary>
+		[DxfCodeValue(143)]
+		public double BreakGapSize { get; set; }
 
 		//	TODO Check
 		//		 whether this property is relevant for both text an block content
@@ -550,9 +619,9 @@
 		/// <see cref="MultiLeader.PropertyOverrideFlags"/> property.
 		/// </para><para>
 		/// The value for all leader lines can be overridden for each individual leader line by the
-		/// <see cref="MultiLeaderObjectContextData.LeaderRoot.TextAttachmentDirection"/> property when the
+		/// <see cref="MultiLeaderAnnotContext.LeaderRoot.TextAttachmentDirection"/> property when the
 		/// <see cref="LeaderLinePropertOverrideFlags.TextAttachmentDirection"/> flag is set in the 
-		/// <see cref="MultiLeaderObjectContextData.LeaderLine.OverrideFlags"/> property.
+		/// <see cref="MultiLeaderAnnotContext.LeaderLine.OverrideFlags"/> property.
 		/// </para>
 		/// </remarks>
 		/// <value>
@@ -568,7 +637,7 @@
 		/// </summary>
 		/// <remarks>
 		/// <para>
-		/// This value can be overridden by the <see cref="MultiLeaderObjectContextData.TextBottomAttachment"/> property
+		/// This value can be overridden by the <see cref="MultiLeaderAnnotContext.TextBottomAttachment"/> property
 		/// when the <see cref="MultiLeaderPropertyOverrideFlags.TextBottomAttachment"/> flag is set in the
 		/// <see cref="MultiLeader.PropertyOverrideFlags"/> property.
 		/// </para><para>
@@ -587,131 +656,13 @@
 		public TextAttachmentType TextBottomAttachment { get; set; }
 
 		/// <summary>
-		/// Gest or sets the color for the text label of the multileader.
-		/// </summary>
-		/// <remarks>
-		/// <para>
-		/// This value can be overridden by the <see cref="MultiLeaderObjectContextData.TextColor"/> property
-		/// when the <see cref="MultiLeaderPropertyOverrideFlags.TextColor"/> flag is set in the
-		/// <see cref="MultiLeader.PropertyOverrideFlags"/> property.
-		/// </para>
-		/// </remarks>
-		[DxfCodeValue(93)]
-		public Color TextColor { get; set; } = Color.ByBlock;
-
-		/// <summary>
-		/// Gets or sets a value indicating that the text label is to be drawn with a frame.
-		/// </summary>
-		/// <remarks>
-		/// <para>
-		/// This value can be overridden by the <see cref="MultiLeader.TextFrame"/> property
-		/// when the <see cref="MultiLeaderPropertyOverrideFlags.TextFrame"/> flag is set in the
-		/// <see cref="MultiLeader.PropertyOverrideFlags"/> property.
-		/// </para>
-		/// </remarks>
-		[DxfCodeValue(292)]
-		public bool TextFrame { get; set; }
-
-		/// <summary>
-		/// Gets or sets the text height for the text label of the multileader.
-		/// </summary>
-		/// <remarks>
-		/// <para>
-		/// This value can be overridden by the <see cref="MultiLeaderObjectContextData.TextHeight"/> property
-		/// when the <see cref="MultiLeaderPropertyOverrideFlags.TextHeight"/> flag is set in the
-		/// <see cref="MultiLeader.PropertyOverrideFlags"/> property.
-		/// </para>
-		/// </remarks>
-		[DxfCodeValue(45)]
-		public double TextHeight { get; set; } = 0.18;
-
-		/// <summary>
-		/// Gets or sets the Text Left Attachment Type.
-		/// This value controls the position of the connection point of the leader
-		/// attached to the left side of the text label.
-		/// </summary>
-		/// <remarks>
-		/// <para>
-		/// This value can be overridden by the <see cref="MultiLeaderObjectContextData.TextLeftAttachment"/> property
-		/// when the <see cref="MultiLeaderPropertyOverrideFlags.TextLeftAttachment"/> flag is set in the
-		/// <see cref="MultiLeader.PropertyOverrideFlags"/> property.
-		/// </para><para>
-		/// This property is only relevant if <see cref="TextAttachmentDirection"/> is
-		/// <see cref="TextAttachmentDirectionType.Horizontal"/> and a leader attached
-		/// to the left side of the text label exists.
-		/// </para>
-		/// </remarks>
-		/// <value>
-		/// A <see cref="TextAttachmentType"/> having the values 0-8 
-		/// can be used ("horizontal" attachment types).
-		/// </value>
-		[DxfCodeValue(174)]
-		public TextAttachmentType TextLeftAttachment { get; set; }
-
-		/// <summary>
-		/// Gets or sets the Text Right Attachment Type.
-		/// This value controls the position of the connection point of the leader
-		/// attached to the right side of the text label.
-		/// </summary>
-		/// <remarks>
-		/// <para>
-		/// This value can be overridden by the <see cref="MultiLeaderObjectContextData.TextRightAttachment"/> property
-		/// when the <see cref="MultiLeaderPropertyOverrideFlags.TextRightAttachment"/> flag is set in the
-		/// <see cref="MultiLeader.PropertyOverrideFlags"/> property.
-		/// </para><para>
-		/// This property is only relevant if <see cref="TextAttachmentDirection"/> is
-		/// <see cref="TextAttachmentDirectionType.Horizontal"/> and a leader attached
-		/// to the right side of the text label exists.
-		/// </para>
-		/// </remarks>
-		/// <value>
-		/// A <see cref="TextAttachmentType"/> having the values 0-8 
-		/// can be used ("horizontal" attachment types).
-		/// </value>
-		[DxfCodeValue(178)]
-		public TextAttachmentType TextRightAttachment { get; set; }
-
-		/// <summary>
-		/// Gets or sets the <see cref="TextStyle"/> to be used to display the text label of the
-		/// multileader.
-		/// </summary>
-		/// <remarks>
-		/// <para>
-		/// This value can be overridden by the <see cref="MultiLeaderObjectContextData.TextStyle"/> property
-		/// when the <see cref="MultiLeaderPropertyOverrideFlags.TextStyle"/> flag is set in the
-		/// <see cref="MultiLeader.PropertyOverrideFlags"/> property.
-		/// </para>
-		/// </remarks>
-		[DxfCodeValue(DxfReferenceType.Handle, 342)]
-		public TextStyle TextStyle
-		{
-			get { return this._textStyle; }
-			set
-			{
-				if (value == null)
-				{
-					throw new ArgumentNullException(nameof(value));
-				}
-
-				if (this.Document != null)
-				{
-					this._textStyle = updateTable(value, this.Document.TextStyles);
-				}
-				else
-				{
-					this._textStyle = value;
-				}
-			}
-		}
-
-		/// <summary>
 		/// Gets or sets the text top attachment type.
 		/// This value controls the position of the connection point of the leader
 		/// attached to the top of the text label.
 		/// </summary>
 		/// <remarks>
 		/// <para>
-		/// This value can be overridden by the <see cref="MultiLeaderObjectContextData.TextTopAttachment"/> property
+		/// This value can be overridden by the <see cref="MultiLeaderAnnotContext.TextTopAttachment"/> property
 		/// when the <see cref="MultiLeaderPropertyOverrideFlags.TextTopAttachment"/> flag is set in the
 		/// <see cref="MultiLeader.PropertyOverrideFlags"/> property.
 		/// </para><para>
@@ -733,20 +684,7 @@
 		/// Undocumented in ODS and DXF-ref boolean, found in DXF
 		/// </summary>
 		[DxfCodeValue(298)]
-		internal bool UnknownFlag298 { get; set; }
-
-		/// <summary>
-		/// Default multiline style name
-		/// </summary>
-		public const string DefaultName = "Standard";
-
-		private BlockRecord _arrowhead;
-
-		private BlockRecord _blockContent;
-
-		private LineType _leaderLineType = LineType.ByLayer;
-
-		private TextStyle _textStyle = TextStyle.Default;
+		public bool UnknownFlag298 { get; set; }
 
 		/// <summary>
 		/// Initializes a new instance of the <see cref="MultiLeaderStyle"/> class.
@@ -762,13 +700,12 @@
 			this.Name = name;
 		}
 
-		/// <inheritdoc/>
 		public override CadObject Clone()
 		{
 			MultiLeaderStyle clone = (MultiLeaderStyle)base.Clone();
 			clone.TextStyle = (TextStyle)this._textStyle.Clone();
 			clone.LeaderLineType = (LineType)this._leaderLineType.Clone();
-
+			
 			clone.Arrowhead = (BlockRecord)this._arrowhead?.Clone();
 			clone.BlockContent = (BlockRecord)this._blockContent?.Clone();
 
