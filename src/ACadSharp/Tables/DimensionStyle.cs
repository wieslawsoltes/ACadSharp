﻿using ACadSharp.Attributes;
using ACadSharp.Types.Units;
using System;

//	TODO should the described coupling of properties be implemented in this class,
//		 e.g., GenerateTolerances and LimitsGeneration?

namespace ACadSharp.Tables
{
	/// <summary>
	/// Represents a <see cref="DimensionStyle"/> table entry.
	/// </summary>
	/// <remarks>
	/// Object name <see cref="DxfFileToken.TableDimstyle"/> <br/>
	/// Dxf class name <see cref="DxfSubclassMarker.DimensionStyle"/>
	/// </remarks>
	[DxfName(DxfFileToken.TableDimstyle)]
	[DxfSubClass(DxfSubclassMarker.DimensionStyle)]
	public class DimensionStyle : TableEntry
	{
		public static DimensionStyle Default { get { return new DimensionStyle(DefaultName); } }

		/// <summary>
		/// Specifies a text prefix or suffix (or both) to the alternate dimension
		/// measurement for all types of dimensions except angular
		/// (see DIMAPOST System Variable).
		/// </summary>
		/// <remarks><para>
		/// For instance, if the current units are Architectural, <see cref="AlternateUnitDimensioning"/>
		/// is on (true), <see cref="AlternateUnitScaleFactor"/> is 25.4 (the number of millimeters per inch),
		/// <see cref="AlternateUnitDecimalPlaces"/> is 2, and <i>AlternateDimensioningSuffix</i> is set to "mm",
		/// a distance of 10 units would be displayed as 10"[254.00mm].
		/// </para><para>
		/// To turn off an established prefix or suffix (or both), set it to a single period (.).
		/// </para>
		/// </remarks>
		[DxfCodeValue(4)]
		public string AlternateDimensioningSuffix { get; set; } = "[]";

		/// <summary>
		/// Controls the number of decimal places in alternate units
		/// (see DIMALTD System Variable).
		/// </summary>
		/// <remarks>
		/// If <see cref="AlternateUnitDimensioning"/> is turned on (true), <i>AlternateUnitDecimalPlaces</i>
		/// specifies the number of digits displayed to the right of the decimal point in the alternate
		/// measurement.
		/// </remarks>
		[DxfCodeValue(171)]
		public short AlternateUnitDecimalPlaces { get; set; } = 3;

		/// <summary>Controls the display of alternate units in dimensions
		/// (see DIMALT System Variable).
		/// </summary>
		/// <value>
		/// <b>true</b> enables alternate units; <b>false</b> disables alternate units.
		/// </value>
		[DxfCodeValue(170)]
		public bool AlternateUnitDimensioning { get; set; } = false;

		/// <summary>
		/// Gets or sets the units format for alternate units of all dimension sub-styles
		/// except Angular
		/// (see DIMALTU System Variable).
		/// </summary>
		[DxfCodeValue(273)]
		public LinearUnitFormat AlternateUnitFormat { get; set; } = LinearUnitFormat.Decimal;

		/// <summary>
		/// Rounds off the alternate dimension units
		/// (see DIMALTRND System Variable).
		/// </summary>
		[DxfCodeValue(148)]
		public double AlternateUnitRounding { get; set; } = 0.0d;

		/// <summary>
		/// Controls the multiplier for alternate units
		/// (see DIMALTF System Variable).
		/// </summary>
		/// <remarks>
		/// If <see cref="AlternateUnitDimensioning"/> is turned on (true), the value of this
		/// property (AlternateUnitScaleFactor) multiplies linear dimensions by a factor to produce
		/// a value in an alternate system of measurement. The initial value represents the number
		/// of millimeters in an inch.
		/// </remarks>
		[DxfCodeValue(143)]
		public double AlternateUnitScaleFactor { get; set; } = 25.4;

		/// <summary>
		/// Gets or sets the number of decimal places for the tolerance values in the alternate
		/// units of a dimension
		/// (see DIMALTTD System Variable).
		/// </summary>
		[DxfCodeValue(274)]
		public short AlternateUnitToleranceDecimalPlaces { get; set; } = 3;

		/// <summary>
		/// Controls suppression of zeros in tolerance values
		/// (see DIMALTTZ System Variable).
		/// </summary>
		[DxfCodeValue(286)]
		public ZeroHandling AlternateUnitToleranceZeroHandling { get; set; } = ZeroHandling.SuppressZeroFeetAndInches;

		/// <summary>
		/// Controls the suppression of zeros for alternate unit dimension values
		/// (see DIMALTZ System Variable).
		/// </summary>
		[DxfCodeValue(285)]
		public ZeroHandling AlternateUnitZeroHandling { get; set; } = ZeroHandling.SuppressZeroFeetAndInches;

		/// <summary>
		/// Controls the number of precision places displayed in angular dimensions
		/// (see DIMADEC System Variable).
		/// </summary>
		/// <value><para>
		/// <b>-1</b>: Angular dimensions display the number of decimal places specified by
		/// the <see cref="DecimalPlaces"/> property
		/// </para><para>
		/// <b>0-8</b>: Specifies the number of decimal places displayed in angular dimensions
		/// (independent of the value of the <see cref="DecimalPlaces"/> property).
		/// </para>
		/// </value>
		[DxfCodeValue(179)]
		public short AngularDimensionDecimalPlaces { get; set; } = 0;

		/// <summary>
		/// Gets or sets the units format for angular dimensions
		/// (see DIMAUNIT System Variable).
		/// </summary>
		[DxfCodeValue(275)]
		public AngularUnitFormat AngularUnit { get; set; } = AngularUnitFormat.DecimalDegrees;

		/// <summary>
		/// Suppresses zeros for angular dimensions
		/// (see DIMAZIN System Variable).
		/// </summary>
		[DxfCodeValue(79)]
		public ZeroHandling AngularZeroHandling { get; set; } = ZeroHandling.SuppressZeroFeetAndInches;

		/// <summary>
		/// Controls display of the arc symbol in an arc length dimension
		/// (see DIMARCSYM System Variable).
		/// </summary>
		[DxfCodeValue(90)]
		public ArcLengthSymbolPosition ArcLengthSymbolPosition { get; set; } = ArcLengthSymbolPosition.BeforeDimensionText;

		/// <summary>
		/// Gets or sets the arrowhead block displayed at the ends of dimension lines
		/// (see DIMBLK System Variable).
		/// </summary>
		/// <value>
		/// A <see cref="BlockRecord"/> that makes up an arrowhead or null if the default,
		/// closed-filled arrowhead is to be displayed.
		/// </value>
		/// <remarks>
		/// <para>
		/// Note: Annotative blocks cannot be used as custom arrowheads for dimensions or leaders.
		/// </para>
		/// </remarks>
		[DxfCodeValue(DxfReferenceType.Handle, 342)]
		public BlockRecord ArrowBlock
		{
			get { return this._dimArrowBlock; }
			set
			{
				this._dimArrowBlock = this.updateTable(value, this.Document?.BlockRecords);
			}
		}

		/// <summary>
		/// Controls the size of dimension line and leader line arrowheads. Also controls the
		/// size of hook lines
		/// (see DIMASZ System Variable).
		/// </summary>
		[DxfCodeValue(41)]
		public double ArrowSize
		{
			get { return this._arrowSize; }
			set
			{
				if (value < 0)
				{
					throw new ArgumentOutOfRangeException(nameof(value), value, $"The {nameof(ArrowSize)} must be equals or greater than zero.");
				}
				this._arrowSize = value;
			}
		}

		/// <summary>
		/// Controls drawing of circle or arc center marks and centerlines by the
		/// DIMCENTER, DIMDIAMETER, and DIMRADIUS commands
		/// (see DIMCEN System Variable).
		/// </summary>
		/// <remarks>
		/// For DIMDIAMETER and DIMRADIUS, the center mark is drawn only if you place
		/// the dimension line outside the circle or arc.
		/// </remarks>
		/// <value>
		/// <para>
		/// <b>0</b>
		/// </para><para>
		/// No center marks or lines are drawn
		/// </para><para>
		/// <b>&lt;0</b>
		/// </para><para>
		/// Centerlines are drawn
		/// </para><para>
		/// <b>&gt;0</b>
		/// </para><para>
		/// Center marks are drawn
		/// </para>
		/// </value>
		[DxfCodeValue(141)]
		public double CenterMarkSize { get; set; } = 2.5;

		/// <summary>
		/// Controls options for user-positioned text
		/// (see DIMUPT System Variable).
		/// </summary>
		/// <value>
		/// <para>
		/// <b>false</b>: Cursor controls only the dimension line location.
		/// </para><para>
		/// <b>true</b>: Cursor controls both the text position and the dimension line location,
		/// </para>
		/// </value>
		[DxfCodeValue(288)]
		public bool CursorUpdate { get; set; } = false;

		/// <summary>
		/// Gets or sets the number of decimal places displayed for the primary
		/// units of a dimension
		/// (see DIMDEC System Variable).
		/// </summary>
		[DxfCodeValue(271)]
		public short DecimalPlaces { get; set; } = 2;

		/// <summary>
		/// Specifies a single-character decimal separator to use when creating dimensions whose unit
		/// format is decimal
		/// (see DIMDSEP System Variable).
		/// </summary>
		/// <remarks>
		/// When prompted, enter a single character at the Command prompt. If dimension units is set
		/// to Decimal, the <i>DecimalSeparator</i> character is used instead of the default decimal point.
		/// If <i>DecimalSeparator</i> is set to NULL (default value), the decimal point is used as
		/// the dimension separator.
		/// </remarks>
		[DxfCodeValue(278)]
		public char DecimalSeparator { get; set; } = '.';

		/// <summary>
		/// Gets or sets the arrowhead for the first end of the dimension line when
		/// <see cref="SeparateArrowBlocks"/> is on (true)
		/// (see DIMBLK1 System Variable).
		/// </summary>
		/// <value>
		/// A <see cref="BlockRecord"/> that makes up an arrowhead or null if the default,
		/// closed-filled arrowhead is to be displayed.
		/// </value>
		/// <remarks>
		/// <para>
		/// Note: Annotative blocks cannot be used as custom arrowheads for dimensions or leaders.
		/// </para>
		/// </remarks>
		[DxfCodeValue(DxfReferenceType.Handle, 343)]
		public BlockRecord DimArrow1
		{
			get { return this._dimArrow1; }
			set
			{
				this._dimArrow1 = this.updateTable(value, this.Document?.BlockRecords);
			}
		}

		/// <summary>
		/// Gets or sets the arrowhead for the first end of the dimension line when
		/// <see cref="SeparateArrowBlocks"/> is on (true)
		/// (see DIMBLK2 System Variable).
		/// </summary>
		/// <value>
		/// A <see cref="BlockRecord"/> that makes up an arrowhead or null if the default,
		/// closed-filled arrowhead is to be displayed.
		/// </value>
		/// <remarks>
		/// <para>
		/// Note: Annotative blocks cannot be used as custom arrowheads for dimensions or leaders.
		/// </para>
		/// </remarks>
		[DxfCodeValue(DxfReferenceType.Handle, 344)]
		public BlockRecord DimArrow2
		{
			get { return this._dimArrow2; }
			set
			{
				this._dimArrow2 = this.updateTable(value, this.Document?.BlockRecords);
			}
		}

		/// <summary>
		/// Determines how dimension text and arrows are arranged when space is not sufficient to
		/// place both within the extension lines.
		/// (see DIMFIT System Variable).
		/// </summary>
		[DxfCodeValue(287)]
		public short DimensionFit { get; set; }

		/// <summary>
		/// Gets or sets colors to dimension lines, arrowheads, and dimension leader lines
		/// (see DIMCLRD System Variable).
		/// </summary>
		/// <remarks>
		/// Also controls the color of leader lines created with the LEADER command.
		/// </remarks>
		[DxfCodeValue(176)]
		public Color DimensionLineColor { get; set; } = Color.ByBlock;

		/// <summary>
		/// Sets the distance the dimension line extends beyond the extension line when
		/// oblique strokes are drawn instead of arrowheads.
		/// (see DIMDLE System Variable).
		/// </summary>
		[DxfCodeValue(46)]
		public double DimensionLineExtension { get; set; } = 0.0d;

		/// <summary>
		/// Gets or sets the distance around the dimension text when the dimension line breaks to
		/// accommodate dimension text
		/// (see DIMGAP System Variable).
		/// </summary>
		/// <remarks>
		/// <para>
		/// Also sets the gap between annotation and a hook line created with the LEADER command.
		/// If you enter a negative value, <i>DimensionLineGap</i> places a box around the dimension text.
		/// </para><para>
		/// The value of <i>DimensionLineGap</i> is also used as the minimum length of each segment
		/// of the dimension line. To locate the components of a linear dimension within the extension
		/// lines, enough space must be available for both arrowheads (2 x <see cref="ArrowSize"/>),
		/// both dimension line segments (2 x <i>DimensionLineGap</i>), a gap on either side of the
		/// dimension text (another 2 x <i>DimensionLineGap</i>), and the length of the dimension text,
		/// which depends on its size and number of decimal places displayed.
		/// </para>
		/// </remarks>
		[DxfCodeValue(147)]
		public double DimensionLineGap { get; set; } = 0.6250;

		/// <summary>
		/// Controls the spacing of the dimension lines in baseline dimensions
		/// (see DIMDLI System Variable).
		/// </summary>
		/// <remarks>
		/// Each dimension line is offset from the previous one by this amount, if necessary,
		/// to avoid drawing over it. Changes made with <i>DimensionLineIncrement</i> are
		/// not applied to existing dimensions.
		/// </remarks>
		[DxfCodeValue(43)]
		public double DimensionLineIncrement { get; set; } = 3.75d;

		/// <summary>
		/// Assigns line weight to dimension lines
		/// (see DIMLWD System Variable).
		/// </summary>
		/// <value>
		/// Positive values represent line weight in hundredths of millimeters.
		/// (Multiply a value by 2540 to convert values from inches to hundredths of millimeters.)
		/// </value>
		[DxfCodeValue(371)]
		public LineweightType DimensionLineWeight { get; set; } = LineweightType.ByBlock;

		/// <summary>
		/// Determines how dimension text and arrows are arranged when space is not sufficient
		/// to place both within the extension lines.
		/// (see DIMATFIT System Variable).
		/// </summary>
		/// <remarks>
		/// A leader is added to moved dimension text when <see cref="TextMovement"/> is set to
		/// <see cref="TextMovement.AddLeaderWhenTextMoved"/>.
		/// </remarks>
		[DxfCodeValue(289)]
		public TextArrowFitType DimensionTextArrowFit { get; set; } = TextArrowFitType.BestFit;

		//Obsolete in the documentation
		/// <summary>
		/// DIMUNIT (obsolete, now use DIMLUNIT AND DIMFRAC)
		/// </summary>
		[DxfCodeValue(270)]
		public short DimensionUnit { get; set; } = 2;

		/// <summary>
		/// Gets or sets colors to extension lines, center marks, and centerlines
		/// (see DIMCLRE System Variable).
		/// </summary>
		[DxfCodeValue(177)]
		public Color ExtensionLineColor { get; set; } = Color.ByBlock;

		/// <summary>
		/// Specifies how far to extend the extension line beyond the dimension line
		/// (see DIMEXE System Variable).
		/// </summary>
		[DxfCodeValue(44)]
		public double ExtensionLineExtension { get; set; } = 1.2500d;

		/// <summary>
		/// Specifies how far extension lines are offset from origin points
		/// (see DIMEXO System Variable).
		/// </summary>
		/// <remarks>
		/// With fixed-length extension lines, this value determines the minimum offset.
		/// </remarks>
		[DxfCodeValue(42)]
		public double ExtensionLineOffset { get; set; } = 0.6250d;

		/// <summary>
		/// Assigns line weight to extension lines
		/// (see DIMLWE System Variable).
		/// </summary>
		/// <value>
		/// Positive values represent line weight in hundredths of millimeters.
		/// (Multiply a value by 2540 to convert values from inches to hundredths of millimeters.)
		/// </value>
		[DxfCodeValue(372)]
		public LineweightType ExtensionLineWeight { get; set; } = LineweightType.ByBlock;

		/// <summary>
		/// Sets the total length of the extension lines starting from the dimension line
		/// toward the dimension origin
		/// (see DIMFXL System Variable).
		/// </summary>
		[DxfCodeValue(49)]
		public double FixedExtensionLineLength { get; set; } = 1.0d;

		/// <summary>
		/// Gets or sets the fraction format when <see cref="LinearUnitFormat"/> is set to 4 (Architectural) or 5 (Fractional).
		/// (see DIMFRAC System Variable).
		/// </summary>
		[DxfCodeValue(276)]
		public FractionFormat FractionFormat { get; set; } = FractionFormat.Horizontal;

		/// <summary>
		/// Appends tolerances to dimension text
		/// (see DIMTOL System Variable).
		/// </summary>
		/// <remarks>
		/// Setting <i>GenerateTolerances</i> to on (true) turns <see cref="LimitsGeneration"/> off (false).
		/// </remarks>
		[DxfCodeValue(71)]
		public bool GenerateTolerances { get; set; } = false;

		/// <summary>
		/// Controls whether extension lines are set to a fixed length
		/// (see DIMFXLON System Variable).
		/// </summary>
		/// <value>
		/// <b>true</b> when extension lines are set to the length specified by
		/// <see cref="FixedExtensionLineLength"/>; otherwise, <b>false</b>.
		/// </value>
		[DxfCodeValue(290)]
		public bool IsExtensionLineLengthFixed { get; set; } = false;

		/// <summary>
		/// Determines the angle of the transverse segment of the dimension line in a jogged radius dimension in radians.
		/// (see DIMJOGANG System Variable).
		/// </summary>
		/// <value>
		/// Jogged radius dimensions are often created when the center point is located off the page. Valid settings range is 5 to 90 degrees.
		/// </value>
		[DxfCodeValue(DxfReferenceType.IsAngle, 50)]
		public double JoggedRadiusDimensionTransverseSegmentAngle
		{
			get
			{
				return _joggedRadiusDimensionTransverseSegmentAngle;
			}
			set
			{
				//5 - 90
				if (value < CSMath.MathHelper.DegToRad(5) || value > Math.PI / 2)
				{
					throw new ArgumentOutOfRangeException(nameof(value), value, $"The {nameof(JoggedRadiusDimensionTransverseSegmentAngle)} must be in range of 5 to 90 degrees.");
				}

				_joggedRadiusDimensionTransverseSegmentAngle = value;
			}
		}

		/// <summary>
		/// Specifies the arrow type for leaders
		/// (see DIMLDRBLK System Variable).
		/// </summary>
		/// <value>
		/// A <see cref="BlockRecord"/> that makes up an arrowhead or null if the default,
		/// closed-filled arrowhead is to be displayed.
		/// </value>
		/// <remarks>
		/// Note: Annotative blocks cannot be used as custom arrowheads for dimensions or leaders.
		/// </remarks>
		[DxfCodeValue(DxfReferenceType.Handle, 341)]
		public BlockRecord LeaderArrow
		{
			get { return this._leaderArrow; }
			set
			{
				this._leaderArrow = this.updateTable(value, this.Document?.BlockRecords);
			}
		}

		/// <summary>
		/// Generates dimension limits as the default text
		/// (see DIMLIM System Variable).
		/// </summary>
		/// <remarks>
		/// Setting <i>LimitsGeneration</i> to on (true) turns <see cref="GenerateTolerances"/> off (false).
		/// </remarks>
		[DxfCodeValue(72)]
		public bool LimitsGeneration { get; set; } = false;

		/// <summary>
		/// Sets a scale factor for linear dimension measurements
		/// (see DIMLFAC System Variable).
		/// </summary>
		/// <remarks>
		/// <para>
		/// All linear dimension distances, including radii, diameters, and coordinates, are multiplied
		/// by this <i>LinearScaleFactor</i> before being converted to dimension text.
		/// Positive values of <i>LinearScaleFactor</i> are applied to dimensions in both model space and
		/// paper space; negative values are applied to paper space only.
		/// </para><para>
		/// <i>LinearScaleFactor</i> applies primarily to non-associative dimensions (DIMASSOC set 0 or 1).
		/// For non-associative dimensions in paper space, <i>LinearScaleFactor</i> must be set individually
		/// for each layout viewport to accommodate viewport scaling.
		/// </para><para>
		/// <i>LinearScaleFactor</i> has no effect on angular dimensions, and is not applied to the values held in
		/// <see cref="Rounding"/>, <see cref="MinusTolerance"/>, or <see cref="PlusTolerance"/>.
		/// </para>
		/// </remarks>
		[DxfCodeValue(144)]
		public double LinearScaleFactor { get; set; } = 1.0;

		/// <summary>
		/// Gets or sets units for all dimension types except Angular
		/// (see DIMLUNIT System Variable).
		/// </summary>
		[DxfCodeValue(277)]
		public LinearUnitFormat LinearUnitFormat { get; set; } = LinearUnitFormat.Decimal;

		/// <summary>
		/// Line type for the main line of the dimension.
		/// </summary>
		[DxfCodeValue(DxfReferenceType.Handle, 345)]
		public LineType LineType
		{
			get { return this._lineType; }
			set
			{
				this._lineType = this.updateTable(value, this.Document?.LineTypes);
			}
		}

		/// <summary>
		/// Line type for the extension line 1.
		/// </summary>
		[DxfCodeValue(DxfReferenceType.Handle, 346)]
		public LineType LineTypeExt1
		{
			get { return this._lineTypeExt1; }
			set
			{
				this._lineTypeExt1 = this.updateTable(value, this.Document?.LineTypes);
			}
		}

		/// <summary>
		/// Line type for the extension line 2.
		/// </summary>
		[DxfCodeValue(DxfReferenceType.Handle, 347)]
		public LineType LineTypeExt2
		{
			get { return this._lineTypeExt2; }
			set
			{
				this._lineTypeExt2 = this.updateTable(value, this.Document?.LineTypes);
			}
		}

		/// <summary>
		/// Gets or sets the minimum (or lower) tolerance limit for dimension text when
		/// <see cref="GenerateTolerances"/> or <see cref="LimitsGeneration"/> is on (true).
		/// (see DIMTM System Variable).
		/// </summary>
		/// <remarks>
		/// <para>
		/// <i>MinusTolerance</i> accepts signed values. If <see cref="GenerateTolerances"/> is on
		/// and <see cref="PlusTolerance"/> and <i>MinusTolerance</i> are set to the same value,
		/// a tolerance value is drawn.
		/// </para><para>
		/// If <i>MinusTolerance</i> and <see cref="PlusTolerance"/> values differ, the upper
		/// tolerance is drawn above the lower, and a plus sign is added to the <see cref="PlusTolerance"/>
		/// value if it is positive.
		/// </para><para>
		/// For <i>MinusTolerance</i>, the program uses the negative of the value you enter
		/// (adding a minus sign if you specify a positive number and a plus sign if you specify a negative
		/// number).
		/// </para>
		/// </remarks>
		[DxfCodeValue(48)]
		public double MinusTolerance { get; set; } = 0.0d;

		/// <inheritdoc/>
		public override string ObjectName => DxfFileToken.TableDimstyle;

		/// <inheritdoc/>
		public override ObjectType ObjectType => ObjectType.DIMSTYLE;

		/// <summary>
		/// Gets or sets the maximum (or upper) tolerance limit for dimension text when
		/// <see cref="GenerateTolerances"/> or <see cref="LimitsGeneration"/> is on (true)
		/// (see DIMTP System Variable).
		/// </summary>
		[DxfCodeValue(47)]
		public double PlusTolerance { get; set; } = 0.0d;

		/// <summary>
		/// Specifies a text prefix or suffix (or both) to the dimension measurement
		/// (see DIMPOST System Variable).
		/// </summary>
		/// <remarks><para>
		/// For example, to establish a suffix for millimeters, set <i>PostFix</i> to mm;
		/// a distance of 19.2 units would be displayed as 19.2 mm.
		/// </para><para>
		/// If tolerances are turned on, the suffix is applied to the tolerances
		/// as well as to the main dimension.
		/// </para><para>
		/// Use &lt;&gt; to indicate placement of the text in relation to the dimension value.
		/// For example, enter &lt;&gt; mm to display a 5.0 millimeter radial dimension as "5.0mm".
		/// If you entered mm &lt;&gt;, the dimension would be displayed as "mm 5.0". Use the &lt;&gt;
		/// mechanism for angular dimensions.
		/// </para>
		/// </remarks>
		[DxfCodeValue(3)]
		public string PostFix { get; set; } = "<>";

		/// <summary>
		/// Rounds all dimensioning distances to the specified value
		/// (see DIMRND System Variable).
		/// </summary>
		/// <remarks>
		/// <para>
		/// For instance, if <i>Rounding</i> is set to 0.25, all distances round
		/// to the nearest 0.25 unit. If you set the value to 1.0, all distances round to the
		/// nearest integer.
		/// </para><para>
		/// Note that the number of digits edited after the decimal point depends on the
		/// precision set by <see cref="DecimalPlaces"/>.
		/// </para><para>
		/// This  does not apply to angular dimensions.
		/// </para>
		/// </remarks>
		[DxfCodeValue(45)]
		public double Rounding { get; set; } = 0.0d;

		/// <summary>
		/// Gets or sets the overall scale factor applied to dimensioning variables that specify
		/// sizes, distances, or offsets
		/// (see DIMSCALE System Variable).
		/// </summary>
		/// <remarks>
		/// <para>
		/// This ScaleFactor does not affect measured lengths, coordinates, or angles.
		/// </para><para>
		/// Use <i>ScaleFactor</i> to control the overall scale of dimensions. However, if the current
		/// dimension style is annotative, <i>ScaleFactor</i> is automatically set to zero and the
		/// dimension scale is controlled by the CANNOSCALE system variable. <i>ScaleFactor</i> cannot
		/// be set to a non-zero value when using annotative dimensions.
		/// </para><para>
		/// Also affects the leader objects with the LEADER command.
		/// </para><para>
		/// Use MLEADERSCALE to scale multileader objects created with the MLEADER command.
		/// </para>
		/// </remarks>
		/// <value>
		/// <para>
		/// <b>0.0</b>
		/// </para><para>
		/// A reasonable default value is computed based on the scaling between the current
		/// model space viewport and paper space. If you are in paper space or model space
		/// and not using the paper space feature, the scale factor is 1.0.
		/// </para><para>
		/// <b>&gt;0</b>
		/// </para><para>
		/// A scale factor is computed that leads text sizes, arrowhead sizes, and other scaled
		/// distances to plot at their face values.
		/// </para>
		/// </value>
		[DxfCodeValue(40)]
		public double ScaleFactor
		{
			get => _scaleFactor; set
			{
				if (value < 0)
				{
					throw new ArgumentOutOfRangeException(nameof(value), value, $"The {nameof(ScaleFactor)} must be equals or greater than zero.");
				}

				_scaleFactor = value;
			}
		}

		/// <summary>
		/// Controls the display of dimension line arrowhead blocks
		/// (see DIMSAH System Variable).
		/// </summary>
		/// <value>
		/// <b>true</b> if arrowhead blocks set by <see cref="DimArrow1"/> and <see cref="DimArrow2"/>
		/// shall be used;
		/// <b>false</b> if arrowhead block set by <see cref="ArrowBlock"/> shall be used.
		/// </value>
		[DxfCodeValue(173)]
		public bool SeparateArrowBlocks { get; set; } = true;

		/// <summary>
		/// Specifies the text style of the dimension
		/// (see DIMTXSTY System Variable).
		/// </summary>
		[DxfCodeValue(DxfReferenceType.Handle, 340)]
		public TextStyle Style
		{
			get { return this._style; }
			set
			{
				if (value == null)
				{
					throw new ArgumentNullException(nameof(value));
				}

				this._style = this.updateTable(value, this.Document?.TextStyles);
			}
		}

		/// <inheritdoc/>
		public override string SubclassMarker => DxfSubclassMarker.DimensionStyle;

		/// <summary>
		/// Controls suppression of the first dimension line and arrowhead
		/// (see DIMSD1 System Variable).
		/// </summary>
		/// <value>
		/// <b>true</b> if the first dimension line is to be suppressed; otherwise, <b>false</b>.
		/// </value>
		[DxfCodeValue(281)]
		public bool SuppressFirstDimensionLine { get; set; } = false;

		/// <summary>
		/// Suppresses display of the first extension line
		/// (see DIMSE1 System Variable).
		/// </summary>
		/// <value><b>true</b> if the first extension line is to be suppressed; otherwise <b>false</b>.
		/// </value>
		[DxfCodeValue(75)]
		public bool SuppressFirstExtensionLine { get; set; } = false;

		/// <summary>
		/// Suppresses arrowheads if not enough space is available inside the extension lines
		/// (see DIMSOXD System Variable).
		/// </summary>
		/// <value>
		/// <b>true</b> if arrowheads are to be suppressed; otherwise, <b>false</b>.
		/// </value>
		[DxfCodeValue(175)]
		public bool SuppressOutsideExtensions { get; set; } = false;

		/// <summary>
		/// Controls suppression of the second dimension line and arrowhead
		/// (see DIMSD2 System Variable).
		/// </summary>
		/// <value>
		/// <b>true</b> if the second dimension line is to be suppressed; otherwise, <b>false</b>.
		/// </value>
		[DxfCodeValue(282)]
		public bool SuppressSecondDimensionLine { get; set; } = false;

		/// <summary>
		/// Suppresses display of the second extension line
		/// (see DIMSE2 System Variable).
		/// </summary>
		/// <value><b>true</b> if the second extension line is to be suppressed; otherwise <b>false</b>.
		/// </value>
		[DxfCodeValue(76)]
		public bool SuppressSecondExtensionLine { get; set; } = false;

		/// <summary>
		/// Sets the color for the text background in dimensions.
		/// (see DIMTFILLCLR System Variable).
		/// </summary>
		//[DxfCodeValue(70)]	//Not present in the dxf documentation
		public Color TextBackgroundColor { get; set; } = Color.ByBlock;

		/// <summary>
		/// Controls the background of dimension text
		/// (see DIMTFILL System Variable).
		/// </summary>
		[DxfCodeValue(69)]
		public DimensionTextBackgroundFillMode TextBackgroundFillMode { get; set; } = DimensionTextBackgroundFillMode.NoBackground;

		/// <summary>
		/// Assigns colors to dimension text
		/// (see DIMCLRT System Variable).
		/// </summary>
		/// <remarks>
		/// The color can be any valid color number.
		/// </remarks>
		[DxfCodeValue(178)]
		public Color TextColor { get; set; } = Color.ByBlock;

		/// <summary>
		/// Specifies the reading direction of the dimension text
		/// (see DIMTXTDIRECTION System Variable).
		/// </summary>
		[DxfCodeValue(295)]
		public TextDirection TextDirection { get; set; } = TextDirection.LeftToRight;

		/// <summary>
		/// Specifies the height of dimension text, unless the current text style has a fixed height
		/// (see DIMTXT System Variable).
		/// </summary>
		[DxfCodeValue(140)]
		public double TextHeight
		{
			get { return _textHeight; }
			set
			{
				if (value <= 0)
				{
					throw new ArgumentOutOfRangeException(nameof(value), value, $"The {nameof(TextHeight)} must be greater than zero.");
				}

				_textHeight = value;
			}
		}

		/// <summary>
		/// Controls the horizontal positioning of dimension text
		/// (see DIMJUST System Variable).
		/// </summary>
		[DxfCodeValue(280)]
		public DimensionTextHorizontalAlignment TextHorizontalAlignment { get; set; } = DimensionTextHorizontalAlignment.Centered;

		/// <summary>
		/// Draws text between extension lines
		/// (see DIMTIX System Variable).
		/// </summary>
		/// <value><para>
		/// <b>false</b>: For linear and angular dimensions, dimension text is placed
		/// inside the extension lines if there is sufficient room.
		/// </para><para>
		/// <b>true</b>: Draws dimension text between the extension lines even if it
		/// would ordinarily be placed outside those lines.
		/// For radius and diameter dimensions, TextInsideExtensions on (true) always forces
		/// the dimension text outside the circle or arc.
		/// </para>
		/// </value>
		[DxfCodeValue(174)]
		public bool TextInsideExtensions { get; set; } = false;

		/// <summary>
		/// Controls the position of dimension text inside the extension lines for all
		/// dimension types except Ordinate.
		/// (see DIMTIH System Variable).
		/// </summary>
		/// <value><b>true</b> if the text is to be drawn horizontally;
		/// <b>false </b> if the text is to be aligned with the dimension line.</value>
		[DxfCodeValue(73)]
		public bool TextInsideHorizontal { get; set; } = false;

		/// <summary>
		/// Sets dimension text movement rules
		/// (see DIMTMOVE System Variable).
		/// </summary>
		[DxfCodeValue(279)]
		public TextMovement TextMovement { get; set; } = TextMovement.MoveLineWithText;

		/// <summary>
		/// Controls whether a dimension line is drawn between the extension lines even when the text
		/// is placed outside.
		/// (see DIMTOFL System Variable).
		/// </summary>
		/// <remarks>
		/// For radius and diameter dimensions, a dimension line is drawn inside the circle or arc when the text,
		/// arrowheads, and leader are placed outside.
		/// </remarks>
		/// <value>
		/// <para>
		/// <b>true</b>: Draws dimension lines between the measured points even when arrowheads are placed
		/// outside the measured points
		/// </para><para>
		/// <b>false</b>: Does not draw dimension lines between the measured points when arrowheads are placed
		/// outside the measured points
		/// </para>
		/// </value>
		[DxfCodeValue(172)]
		public bool TextOutsideExtensions { get; set; }

		/// <summary>
		/// Controls the position of dimension text outside the extension lines
		/// (see DIMTOH System Variable).
		/// </summary>
		/// <value><b>true</b> if the text is to be drawn horizontally;
		/// <b>false </b> if the text is to be aligned with the dimension line.</value>
		[DxfCodeValue(74)]
		public bool TextOutsideHorizontal { get; set; } = false;

		/// <summary>
		/// Controls the vertical position of text in relation to the dimension line
		/// (see DIMTAD System Variable).
		/// </summary>
		[DxfCodeValue(77)]
		public DimensionTextVerticalAlignment TextVerticalAlignment { get; set; } = DimensionTextVerticalAlignment.Above;

		/// <summary>
		/// Controls the vertical position of dimension text above or below the dimension line
		/// (see DIMTVP System Variable).
		/// </summary>
		/// <remarks>
		/// The <i>TextVerticalPosition</i> value is used when <see cref="TextVerticalAlignment"/>
		/// is off. The magnitude of the vertical offset of text is the product of the text height
		/// and <i>TextVerticalPosition</i>. Setting <i>TextVerticalPosition</i> to 1.0 is equivalent
		/// to setting <see cref="TextVerticalAlignment"/> to on. The dimension line splits to
		/// accommodate the text only if the absolute value of <i>TextVerticalPosition</i> is less than 0.7.
		/// </remarks>
		[DxfCodeValue(145)]
		public double TextVerticalPosition { get; set; } = 0.0d;

		/// <summary>
		/// Specifies the size of oblique strokes drawn instead of arrowheads for linear, radius,
		/// and diameter dimensioning
		/// (see DIMTSZ System Variable).
		/// </summary>
		/// <value>
		/// <para>
		/// <b>0</b>
		/// </para><para>
		/// Draws arrowheads.
		/// </para><para>
		/// <b>&gt;0</b>
		/// </para><para>
		/// Draws oblique strokes instead of arrowheads.
		/// The size of the oblique strokes is determined by this value multiplied by the value
		/// of <see cref="ScaleFactor"/>.
		/// </para>
		/// </value>
		[DxfCodeValue(142)]
		public double TickSize { get; set; } = 0.0d;

		/// <summary>
		/// Gets or sets the vertical justification for tolerance values relative to the nominal dimension text.
		/// (see DIMTOLJ System Variable).
		/// </summary>
		[DxfCodeValue(283)]
		public ToleranceAlignment ToleranceAlignment { get; set; } = ToleranceAlignment.Bottom;

		/// <summary>
		/// Gets or sets the number of decimal places to display in tolerance values
		/// for the primary units in a dimension
		/// (see DIMTDEC System Variable).
		/// </summary>
		[DxfCodeValue(272)]
		public short ToleranceDecimalPlaces { get; set; } = 2;

		/// <summary>
		/// Specifies a scale factor for the text height of fractions and tolerance values relative
		/// to the dimension text height, as set by <see cref="TextHeight"/>
		/// (see DIMTFAC System Variable).
		/// </summary>
		/// <remarks>
		/// For example, if <i>ToleranceScaleFactor</i> is set to 1.0, the text height of fractions and
		/// tolerances is the same height as the dimension text. If <i>ToleranceScaleFactor</i> is set
		/// to 0.7500, the text height of fractions and tolerances is three-quarters the size of
		/// dimension text.
		/// </remarks>
		[DxfCodeValue(146)]
		public double ToleranceScaleFactor { get; set; } = 1.0;

		/// <summary>
		/// Controls the suppression of zeros in tolerance values
		/// (see DIMTZIN System Variable).
		/// </summary>
		/// <remarks>
		/// Value 0-3 affect feet-and-inch dimensions only.
		/// </remarks>
		[DxfCodeValue(284)]
		public ZeroHandling ToleranceZeroHandling { get; set; } = ZeroHandling.SuppressDecimalTrailingZeroes;

		/// <summary>
		/// Controls the suppression of zeros in the primary unit value
		/// (see DIMZIN System Variable).
		/// </summary>
		[DxfCodeValue(78)]
		public ZeroHandling ZeroHandling { get; set; } = ZeroHandling.SuppressDecimalTrailingZeroes;

		internal double AltMzf { get; set; }

		internal string AltMzs { get; set; }

		internal double Mzf { get; set; }

		internal string Mzs { get; set; }

		public const string DefaultName = "Standard";

		/// <summary>
		/// Linetype applied to the dimension lines.
		/// </summary>
		[DxfCodeValue(DxfReferenceType.Handle, 345)]
		public LineType LineType { get; set; } = LineType.ByBlock;
		[DxfCodeValue(DxfReferenceType.Handle, 346)]
		
		public LineType ExtensionLine1LineType { get; set; } = LineType.ByBlock;

		[DxfCodeValue(DxfReferenceType.Handle, 347)]
		public LineType ExtensionLine2LineType { get; set; } = LineType.ByBlock;

		private double _arrowSize = 0.18;

		private BlockRecord _dimArrow1 = null;

		private BlockRecord _dimArrow2 = null;

		private BlockRecord _dimArrowBlock = null;

<<<<<<< HEAD
		private TextStyle _style = TextStyle.Default;

=======
>>>>>>> 0a8954d6
		private double _joggedRadiusDimensionTransverseSegmentAngle = System.Math.PI / 4.0;

		private BlockRecord _leaderArrow = null;

		private LineType _lineType;

		private LineType _lineTypeExt1;

		private LineType _lineTypeExt2;

		private double _scaleFactor = 1.0d;

		private TextStyle _style = TextStyle.Default;

		private double _textHeight = 0.18;

		/// <inheritdoc/>
		public DimensionStyle(string name) : base(name)
		{
		}

		internal DimensionStyle() : base()
		{
		}

		/// <inheritdoc/>
		public override CadObject Clone()
		{
			DimensionStyle clone = (DimensionStyle)base.Clone();

			clone.Style = (TextStyle)this.Style?.Clone();
			clone.LeaderArrow = (BlockRecord)this.LeaderArrow?.Clone();
			clone.ArrowBlock = (BlockRecord)this.ArrowBlock?.Clone();
			clone.DimArrow1 = (BlockRecord)this.DimArrow1?.Clone();
			clone.DimArrow2 = (BlockRecord)this.DimArrow2?.Clone();
<<<<<<< HEAD
=======
			clone.LineType = (LineType)this.LineType?.Clone();
			clone.LineTypeExt1 = (LineType)this.LineTypeExt1?.Clone();
			clone.LineTypeExt2 = (LineType)this.LineTypeExt2?.Clone();
>>>>>>> 0a8954d6

			return clone;
		}

		internal override void AssignDocument(CadDocument doc)
		{
			base.AssignDocument(doc);

			this._style = this.updateTable(this.Style, doc.TextStyles);

			this._lineType = this.updateTable(this.LineType, doc.LineTypes);
			this._lineTypeExt1 = this.updateTable(this.LineTypeExt1, doc.LineTypes);
			this._lineTypeExt2 = this.updateTable(this.LineTypeExt2, doc.LineTypes);

			this._leaderArrow = this.updateTable(this.LeaderArrow, doc.BlockRecords);
			this._dimArrow1 = this.updateTable(this.DimArrow1, doc.BlockRecords);
			this._dimArrow2 = this.updateTable(this.DimArrow2, doc.BlockRecords);
			this._dimArrowBlock = this.updateTable(this.ArrowBlock, doc.BlockRecords);

			doc.DimensionStyles.OnRemove += this.tableOnRemove;
			doc.LineTypes.OnRemove += this.tableOnRemove;
			doc.BlockRecords.OnRemove += this.tableOnRemove;
		}

		internal override void UnassignDocument()
		{
			this.Document.DimensionStyles.OnRemove -= this.tableOnRemove;
			this.Document.LineTypes.OnRemove -= this.tableOnRemove;
			this.Document.BlockRecords.OnRemove -= this.tableOnRemove;

			base.UnassignDocument();

			this.Style = (TextStyle)this.Style.Clone();

			this.LineType = (LineType)(this.LineType?.Clone());
			this.LineTypeExt1 = (LineType)(this.LineTypeExt1?.Clone());
			this.LineTypeExt2 = (LineType)(this.LineTypeExt2?.Clone());

			this.LeaderArrow = (BlockRecord)(this.LeaderArrow?.Clone());
			this.DimArrow1 = (BlockRecord)(this.DimArrow1?.Clone());
			this.DimArrow2 = (BlockRecord)(this.DimArrow2?.Clone());
			this.ArrowBlock = (BlockRecord)(this.ArrowBlock?.Clone());
		}

		protected void tableOnRemove(object sender, CollectionChangedEventArgs e)
		{
			if (e.Item.Equals(this.Style))
			{
				this.Style = this.Document.TextStyles[TextStyle.DefaultName];
			}

			if (e.Item is LineType ltype)
			{
				this.LineType = this.checkRemovedEntry(ltype, this.LineType);
				this.LineTypeExt1 = this.checkRemovedEntry(ltype, this.LineTypeExt1);
				this.LineTypeExt2 = this.checkRemovedEntry(ltype, this.LineTypeExt2);
			}
			else if (e.Item is BlockRecord blk)
			{
				this.LeaderArrow = this.checkRemovedEntry(blk, this.LeaderArrow);
				this.DimArrow1 = this.checkRemovedEntry(blk, this.DimArrow1);
				this.DimArrow2 = this.checkRemovedEntry(blk, this.DimArrow2);
				this.ArrowBlock = this.checkRemovedEntry(blk, this.ArrowBlock);
			}
		}

		private T checkRemovedEntry<T>(T entry, T original)
		{
			if (entry.Equals(original))
			{
				return default(T);
			}
			else
			{
				return original;
			}
		}
	}
}<|MERGE_RESOLUTION|>--- conflicted
+++ resolved
@@ -1026,11 +1026,6 @@
 
 		private BlockRecord _dimArrowBlock = null;
 
-<<<<<<< HEAD
-		private TextStyle _style = TextStyle.Default;
-
-=======
->>>>>>> 0a8954d6
 		private double _joggedRadiusDimensionTransverseSegmentAngle = System.Math.PI / 4.0;
 
 		private BlockRecord _leaderArrow = null;
@@ -1066,12 +1061,9 @@
 			clone.ArrowBlock = (BlockRecord)this.ArrowBlock?.Clone();
 			clone.DimArrow1 = (BlockRecord)this.DimArrow1?.Clone();
 			clone.DimArrow2 = (BlockRecord)this.DimArrow2?.Clone();
-<<<<<<< HEAD
-=======
 			clone.LineType = (LineType)this.LineType?.Clone();
 			clone.LineTypeExt1 = (LineType)this.LineTypeExt1?.Clone();
 			clone.LineTypeExt2 = (LineType)this.LineTypeExt2?.Clone();
->>>>>>> 0a8954d6
 
 			return clone;
 		}
