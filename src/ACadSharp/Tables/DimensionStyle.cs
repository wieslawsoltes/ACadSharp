﻿using ACadSharp.Attributes;
using ACadSharp.Types.Units;
using CSMath;
using System;
<<<<<<< HEAD
using System.Globalization;
=======
using System.Collections.Generic;
using System.Text;
>>>>>>> 8be752ae

//	TODO should the described coupling of properties be implemented in this class,
//		 e.g., GenerateTolerances and LimitsGeneration?

namespace ACadSharp.Tables
{
	/// <summary>
	/// Represents a <see cref="DimensionStyle"/> table entry.
	/// </summary>
	/// <remarks>
	/// Object name <see cref="DxfFileToken.TableDimstyle"/> <br/>
	/// Dxf class name <see cref="DxfSubclassMarker.DimensionStyle"/>
	/// </remarks>
	[DxfName(DxfFileToken.TableDimstyle)]
	[DxfSubClass(DxfSubclassMarker.DimensionStyle)]
	public class DimensionStyle : TableEntry
	{
		public static DimensionStyle Default { get { return new DimensionStyle(DefaultName); } }

		/// <summary>
		/// Specifies a text prefix or suffix (or both) to the alternate dimension
		/// measurement for all types of dimensions except angular
		/// (see DIMAPOST System Variable).
		/// </summary>
		/// <remarks><para>
		/// For instance, if the current units are Architectural, <see cref="AlternateUnitDimensioning"/>
		/// is on (true), <see cref="AlternateUnitScaleFactor"/> is 25.4 (the number of millimeters per inch),
		/// <see cref="AlternateUnitDecimalPlaces"/> is 2, and <i>AlternateDimensioningSuffix</i> is set to "mm",
		/// a distance of 10 units would be displayed as 10"[254.00mm].
		/// </para><para>
		/// To turn off an established prefix or suffix (or both), set it to a single period (.).
		/// </para>
		/// </remarks>
		[DxfCodeValue(4)]
		public string AlternateDimensioningSuffix { get; set; } = "[]";

		/// <summary>
		/// Controls the number of decimal places in alternate units
		/// (see DIMALTD System Variable).
		/// </summary>
		/// <remarks>
		/// If <see cref="AlternateUnitDimensioning"/> is turned on (true), <i>AlternateUnitDecimalPlaces</i>
		/// specifies the number of digits displayed to the right of the decimal point in the alternate
		/// measurement.
		/// </remarks>
		[DxfCodeValue(171)]
		public short AlternateUnitDecimalPlaces { get; set; } = 3;

		/// <summary>Controls the display of alternate units in dimensions
		/// (see DIMALT System Variable).
		/// </summary>
		/// <value>
		/// <b>true</b> enables alternate units; <b>false</b> disables alternate units.
		/// </value>
		[DxfCodeValue(170)]
		public bool AlternateUnitDimensioning { get; set; } = false;

		/// <summary>
		/// Gets or sets the units format for alternate units of all dimension sub-styles
		/// except Angular
		/// (see DIMALTU System Variable).
		/// </summary>
		[DxfCodeValue(273)]
		public LinearUnitFormat AlternateUnitFormat { get; set; } = LinearUnitFormat.Decimal;

		/// <summary>
		/// Rounds off the alternate dimension units
		/// (see DIMALTRND System Variable).
		/// </summary>
		[DxfCodeValue(148)]
		public double AlternateUnitRounding { get; set; } = 0.0d;

		/// <summary>
		/// Controls the multiplier for alternate units
		/// (see DIMALTF System Variable).
		/// </summary>
		/// <remarks>
		/// If <see cref="AlternateUnitDimensioning"/> is turned on (true), the value of this
		/// property (AlternateUnitScaleFactor) multiplies linear dimensions by a factor to produce
		/// a value in an alternate system of measurement. The initial value represents the number
		/// of millimeters in an inch.
		/// </remarks>
		[DxfCodeValue(143)]
		public double AlternateUnitScaleFactor { get; set; } = 25.4;

		/// <summary>
		/// Gets or sets the number of decimal places for the tolerance values in the alternate
		/// units of a dimension
		/// (see DIMALTTD System Variable).
		/// </summary>
		[DxfCodeValue(274)]
		public short AlternateUnitToleranceDecimalPlaces { get; set; } = 3;

		/// <summary>
		/// Controls suppression of zeros in tolerance values
		/// (see DIMALTTZ System Variable).
		/// </summary>
		[DxfCodeValue(286)]
		public ZeroHandling AlternateUnitToleranceZeroHandling { get; set; } = ZeroHandling.SuppressZeroFeetAndInches;

		/// <summary>
		/// Controls the suppression of zeros for alternate unit dimension values
		/// (see DIMALTZ System Variable).
		/// </summary>
		[DxfCodeValue(285)]
		public ZeroHandling AlternateUnitZeroHandling { get; set; } = ZeroHandling.SuppressZeroFeetAndInches;

		/// <summary>
		/// Controls the number of precision places displayed in angular dimensions
		/// (see DIMADEC System Variable).
		/// </summary>
		/// <value><para>
		/// <b>-1</b>: Angular dimensions display the number of decimal places specified by
		/// the <see cref="DecimalPlaces"/> property
		/// </para><para>
		/// <b>0-8</b>: Specifies the number of decimal places displayed in angular dimensions
		/// (independent of the value of the <see cref="DecimalPlaces"/> property).
		/// </para>
		/// </value>
		[DxfCodeValue(179)]
		public short AngularDecimalPlaces { get; set; } = 0;

		/// <summary>
		/// Gets or sets the units format for angular dimensions
		/// (see DIMAUNIT System Variable).
		/// </summary>
		[DxfCodeValue(275)]
		public AngularUnitFormat AngularUnit { get; set; } = AngularUnitFormat.DecimalDegrees;

		/// <summary>
		/// Suppresses zeros for angular dimensions
		/// (see DIMAZIN System Variable).
		/// </summary>
		[DxfCodeValue(79)]
		public ZeroHandling AngularZeroHandling { get; set; } = ZeroHandling.SuppressZeroFeetAndInches;

		/// <summary>
		/// Controls display of the arc symbol in an arc length dimension
		/// (see DIMARCSYM System Variable).
		/// </summary>
		[DxfCodeValue(90)]
		public ArcLengthSymbolPosition ArcLengthSymbolPosition { get; set; } = ArcLengthSymbolPosition.BeforeDimensionText;

		/// <summary>
		/// Gets or sets the arrowhead block displayed at the ends of dimension lines
		/// (see DIMBLK System Variable).
		/// </summary>
		/// <value>
		/// A <see cref="BlockRecord"/> that makes up an arrowhead or null if the default,
		/// closed-filled arrowhead is to be displayed.
		/// </value>
		/// <remarks>
		/// <para>
		/// Note: Annotative blocks cannot be used as custom arrowheads for dimensions or leaders.
		/// </para>
		/// </remarks>
		[DxfCodeValue(DxfReferenceType.Handle, 342)]
		public BlockRecord ArrowBlock
		{
			get { return this._dimArrowBlock; }
			set
			{
				this._dimArrowBlock = updateTable(value, this.Document?.BlockRecords);
			}
		}

		/// <summary>
		/// Controls the size of dimension line and leader line arrowheads. Also controls the
		/// size of hook lines
		/// (see DIMASZ System Variable).
		/// </summary>
		[DxfCodeValue(41)]
		public double ArrowSize
		{
			get { return this._arrowSize; }
			set
			{
				if (value < 0)
				{
					throw new ArgumentOutOfRangeException(nameof(value), value, $"The {nameof(this.ArrowSize)} must be equals or greater than zero.");
				}
				this._arrowSize = value;
			}
		}

		/// <summary>
		/// Controls drawing of circle or arc center marks and centerlines by the
		/// DIMCENTER, DIMDIAMETER, and DIMRADIUS commands
		/// (see DIMCEN System Variable).
		/// </summary>
		/// <remarks>
		/// For DIMDIAMETER and DIMRADIUS, the center mark is drawn only if you place
		/// the dimension line outside the circle or arc.
		/// </remarks>
		/// <value>
		/// <para>
		/// <b>0</b>
		/// </para><para>
		/// No center marks or lines are drawn
		/// </para><para>
		/// <b>&lt;0</b>
		/// </para><para>
		/// Centerlines are drawn
		/// </para><para>
		/// <b>&gt;0</b>
		/// </para><para>
		/// Center marks are drawn
		/// </para>
		/// </value>
		[DxfCodeValue(141)]
		public double CenterMarkSize { get; set; } = 0.0900;

		/// <summary>
		/// Controls options for user-positioned text
		/// (see DIMUPT System Variable).
		/// </summary>
		/// <value>
		/// <para>
		/// <b>false</b>: Cursor controls only the dimension line location.
		/// </para><para>
		/// <b>true</b>: Cursor controls both the text position and the dimension line location,
		/// </para>
		/// </value>
		[DxfCodeValue(288)]
		public bool CursorUpdate { get; set; } = false;

		/// <summary>
		/// Gets or sets the number of decimal places displayed for the primary
		/// units of a dimension
		/// (see DIMDEC System Variable).
		/// </summary>
		[DxfCodeValue(271)]
		public short DecimalPlaces { get; set; } = 2;

		/// <summary>
		/// Specifies a single-character decimal separator to use when creating dimensions whose unit
		/// format is decimal
		/// (see DIMDSEP System Variable).
		/// </summary>
		/// <remarks>
		/// When prompted, enter a single character at the Command prompt. If dimension units is set
		/// to Decimal, the <i>DecimalSeparator</i> character is used instead of the default decimal point.
		/// If <i>DecimalSeparator</i> is set to NULL (default value), the decimal point is used as
		/// the dimension separator.
		/// </remarks>
		[DxfCodeValue(278)]
		public char DecimalSeparator { get; set; } = '.';

		/// <summary>
		/// Gets or sets the arrowhead for the first end of the dimension line when
		/// <see cref="SeparateArrowBlocks"/> is on (true)
		/// (see DIMBLK1 System Variable).
		/// </summary>
		/// <value>
		/// A <see cref="BlockRecord"/> that makes up an arrowhead or null if the default,
		/// closed-filled arrowhead is to be displayed.
		/// </value>
		/// <remarks>
		/// <para>
		/// Note: Annotative blocks cannot be used as custom arrowheads for dimensions or leaders.
		/// </para>
		/// </remarks>
		[DxfCodeValue(DxfReferenceType.Handle, 343)]
		public BlockRecord DimArrow1
		{
			get { return this._dimArrow1; }
			set
			{
				this._dimArrow1 = updateTable(value, this.Document?.BlockRecords);
			}
		}

		/// <summary>
		/// Gets or sets the arrowhead for the first end of the dimension line when
		/// <see cref="SeparateArrowBlocks"/> is on (true)
		/// (see DIMBLK2 System Variable).
		/// </summary>
		/// <value>
		/// A <see cref="BlockRecord"/> that makes up an arrowhead or null if the default,
		/// closed-filled arrowhead is to be displayed.
		/// </value>
		/// <remarks>
		/// <para>
		/// Note: Annotative blocks cannot be used as custom arrowheads for dimensions or leaders.
		/// </para>
		/// </remarks>
		[DxfCodeValue(DxfReferenceType.Handle, 344)]
		public BlockRecord DimArrow2
		{
			get { return this._dimArrow2; }
			set
			{
				this._dimArrow2 = updateTable(value, this.Document?.BlockRecords);
			}
		}

		/// <summary>
		/// Determines how dimension text and arrows are arranged when space is not sufficient to
		/// place both within the extension lines.
		/// (see DIMFIT System Variable).
		/// </summary>
		[DxfCodeValue(287)]
		public short DimensionFit { get; set; }

		/// <summary>
		/// Gets or sets colors to dimension lines, arrowheads, and dimension leader lines
		/// (see DIMCLRD System Variable).
		/// </summary>
		/// <remarks>
		/// Also controls the color of leader lines created with the LEADER command.
		/// </remarks>
		[DxfCodeValue(176)]
		public Color DimensionLineColor { get; set; } = Color.ByBlock;

		/// <summary>
		/// Sets the distance the dimension line extends beyond the extension line when
		/// oblique strokes are drawn instead of arrowheads.
		/// (see DIMDLE System Variable).
		/// </summary>
		[DxfCodeValue(46)]
		public double DimensionLineExtension { get; set; } = 0.0d;

		/// <summary>
		/// Gets or sets the distance around the dimension text when the dimension line breaks to
		/// accommodate dimension text
		/// (see DIMGAP System Variable).
		/// </summary>
		/// <remarks>
		/// <para>
		/// Also sets the gap between annotation and a hook line created with the LEADER command.
		/// If you enter a negative value, <i>DimensionLineGap</i> places a box around the dimension text.
		/// </para><para>
		/// The value of <i>DimensionLineGap</i> is also used as the minimum length of each segment
		/// of the dimension line. To locate the components of a linear dimension within the extension
		/// lines, enough space must be available for both arrowheads (2 x <see cref="ArrowSize"/>),
		/// both dimension line segments (2 x <i>DimensionLineGap</i>), a gap on either side of the
		/// dimension text (another 2 x <i>DimensionLineGap</i>), and the length of the dimension text,
		/// which depends on its size and number of decimal places displayed.
		/// </para>
		/// </remarks>
		[DxfCodeValue(147)]
		public double DimensionLineGap { get; set; } = 0.6250;

		/// <summary>
		/// Controls the spacing of the dimension lines in baseline dimensions
		/// (see DIMDLI System Variable).
		/// </summary>
		/// <remarks>
		/// Each dimension line is offset from the previous one by this amount, if necessary,
		/// to avoid drawing over it. Changes made with <i>DimensionLineIncrement</i> are
		/// not applied to existing dimensions.
		/// </remarks>
		[DxfCodeValue(43)]
		public double DimensionLineIncrement { get; set; } = 3.75d;

		/// <summary>
		/// Assigns line weight to dimension lines
		/// (see DIMLWD System Variable).
		/// </summary>
		/// <value>
		/// Positive values represent line weight in hundredths of millimeters.
		/// (Multiply a value by 2540 to convert values from inches to hundredths of millimeters.)
		/// </value>
		[DxfCodeValue(371)]
		public LineweightType DimensionLineWeight { get; set; } = LineweightType.ByBlock;

		/// <summary>
		/// Determines how dimension text and arrows are arranged when space is not sufficient
		/// to place both within the extension lines.
		/// (see DIMATFIT System Variable).
		/// </summary>
		/// <remarks>
		/// A leader is added to moved dimension text when <see cref="TextMovement"/> is set to
		/// <see cref="TextMovement.AddLeaderWhenTextMoved"/>.
		/// </remarks>
		[DxfCodeValue(289)]
		public TextArrowFitType DimensionTextArrowFit { get; set; } = TextArrowFitType.BestFit;

		//Obsolete in the documentation
		/// <summary>
		/// DIMUNIT (obsolete, now use DIMLUNIT AND DIMFRAC)
		/// </summary>
		[DxfCodeValue(270)]
		public short DimensionUnit { get; set; } = 2;

		/// <summary>
		/// Gets or sets colors to extension lines, center marks, and centerlines
		/// (see DIMCLRE System Variable).
		/// </summary>
		[DxfCodeValue(177)]
		public Color ExtensionLineColor { get; set; } = Color.ByBlock;

		/// <summary>
		/// Specifies how far to extend the extension line beyond the dimension line
		/// (see DIMEXE System Variable).
		/// </summary>
		[DxfCodeValue(44)]
		public double ExtensionLineExtension { get; set; } = 1.2500d;

		/// <summary>
		/// Specifies how far extension lines are offset from origin points
		/// (see DIMEXO System Variable).
		/// </summary>
		/// <remarks>
		/// With fixed-length extension lines, this value determines the minimum offset.
		/// </remarks>
		[DxfCodeValue(42)]
		public double ExtensionLineOffset { get; set; } = 0.6250d;

		/// <summary>
		/// Assigns line weight to extension lines
		/// (see DIMLWE System Variable).
		/// </summary>
		/// <value>
		/// Positive values represent line weight in hundredths of millimeters.
		/// (Multiply a value by 2540 to convert values from inches to hundredths of millimeters.)
		/// </value>
		[DxfCodeValue(372)]
		public LineweightType ExtensionLineWeight { get; set; } = LineweightType.ByBlock;

		/// <summary>
		/// Sets the total length of the extension lines starting from the dimension line
		/// toward the dimension origin
		/// (see DIMFXL System Variable).
		/// </summary>
		[DxfCodeValue(49)]
		public double FixedExtensionLineLength { get; set; } = 1.0d;

		/// <summary>
		/// Gets or sets the fraction format when <see cref="LinearUnitFormat"/> is set to 4 (Architectural) or 5 (Fractional).
		/// (see DIMFRAC System Variable).
		/// </summary>
		[DxfCodeValue(276)]
		public FractionFormat FractionFormat { get; set; } = FractionFormat.Horizontal;

		/// <summary>
		/// Appends tolerances to dimension text
		/// (see DIMTOL System Variable).
		/// </summary>
		/// <remarks>
		/// Setting <i>GenerateTolerances</i> to on (true) turns <see cref="LimitsGeneration"/> off (false).
		/// </remarks>
		[DxfCodeValue(71)]
		public bool GenerateTolerances { get; set; } = false;

		/// <summary>
		/// Controls whether extension lines are set to a fixed length
		/// (see DIMFXLON System Variable).
		/// </summary>
		/// <value>
		/// <b>true</b> when extension lines are set to the length specified by
		/// <see cref="FixedExtensionLineLength"/>; otherwise, <b>false</b>.
		/// </value>
		[DxfCodeValue(290)]
		public bool IsExtensionLineLengthFixed { get; set; } = false;

		/// <summary>
		/// Determines the angle of the transverse segment of the dimension line in a jogged radius dimension in radians.
		/// (see DIMJOGANG System Variable).
		/// </summary>
		/// <value>
		/// Jogged radius dimensions are often created when the center point is located off the page. Valid settings range is 5 to 90 degrees.
		/// </value>
		[DxfCodeValue(DxfReferenceType.IsAngle, 50)]
		public double JoggedRadiusDimensionTransverseSegmentAngle
		{
			get
			{
				return this._joggedRadiusDimensionTransverseSegmentAngle;
			}
			set
			{
				//5 - 90
				if (value < CSMath.MathHelper.DegToRad(5) || value > Math.PI / 2)
				{
					throw new ArgumentOutOfRangeException(nameof(value), value, $"The {nameof(this.JoggedRadiusDimensionTransverseSegmentAngle)} must be in range of 5 to 90 degrees.");
				}

				this._joggedRadiusDimensionTransverseSegmentAngle = value;
			}
		}

		/// <summary>
		/// Specifies the arrow type for leaders
		/// (see DIMLDRBLK System Variable).
		/// </summary>
		/// <value>
		/// A <see cref="BlockRecord"/> that makes up an arrowhead or null if the default,
		/// closed-filled arrowhead is to be displayed.
		/// </value>
		/// <remarks>
		/// Note: Annotative blocks cannot be used as custom arrowheads for dimensions or leaders.
		/// </remarks>
		[DxfCodeValue(DxfReferenceType.Handle, 341)]
		public BlockRecord LeaderArrow
		{
			get { return this._leaderArrow; }
			set
			{
				this._leaderArrow = updateTable(value, this.Document?.BlockRecords);
			}
		}

		/// <summary>
		/// Generates dimension limits as the default text
		/// (see DIMLIM System Variable).
		/// </summary>
		/// <remarks>
		/// Setting <i>LimitsGeneration</i> to on (true) turns <see cref="GenerateTolerances"/> off (false).
		/// </remarks>
		[DxfCodeValue(72)]
		public bool LimitsGeneration { get; set; } = false;

		/// <summary>
		/// Sets a scale factor for linear dimension measurements
		/// (see DIMLFAC System Variable).
		/// </summary>
		/// <remarks>
		/// <para>
		/// All linear dimension distances, including radii, diameters, and coordinates, are multiplied
		/// by this <i>LinearScaleFactor</i> before being converted to dimension text.
		/// Positive values of <i>LinearScaleFactor</i> are applied to dimensions in both model space and
		/// paper space; negative values are applied to paper space only.
		/// </para><para>
		/// <i>LinearScaleFactor</i> applies primarily to non-associative dimensions (DIMASSOC set 0 or 1).
		/// For non-associative dimensions in paper space, <i>LinearScaleFactor</i> must be set individually
		/// for each layout viewport to accommodate viewport scaling.
		/// </para><para>
		/// <i>LinearScaleFactor</i> has no effect on angular dimensions, and is not applied to the values held in
		/// <see cref="Rounding"/>, <see cref="MinusTolerance"/>, or <see cref="PlusTolerance"/>.
		/// </para>
		/// </remarks>
		[DxfCodeValue(144)]
		public double LinearScaleFactor { get; set; } = 1.0;

		/// <summary>
		/// Gets or sets units for all dimension types except Angular
		/// (see DIMLUNIT System Variable).
		/// </summary>
		[DxfCodeValue(277)]
		public LinearUnitFormat LinearUnitFormat { get; set; } = LinearUnitFormat.Decimal;

		/// <summary>
		/// Line type for the main line of the dimension.
		/// </summary>
		[DxfCodeValue(DxfReferenceType.Handle, 345)]
		public LineType LineType
		{
			get { return this._lineType; }
			set
			{
				this._lineType = updateTable(value, this.Document?.LineTypes);
			}
		}

		/// <summary>
		/// Line type for the extension line 1.
		/// </summary>
		[DxfCodeValue(DxfReferenceType.Handle, 346)]
		public LineType LineTypeExt1
		{
			get { return this._lineTypeExt1; }
			set
			{
				this._lineTypeExt1 = updateTable(value, this.Document?.LineTypes);
			}
		}

		/// <summary>
		/// Line type for the extension line 2.
		/// </summary>
		[DxfCodeValue(DxfReferenceType.Handle, 347)]
		public LineType LineTypeExt2
		{
			get { return this._lineTypeExt2; }
			set
			{
				this._lineTypeExt2 = updateTable(value, this.Document?.LineTypes);
			}
		}

		/// <summary>
		/// Gets or sets the minimum (or lower) tolerance limit for dimension text when
		/// <see cref="GenerateTolerances"/> or <see cref="LimitsGeneration"/> is on (true).
		/// (see DIMTM System Variable).
		/// </summary>
		/// <remarks>
		/// <para>
		/// <i>MinusTolerance</i> accepts signed values. If <see cref="GenerateTolerances"/> is on
		/// and <see cref="PlusTolerance"/> and <i>MinusTolerance</i> are set to the same value,
		/// a tolerance value is drawn.
		/// </para><para>
		/// If <i>MinusTolerance</i> and <see cref="PlusTolerance"/> values differ, the upper
		/// tolerance is drawn above the lower, and a plus sign is added to the <see cref="PlusTolerance"/>
		/// value if it is positive.
		/// </para><para>
		/// For <i>MinusTolerance</i>, the program uses the negative of the value you enter
		/// (adding a minus sign if you specify a positive number and a plus sign if you specify a negative
		/// number).
		/// </para>
		/// </remarks>
		[DxfCodeValue(48)]
		public double MinusTolerance { get; set; } = 0.0d;

		/// <inheritdoc/>
		public override string ObjectName => DxfFileToken.TableDimstyle;

		/// <inheritdoc/>
		public override ObjectType ObjectType => ObjectType.DIMSTYLE;

		/// <summary>
		/// Gets or sets the maximum (or upper) tolerance limit for dimension text when
		/// <see cref="GenerateTolerances"/> or <see cref="LimitsGeneration"/> is on (true)
		/// (see DIMTP System Variable).
		/// </summary>
		[DxfCodeValue(47)]
		public double PlusTolerance { get; set; } = 0.0d;

		/// <summary>
		/// Specifies a text prefix or suffix (or both) to the dimension measurement
		/// (see DIMPOST System Variable).
		/// </summary>
		/// <remarks><para>
		/// For example, to establish a suffix for millimeters, set <i>PostFix</i> to mm;
		/// a distance of 19.2 units would be displayed as 19.2 mm.
		/// </para><para>
		/// If tolerances are turned on, the suffix is applied to the tolerances
		/// as well as to the main dimension.
		/// </para><para>
		/// Use &lt;&gt; to indicate placement of the text in relation to the dimension value.
		/// For example, enter &lt;&gt; mm to display a 5.0 millimeter radial dimension as "5.0mm".
		/// If you entered mm &lt;&gt;, the dimension would be displayed as "mm 5.0". Use the &lt;&gt;
		/// mechanism for angular dimensions.
		/// </para>
		/// </remarks>
		[DxfCodeValue(3)]
		public string PostFix { get; set; } = "<>";

		/// <summary>
		/// Gets or sets the prefix based on the <see cref="PostFix"/> value.
		/// </summary>
		public string Prefix
		{
			get
			{
				this.getDimStylePrefixAndSuffix(this.PostFix, '<', '>', out string prefix, out _);
				return prefix;
			}
			set
			{
				this.getDimStylePrefixAndSuffix(this.PostFix, '<', '>', out _, out string suffix);
				this.PostFix = $"{value}{this.PostFix}{suffix}";
			}
		}

		/// <summary>
		/// Rounds all dimensioning distances to the specified value
		/// (see DIMRND System Variable).
		/// </summary>
		/// <remarks>
		/// <para>
		/// For instance, if <i>Rounding</i> is set to 0.25, all distances round
		/// to the nearest 0.25 unit. If you set the value to 1.0, all distances round to the
		/// nearest integer.
		/// </para><para>
		/// Note that the number of digits edited after the decimal point depends on the
		/// precision set by <see cref="DecimalPlaces"/>.
		/// </para><para>
		/// This  does not apply to angular dimensions.
		/// </para>
		/// </remarks>
		[DxfCodeValue(45)]
		public double Rounding { get; set; } = 0.0d;

		/// <summary>
		/// Gets or sets the overall scale factor applied to dimensioning variables that specify
		/// sizes, distances, or offsets
		/// (see DIMSCALE System Variable).
		/// </summary>
		/// <remarks>
		/// <para>
		/// This ScaleFactor does not affect measured lengths, coordinates, or angles.
		/// </para><para>
		/// Use <i>ScaleFactor</i> to control the overall scale of dimensions. However, if the current
		/// dimension style is annotative, <i>ScaleFactor</i> is automatically set to zero and the
		/// dimension scale is controlled by the CANNOSCALE system variable. <i>ScaleFactor</i> cannot
		/// be set to a non-zero value when using annotative dimensions.
		/// </para><para>
		/// Also affects the leader objects with the LEADER command.
		/// </para><para>
		/// Use MLEADERSCALE to scale multileader objects created with the MLEADER command.
		/// </para>
		/// </remarks>
		/// <value>
		/// <para>
		/// <b>0.0</b>
		/// </para><para>
		/// A reasonable default value is computed based on the scaling between the current
		/// model space viewport and paper space. If you are in paper space or model space
		/// and not using the paper space feature, the scale factor is 1.0.
		/// </para><para>
		/// <b>&gt;0</b>
		/// </para><para>
		/// A scale factor is computed that leads text sizes, arrowhead sizes, and other scaled
		/// distances to plot at their face values.
		/// </para>
		/// </value>
		[DxfCodeValue(40)]
		public double ScaleFactor
		{
			get => this._scaleFactor; set
			{
				if (value < 0)
				{
					throw new ArgumentOutOfRangeException(nameof(value), value, $"The {nameof(this.ScaleFactor)} must be equals or greater than zero.");
				}

				this._scaleFactor = value;
			}
		}

		/// <summary>
		/// Controls the display of dimension line arrowhead blocks
		/// (see DIMSAH System Variable).
		/// </summary>
		/// <value>
		/// <b>true</b> if arrowhead blocks set by <see cref="DimArrow1"/> and <see cref="DimArrow2"/>
		/// shall be used;
		/// <b>false</b> if arrowhead block set by <see cref="ArrowBlock"/> shall be used.
		/// </value>
		[DxfCodeValue(173)]
		public bool SeparateArrowBlocks { get; set; } = true;

		/// <summary>
		/// Specifies the text style of the dimension
		/// (see DIMTXSTY System Variable).
		/// </summary>
		[DxfCodeValue(DxfReferenceType.Handle, 340)]
		public TextStyle Style
		{
			get { return this._style; }
			set
			{
				if (value == null)
				{
					throw new ArgumentNullException(nameof(value));
				}

				this._style = updateTable(value, this.Document?.TextStyles);
			}
		}

		/// <inheritdoc/>
		public override string SubclassMarker => DxfSubclassMarker.DimensionStyle;

		/// <summary>
		/// Gets or sets the suffix based on the <see cref="PostFix"/> value.
		/// </summary>
		public string Suffix
		{
			get
			{
				this.getDimStylePrefixAndSuffix(this.PostFix, '<', '>', out _, out string suffix);
				return suffix;
			}
			set
			{
				this.getDimStylePrefixAndSuffix(this.PostFix, '<', '>', out string prefix, out _);
				this.PostFix = $"{prefix}{this.PostFix}{value}";
			}
		}

		/// <summary>
		/// Controls suppression of the first dimension line and arrowhead
		/// (see DIMSD1 System Variable).
		/// </summary>
		/// <value>
		/// <b>true</b> if the first dimension line is to be suppressed; otherwise, <b>false</b>.
		/// </value>
		[DxfCodeValue(281)]
		public bool SuppressFirstDimensionLine { get; set; } = false;

		/// <summary>
		/// Suppresses display of the first extension line
		/// (see DIMSE1 System Variable).
		/// </summary>
		/// <value><b>true</b> if the first extension line is to be suppressed; otherwise <b>false</b>.
		/// </value>
		[DxfCodeValue(75)]
		public bool SuppressFirstExtensionLine { get; set; } = false;

		/// <summary>
		/// Suppresses arrowheads if not enough space is available inside the extension lines
		/// (see DIMSOXD System Variable).
		/// </summary>
		/// <value>
		/// <b>true</b> if arrowheads are to be suppressed; otherwise, <b>false</b>.
		/// </value>
		[DxfCodeValue(175)]
		public bool SuppressOutsideExtensions { get; set; } = false;

		/// <summary>
		/// Controls suppression of the second dimension line and arrowhead
		/// (see DIMSD2 System Variable).
		/// </summary>
		/// <value>
		/// <b>true</b> if the second dimension line is to be suppressed; otherwise, <b>false</b>.
		/// </value>
		[DxfCodeValue(282)]
		public bool SuppressSecondDimensionLine { get; set; } = false;

		/// <summary>
		/// Suppresses display of the second extension line
		/// (see DIMSE2 System Variable).
		/// </summary>
		/// <value><b>true</b> if the second extension line is to be suppressed; otherwise <b>false</b>.
		/// </value>
		[DxfCodeValue(76)]
		public bool SuppressSecondExtensionLine { get; set; } = false;

		/// <summary>
		/// Sets the color for the text background in dimensions.
		/// (see DIMTFILLCLR System Variable).
		/// </summary>
		//[DxfCodeValue(70)]	//Not present in the dxf documentation
		public Color TextBackgroundColor { get; set; } = Color.ByBlock;

		/// <summary>
		/// Controls the background of dimension text
		/// (see DIMTFILL System Variable).
		/// </summary>
		[DxfCodeValue(69)]
		public DimensionTextBackgroundFillMode TextBackgroundFillMode { get; set; } = DimensionTextBackgroundFillMode.NoBackground;

		/// <summary>
		/// Assigns colors to dimension text
		/// (see DIMCLRT System Variable).
		/// </summary>
		/// <remarks>
		/// The color can be any valid color number.
		/// </remarks>
		[DxfCodeValue(178)]
		public Color TextColor { get; set; } = Color.ByBlock;

		/// <summary>
		/// Specifies the reading direction of the dimension text
		/// (see DIMTXTDIRECTION System Variable).
		/// </summary>
		[DxfCodeValue(295)]
		public TextDirection TextDirection { get; set; } = TextDirection.LeftToRight;

		/// <summary>
		/// Specifies the height of dimension text, unless the current text style has a fixed height
		/// (see DIMTXT System Variable).
		/// </summary>
		[DxfCodeValue(140)]
		public double TextHeight
		{
			get { return this._textHeight; }
			set
			{
				if (value <= 0)
				{
					throw new ArgumentOutOfRangeException(nameof(value), value, $"The {nameof(this.TextHeight)} must be greater than zero.");
				}

				this._textHeight = value;
			}
		}

		/// <summary>
		/// Controls the horizontal positioning of dimension text
		/// (see DIMJUST System Variable).
		/// </summary>
		[DxfCodeValue(280)]
		public DimensionTextHorizontalAlignment TextHorizontalAlignment { get; set; } = DimensionTextHorizontalAlignment.Centered;

		/// <summary>
		/// Draws text between extension lines
		/// (see DIMTIX System Variable).
		/// </summary>
		/// <value><para>
		/// <b>false</b>: For linear and angular dimensions, dimension text is placed
		/// inside the extension lines if there is sufficient room.
		/// </para><para>
		/// <b>true</b>: Draws dimension text between the extension lines even if it
		/// would ordinarily be placed outside those lines.
		/// For radius and diameter dimensions, TextInsideExtensions on (true) always forces
		/// the dimension text outside the circle or arc.
		/// </para>
		/// </value>
		[DxfCodeValue(174)]
		public bool TextInsideExtensions { get; set; } = false;

		/// <summary>
		/// Controls the position of dimension text inside the extension lines for all
		/// dimension types except Ordinate.
		/// (see DIMTIH System Variable).
		/// </summary>
		/// <value><b>true</b> if the text is to be drawn horizontally;
		/// <b>false </b> if the text is to be aligned with the dimension line.</value>
		[DxfCodeValue(73)]
		public bool TextInsideHorizontal { get; set; } = false;

		/// <summary>
		/// Sets dimension text movement rules
		/// (see DIMTMOVE System Variable).
		/// </summary>
		[DxfCodeValue(279)]
		public TextMovement TextMovement { get; set; } = TextMovement.MoveLineWithText;

		/// <summary>
		/// Controls whether a dimension line is drawn between the extension lines even when the text
		/// is placed outside.
		/// (see DIMTOFL System Variable).
		/// </summary>
		/// <remarks>
		/// For radius and diameter dimensions, a dimension line is drawn inside the circle or arc when the text,
		/// arrowheads, and leader are placed outside.
		/// </remarks>
		/// <value>
		/// <para>
		/// <b>true</b>: Draws dimension lines between the measured points even when arrowheads are placed
		/// outside the measured points
		/// </para><para>
		/// <b>false</b>: Does not draw dimension lines between the measured points when arrowheads are placed
		/// outside the measured points
		/// </para>
		/// </value>
		[DxfCodeValue(172)]
		public bool TextOutsideExtensions { get; set; }

		/// <summary>
		/// Controls the position of dimension text outside the extension lines
		/// (see DIMTOH System Variable).
		/// </summary>
		/// <value><b>true</b> if the text is to be drawn horizontally;
		/// <b>false </b> if the text is to be aligned with the dimension line.</value>
		[DxfCodeValue(74)]
		public bool TextOutsideHorizontal { get; set; } = false;

		/// <summary>
		/// Controls the vertical position of text in relation to the dimension line
		/// (see DIMTAD System Variable).
		/// </summary>
		[DxfCodeValue(77)]
		public DimensionTextVerticalAlignment TextVerticalAlignment { get; set; } = DimensionTextVerticalAlignment.Above;

		/// <summary>
		/// Controls the vertical position of dimension text above or below the dimension line
		/// (see DIMTVP System Variable).
		/// </summary>
		/// <remarks>
		/// The <i>TextVerticalPosition</i> value is used when <see cref="TextVerticalAlignment"/>
		/// is off. The magnitude of the vertical offset of text is the product of the text height
		/// and <i>TextVerticalPosition</i>. Setting <i>TextVerticalPosition</i> to 1.0 is equivalent
		/// to setting <see cref="TextVerticalAlignment"/> to on. The dimension line splits to
		/// accommodate the text only if the absolute value of <i>TextVerticalPosition</i> is less than 0.7.
		/// </remarks>
		[DxfCodeValue(145)]
		public double TextVerticalPosition { get; set; } = 0.0d;

		/// <summary>
		/// Specifies the size of oblique strokes drawn instead of arrowheads for linear, radius,
		/// and diameter dimensioning
		/// (see DIMTSZ System Variable).
		/// </summary>
		/// <value>
		/// <para>
		/// <b>0</b>
		/// </para><para>
		/// Draws arrowheads.
		/// </para><para>
		/// <b>&gt;0</b>
		/// </para><para>
		/// Draws oblique strokes instead of arrowheads.
		/// The size of the oblique strokes is determined by this value multiplied by the value
		/// of <see cref="ScaleFactor"/>.
		/// </para>
		/// </value>
		[DxfCodeValue(142)]
		public double TickSize { get; set; } = 0.0d;

		/// <summary>
		/// Gets or sets the vertical justification for tolerance values relative to the nominal dimension text.
		/// (see DIMTOLJ System Variable).
		/// </summary>
		[DxfCodeValue(283)]
		public ToleranceAlignment ToleranceAlignment { get; set; } = ToleranceAlignment.Bottom;

		/// <summary>
		/// Gets or sets the number of decimal places to display in tolerance values
		/// for the primary units in a dimension
		/// (see DIMTDEC System Variable).
		/// </summary>
		[DxfCodeValue(272)]
		public short ToleranceDecimalPlaces { get; set; } = 2;

		/// <summary>
		/// Specifies a scale factor for the text height of fractions and tolerance values relative
		/// to the dimension text height, as set by <see cref="TextHeight"/>
		/// (see DIMTFAC System Variable).
		/// </summary>
		/// <remarks>
		/// For example, if <i>ToleranceScaleFactor</i> is set to 1.0, the text height of fractions and
		/// tolerances is the same height as the dimension text. If <i>ToleranceScaleFactor</i> is set
		/// to 0.7500, the text height of fractions and tolerances is three-quarters the size of
		/// dimension text.
		/// </remarks>
		[DxfCodeValue(146)]
		public double ToleranceScaleFactor { get; set; } = 1.0;

		/// <summary>
		/// Controls the suppression of zeros in tolerance values
		/// (see DIMTZIN System Variable).
		/// </summary>
		/// <remarks>
		/// Value 0-3 affect feet-and-inch dimensions only.
		/// </remarks>
		[DxfCodeValue(284)]
		public ZeroHandling ToleranceZeroHandling { get; set; } = ZeroHandling.SuppressDecimalTrailingZeroes;

		/// <summary>
		/// Controls the suppression of zeros in the primary unit value
		/// (see DIMZIN System Variable).
		/// </summary>
		[DxfCodeValue(78)]
		public ZeroHandling ZeroHandling { get; set; } = ZeroHandling.SuppressDecimalTrailingZeroes;

		internal double AltMzf { get; set; }

		internal string AltMzs { get; set; }

		internal double Mzf { get; set; }

		internal string Mzs { get; set; }

		public const string DefaultName = "Standard";

		private double _arrowSize = 0.18;

		private BlockRecord _dimArrow1 = null;

		private BlockRecord _dimArrow2 = null;

		private BlockRecord _dimArrowBlock = null;

		private double _joggedRadiusDimensionTransverseSegmentAngle = System.Math.PI / 4.0;

		private BlockRecord _leaderArrow = null;

		private LineType _lineType;

		private LineType _lineTypeExt1;

		private LineType _lineTypeExt2;

		private double _scaleFactor = 1.0d;

		private TextStyle _style = TextStyle.Default;

		private double _textHeight = 0.18;

		/// <inheritdoc/>
		public DimensionStyle(string name) : base(name)
		{
		}

		internal DimensionStyle() : base()
		{
		}

<<<<<<< HEAD
		public string FormatLinearValue(double measure)
		{
			double scale = Math.Abs(this.LinearScaleFactor);

			if (this.Rounding > 0.0)
			{
				measure = MathHelper.RoundToNearest(measure * scale, this.Rounding);
			}
			else
			{
				measure *= scale;
			}

			switch (this.LinearUnitFormat)
			{
				case LinearUnitFormat.None:
					break;
				case LinearUnitFormat.Scientific:
					break;
				case LinearUnitFormat.Decimal:
					break;
				case LinearUnitFormat.Engineering:
					break;
				case LinearUnitFormat.Architectural:
					break;
				case LinearUnitFormat.Fractional:
					break;
				case LinearUnitFormat.WindowsDesktop:
					break;
				default:
					break;
			}

			throw new NotImplementedException();
		}

		public NumberFormatInfo GetNumberFormatInfo()
		{

			return new NumberFormatInfo
			{
				NumberDecimalDigits = this.DecimalPlaces,
				NumberDecimalSeparator = this.DecimalSeparator.ToString(),
			};
		}

		public string FormatAngularValue(double angle)
		{
			throw new NotImplementedException();
=======
		/// <summary>
		/// Apply the rounding of the style to the value.
		/// </summary>
		/// <param name="value">value to apply the style rounding.</param>
		/// <param name="isAlternate">flag to indicate to use the alternate rounding.</param>
		/// <returns></returns>
		public double ApplyRounding(double value, bool isAlternate = false)
		{
			double rounding = isAlternate ? this.AlternateUnitRounding : this.Rounding;

			if (rounding != 0.0)
			{
				value = rounding * Math.Round(value / rounding);
			}

			return value;
>>>>>>> 8be752ae
		}

		/// <inheritdoc/>
		public override CadObject Clone()
		{
			DimensionStyle clone = (DimensionStyle)base.Clone();

			clone.Style = (TextStyle)this.Style?.Clone();
			clone.LeaderArrow = (BlockRecord)this.LeaderArrow?.Clone();
			clone.ArrowBlock = (BlockRecord)this.ArrowBlock?.Clone();
			clone.DimArrow1 = (BlockRecord)this.DimArrow1?.Clone();
			clone.DimArrow2 = (BlockRecord)this.DimArrow2?.Clone();
			clone.LineType = (LineType)this.LineType?.Clone();
			clone.LineTypeExt1 = (LineType)this.LineTypeExt1?.Clone();
			clone.LineTypeExt2 = (LineType)this.LineTypeExt2?.Clone();

			return clone;
		}

		/// <summary>
		/// Get the alternate unit style format for this dimension style.
		/// </summary>
		/// <returns></returns>
		public UnitStyleFormat GetAlternateUnitStyleFormat()
		{
			return new UnitStyleFormat
			{
				LinearDecimalPlaces = this.AlternateUnitDecimalPlaces,
				AngularDecimalPlaces = this.AlternateUnitDecimalPlaces,
				DecimalSeparator = this.DecimalSeparator.ToString(),
				FractionHeightScale = this.ToleranceScaleFactor,
				FractionType = this.FractionFormat,
				LinearZeroHandling = this.AlternateUnitZeroHandling,
				AngularZeroHandling = this.AlternateUnitZeroHandling,
			};
		}

		/// <summary>
		/// Get the unit style format for this dimension style.
		/// </summary>
		/// <returns></returns>
		public UnitStyleFormat GetUnitStyleFormat()
		{
			return new UnitStyleFormat
			{
				LinearDecimalPlaces = this.DecimalPlaces,
				AngularDecimalPlaces = this.AngularDecimalPlaces == -1 ? this.DecimalPlaces : this.AngularDecimalPlaces,
				DecimalSeparator = this.DecimalSeparator.ToString(),
				FractionHeightScale = this.ToleranceScaleFactor,
				FractionType = this.FractionFormat,
				LinearZeroHandling = this.ZeroHandling,
				AngularZeroHandling = this.AngularZeroHandling,
			};
		}

		internal override void AssignDocument(CadDocument doc)
		{
			base.AssignDocument(doc);

			this._style = updateTable(this.Style, doc.TextStyles);

			this._lineType = updateTable(this.LineType, doc.LineTypes);
			this._lineTypeExt1 = updateTable(this.LineTypeExt1, doc.LineTypes);
			this._lineTypeExt2 = updateTable(this.LineTypeExt2, doc.LineTypes);

			this._leaderArrow = updateTable(this.LeaderArrow, doc.BlockRecords);
			this._dimArrow1 = updateTable(this.DimArrow1, doc.BlockRecords);
			this._dimArrow2 = updateTable(this.DimArrow2, doc.BlockRecords);
			this._dimArrowBlock = updateTable(this.ArrowBlock, doc.BlockRecords);

			doc.DimensionStyles.OnRemove += this.tableOnRemove;
			doc.LineTypes.OnRemove += this.tableOnRemove;
			doc.BlockRecords.OnRemove += this.tableOnRemove;
		}

		internal override void UnassignDocument()
		{
			this.Document.DimensionStyles.OnRemove -= this.tableOnRemove;
			this.Document.LineTypes.OnRemove -= this.tableOnRemove;
			this.Document.BlockRecords.OnRemove -= this.tableOnRemove;

			base.UnassignDocument();

			this.Style = (TextStyle)this.Style.Clone();

			this.LineType = (LineType)(this.LineType?.Clone());
			this.LineTypeExt1 = (LineType)(this.LineTypeExt1?.Clone());
			this.LineTypeExt2 = (LineType)(this.LineTypeExt2?.Clone());

			this.LeaderArrow = (BlockRecord)(this.LeaderArrow?.Clone());
			this.DimArrow1 = (BlockRecord)(this.DimArrow1?.Clone());
			this.DimArrow2 = (BlockRecord)(this.DimArrow2?.Clone());
			this.ArrowBlock = (BlockRecord)(this.ArrowBlock?.Clone());
		}

		protected void tableOnRemove(object sender, CollectionChangedEventArgs e)
		{
			if (e.Item.Equals(this.Style))
			{
				this.Style = this.Document.TextStyles[TextStyle.DefaultName];
			}

			if (e.Item is LineType ltype)
			{
				this.LineType = this.checkRemovedEntry(ltype, this.LineType);
				this.LineTypeExt1 = this.checkRemovedEntry(ltype, this.LineTypeExt1);
				this.LineTypeExt2 = this.checkRemovedEntry(ltype, this.LineTypeExt2);
			}
			else if (e.Item is BlockRecord blk)
			{
				this.LeaderArrow = this.checkRemovedEntry(blk, this.LeaderArrow);
				this.DimArrow1 = this.checkRemovedEntry(blk, this.DimArrow1);
				this.DimArrow2 = this.checkRemovedEntry(blk, this.DimArrow2);
				this.ArrowBlock = this.checkRemovedEntry(blk, this.ArrowBlock);
			}
		}

		private T checkRemovedEntry<T>(T entry, T original)
		{
			if (entry.Equals(original))
			{
				return default(T);
			}
			else
			{
				return original;
			}
		}

		private string[] getDimStylePrefixAndSuffix(string text, char start, char end, out string prefix, out string suffix)
		{
			int index = -1; // first occurrence of '<>' or '[]'
			for (int i = 0; i < text.Length; i++)
			{
				if (text[i] == start)
				{
					if (i + 1 < text.Length)
					{
						if (text[i + 1] == end)
						{
							index = i;
							break;
						}
					}
				}
			}

			if (index < 0)
			{
				prefix = string.Empty;
				suffix = text;
			}
			else
			{
				prefix = text.Substring(0, index);
				suffix = text.Substring(index + 2, text.Length - (index + 2));
			}

			return new[] { prefix, suffix };
		}
	}
}<|MERGE_RESOLUTION|>--- conflicted
+++ resolved
@@ -2,12 +2,9 @@
 using ACadSharp.Types.Units;
 using CSMath;
 using System;
-<<<<<<< HEAD
-using System.Globalization;
-=======
 using System.Collections.Generic;
 using System.Text;
->>>>>>> 8be752ae
+using System.Globalization;
 
 //	TODO should the described coupling of properties be implemented in this class,
 //		 e.g., GenerateTolerances and LimitsGeneration?
@@ -1080,57 +1077,6 @@
 		{
 		}
 
-<<<<<<< HEAD
-		public string FormatLinearValue(double measure)
-		{
-			double scale = Math.Abs(this.LinearScaleFactor);
-
-			if (this.Rounding > 0.0)
-			{
-				measure = MathHelper.RoundToNearest(measure * scale, this.Rounding);
-			}
-			else
-			{
-				measure *= scale;
-			}
-
-			switch (this.LinearUnitFormat)
-			{
-				case LinearUnitFormat.None:
-					break;
-				case LinearUnitFormat.Scientific:
-					break;
-				case LinearUnitFormat.Decimal:
-					break;
-				case LinearUnitFormat.Engineering:
-					break;
-				case LinearUnitFormat.Architectural:
-					break;
-				case LinearUnitFormat.Fractional:
-					break;
-				case LinearUnitFormat.WindowsDesktop:
-					break;
-				default:
-					break;
-			}
-
-			throw new NotImplementedException();
-		}
-
-		public NumberFormatInfo GetNumberFormatInfo()
-		{
-
-			return new NumberFormatInfo
-			{
-				NumberDecimalDigits = this.DecimalPlaces,
-				NumberDecimalSeparator = this.DecimalSeparator.ToString(),
-			};
-		}
-
-		public string FormatAngularValue(double angle)
-		{
-			throw new NotImplementedException();
-=======
 		/// <summary>
 		/// Apply the rounding of the style to the value.
 		/// </summary>
@@ -1147,7 +1093,6 @@
 			}
 
 			return value;
->>>>>>> 8be752ae
 		}
 
 		/// <inheritdoc/>
